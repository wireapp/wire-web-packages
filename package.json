--- conflicted
+++ resolved
@@ -46,15 +46,9 @@
     "lint:code": "eslint --ignore-path .gitignore --ext .js,.jsx,.ts,.tsx .",
     "lint:other": "yarn prettier --list-different",
     "prettier": "prettier \"**/*.{json,md,scss,yml}\"",
-<<<<<<< HEAD
-    "release": "lerna publish && lerna publish from-package",
+    "release": "lerna publish && (lerna publish from-package || true)",
     "test": "yarn && yarn lint:code && yarn lint:other && node bin/testUpdated.js",
-    "test:all": "yarn && yarn dist && yarn lint && lerna run test"
-=======
-    "release": "lerna publish && (lerna publish from-package || true)",
-    "test": "yarn && yarn lint:js && yarn lint:ts && yarn lint:other && node bin/testUpdated.js",
     "test:all": "yarn && yarn dist && yarn lint && lerna run --no-sort  --concurrency 8 test"
->>>>>>> 89edd330
   },
   "workspaces": {
     "packages": [
