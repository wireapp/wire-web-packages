--- conflicted
+++ resolved
@@ -10,17 +10,10 @@
     "eslint-plugin-prettier": "3.1.1",
     "eslint-plugin-react": "7.16.0",
     "eslint-plugin-simple-import-sort": "4.0.0",
-<<<<<<< HEAD
-    "eslint-plugin-sort-keys-fix": "1.0.1",
-    "husky": "3.0.9",
-    "lerna": "3.18.3",
-    "lint-staged": "9.4.2",
-=======
     "eslint-plugin-sort-keys-fix": "1.1.0",
     "husky": "3.1.0",
     "lerna": "3.19.0",
     "lint-staged": "9.4.3",
->>>>>>> 8d921532
     "prettier": "1.19.1",
     "tslint": "5.20.1",
     "tslint-config-prettier": "1.18.0",
