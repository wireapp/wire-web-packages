--- conflicted
+++ resolved
@@ -37,19 +37,12 @@
     "fix:ts": "yarn test:ts --fix",
     "fix": "yarn fix:other && yarn fix:js && yarn fix:ts",
     "precommit": "lint-staged",
-<<<<<<< HEAD
-    "test": "yarn && yarn test:jsScript && node bin/testUpdated.js",
-    "test:all": "yarn && yarn dist && yarn test:jsScript && lerna run test",
-    "test:jsScript": "eslint --ignore-path .gitignore **/*.{js,jsx}",
-    "release": "lerna publish -m \"[skip ci] chore: Publish\" --conventional-commits --loglevel=verbose --exact --allow-branch=master --registry=https://registry.npmjs.org/ --yes"
-=======
     "prettier": "prettier \"**/*.{json,md,scss}\"",
     "release": "lerna publish -m \"[skip ci] chore: Publish\" --conventional-commits --loglevel=verbose --exact --allow-branch=master --registry=https://registry.npmjs.org/ --yes",
     "test:js": "eslint --ignore-path .gitignore **/*.{js,jsx}",
     "test:other": "yarn prettier --list-different",
     "test:ts": "tslint --config tslint.json --project tsconfig.json \"**/*.ts\"",
     "test": "yarn && yarn test:js && yarn test:ts && yarn test:other && node bin/testUpdated.js"
->>>>>>> ea3728ee
   },
   "workspaces": [
     "packages/*"
