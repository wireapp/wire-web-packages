{
  "devDependencies": {
    "babel-eslint": "8.2.6",
    "eslint": "5.3.0",
    "eslint-config-prettier": "2.9.0",
    "eslint-plugin-jasmine": "2.10.1",
    "eslint-plugin-no-unsanitized": "3.0.2",
    "eslint-plugin-prettier": "2.6.2",
    "eslint-plugin-react": "7.10.0",
    "husky": "0.14.3",
<<<<<<< HEAD
    "lerna": "3.0.1",
    "lint-staged": "7.2.2",
=======
    "lerna": "3.0.3",
    "lint-staged": "7.2.0",
>>>>>>> 8c09bb0f
    "prettier": "1.14.2",
    "tslint": "5.11.0",
    "tslint-config-prettier": "1.14.0",
    "tslint-plugin-prettier": "1.3.0"
  },
  "lint-staged": {
    "*.{js,jsx}": [
      "eslint --fix",
      "git add"
    ],
    "*.ts": [
      "tslint --config tslint.json --project tsconfig.json --fix",
      "git add"
    ],
    "*.{json,md,scss,yml}": [
      "prettier --write",
      "git add"
    ]
  },
  "private": true,
  "scripts": {
    "boot": "lerna bootstrap --reject-cycles",
    "clean": "lerna run clean",
    "dist": "yarn clean && lerna run dist",
    "fix": "yarn fix:other && yarn fix:js && yarn fix:ts",
    "fix:js": "yarn lint:js --fix",
    "fix:other": "yarn prettier --write",
    "fix:ts": "yarn lint:ts --fix",
    "lint": "yarn lint:js && yarn lint:other && yarn lint:ts",
    "lint:js": "eslint --ignore-path .gitignore --ext .js,.jsx .",
    "lint:other": "yarn prettier --list-different",
    "lint:ts": "tslint --config tslint.json --project tsconfig.json \"**/*.ts\"",
    "precommit": "lint-staged",
    "prettier": "prettier \"**/*.{json,md,scss,yml}\"",
    "release": "lerna publish",
    "test": "yarn && yarn lint:js && yarn lint:ts && yarn lint:other && node bin/testUpdated.js",
    "test:all": "yarn && yarn dist && yarn lint && lerna run test"
  },
  "workspaces": [
    "packages/*"
  ]
}<|MERGE_RESOLUTION|>--- conflicted
+++ resolved
@@ -8,13 +8,8 @@
     "eslint-plugin-prettier": "2.6.2",
     "eslint-plugin-react": "7.10.0",
     "husky": "0.14.3",
-<<<<<<< HEAD
-    "lerna": "3.0.1",
+    "lerna": "3.0.3",
     "lint-staged": "7.2.2",
-=======
-    "lerna": "3.0.3",
-    "lint-staged": "7.2.0",
->>>>>>> 8c09bb0f
     "prettier": "1.14.2",
     "tslint": "5.11.0",
     "tslint-config-prettier": "1.14.0",
