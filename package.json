{
  "devDependencies": {
    "babel-eslint": "10.0.2",
<<<<<<< HEAD
    "eslint": "5.16.0",
    "eslint-config-prettier": "6.0.0",
=======
    "eslint": "6.0.1",
    "eslint-config-prettier": "5.0.0",
>>>>>>> f94d0b44
    "eslint-plugin-import": "2.18.0",
    "eslint-plugin-jasmine": "2.10.1",
    "eslint-plugin-jsdoc": "8.6.1",
    "eslint-plugin-no-unsanitized": "3.0.2",
    "eslint-plugin-prettier": "3.1.0",
    "eslint-plugin-react": "7.14.2",
    "eslint-plugin-simple-import-sort": "4.0.0",
    "eslint-plugin-sort-keys-fix": "1.0.1",
    "husky": "2.5.0",
    "lerna": "3.15.0",
    "lint-staged": "8.2.1",
    "prettier": "1.18.2",
    "tslint": "5.18.0",
    "tslint-config-prettier": "1.18.0",
    "tslint-plugin-prettier": "2.0.1",
    "tslint-react": "4.0.0",
    "tslint-react-hooks": "2.1.1"
  },
  "engines": {
    "node": ">= 10.9",
    "yarn": ">= 1"
  },
  "lint-staged": {
    "*.{js,jsx}": [
      "eslint --fix",
      "git add"
    ],
    "*.{ts,tsx}": [
      "tslint --config tslint.json --project tsconfig.json --fix",
      "git add"
    ],
    "*.{json,md,scss,yml}": [
      "prettier --write",
      "git add"
    ]
  },
  "prettier": "./packages/prettier-config",
  "private": true,
  "scripts": {
    "boot": "lerna bootstrap --reject-cycles",
    "clean": "lerna run clean",
    "dist": "yarn clean && lerna run dist",
    "fix": "yarn fix:other && yarn fix:js && yarn fix:ts",
    "fix:js": "yarn lint:js --fix",
    "fix:other": "yarn prettier --write",
    "fix:ts": "yarn lint:ts --fix",
    "lint": "yarn lint:js && yarn lint:other && yarn lint:ts",
    "lint:js": "eslint --ignore-path .gitignore --ext .js,.jsx .",
    "lint:other": "yarn prettier --list-different",
    "lint:ts": "tslint --config tslint.json --project tsconfig.json \"**/*.ts?(x)\"",
    "prettier": "prettier \"**/*.{json,md,scss,yml}\"",
    "release": "lerna publish",
    "test": "yarn && yarn lint:js && yarn lint:ts && yarn lint:other && node bin/testUpdated.js",
    "test:all": "yarn && yarn dist && yarn lint && lerna run test"
  },
  "workspaces": {
    "packages": [
      "packages/*"
    ],
    "nohoist": [
      "**/@jest/**/*",
      "**/@types/**/*",
      "**/emotion-normalize",
      "**/jest-emotion",
      "**/react"
    ]
  }
}<|MERGE_RESOLUTION|>--- conflicted
+++ resolved
@@ -1,13 +1,8 @@
 {
   "devDependencies": {
     "babel-eslint": "10.0.2",
-<<<<<<< HEAD
-    "eslint": "5.16.0",
+    "eslint": "6.0.1",
     "eslint-config-prettier": "6.0.0",
-=======
-    "eslint": "6.0.1",
-    "eslint-config-prettier": "5.0.0",
->>>>>>> f94d0b44
     "eslint-plugin-import": "2.18.0",
     "eslint-plugin-jasmine": "2.10.1",
     "eslint-plugin-jsdoc": "8.6.1",
