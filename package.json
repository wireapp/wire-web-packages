{
  "devDependencies": {
    "babel-eslint": "8.0.2",
    "eslint-config-prettier": "2.7.0",
    "eslint-plugin-prettier": "2.3.1",
    "eslint-plugin-react": "7.4.0",
    "eslint": "4.11.0",
    "husky": "0.14.3",
    "lerna": "2.5.1",
    "lint-staged": "5.0.0",
    "prettier": "1.8.2"
  },
  "lint-staged": {
    "*.{js,jsx}": ["eslint --ignore-path .prettierignore --fix", "git add"],
    "*.json": ["prettier --write", "git add"],
    "*.md": ["prettier --write", "git add"],
    "*.scss": ["prettier --write", "git add"],
    "*.ts": ["prettier --write", "git add"]
  },
  "private": true,
  "scripts": {
    "boot": "lerna bootstrap",
    "clear": "lerna run clear",
    "dist": "lerna run dist",
<<<<<<< HEAD
    "fix:config": "prettier --write '**/*.json'",
    "fix:docs": "prettier --ignore-path .gitignore --write '**/*.md'",
    "fix:jsScript": "npm run test:jsScript -- --fix",
    "fix:script": "yarn fix:jsScript && yarn fix:tsScript",
    "fix:style": "prettier --write '**/*.scss'",
    "fix:tsScript": "prettier --write '**/*.ts'",
    "fix": "yarn fix:docs && yarn fix:config && yarn fix:style && yarn fix:script",
    "precommit": "lint-staged",
    "test:jsScript": "eslint --ignore-path .gitignore --ignore-path .prettierignore '**/*.{js,jsx}'",
    "test": "yarn test:jsScript && lerna run test"
=======
    "lint": "yarn lint:script",
    "lint:script": "prettier --ignore-path .gitignore --write **/*.{js,ts}",
    "test": "lerna run dist && lerna run test"
>>>>>>> 31e1fa8b
  },
  "workspaces": ["packages/*"]
}<|MERGE_RESOLUTION|>--- conflicted
+++ resolved
@@ -22,7 +22,6 @@
     "boot": "lerna bootstrap",
     "clear": "lerna run clear",
     "dist": "lerna run dist",
-<<<<<<< HEAD
     "fix:config": "prettier --write '**/*.json'",
     "fix:docs": "prettier --ignore-path .gitignore --write '**/*.md'",
     "fix:jsScript": "npm run test:jsScript -- --fix",
@@ -32,12 +31,7 @@
     "fix": "yarn fix:docs && yarn fix:config && yarn fix:style && yarn fix:script",
     "precommit": "lint-staged",
     "test:jsScript": "eslint --ignore-path .gitignore --ignore-path .prettierignore '**/*.{js,jsx}'",
-    "test": "yarn test:jsScript && lerna run test"
-=======
-    "lint": "yarn lint:script",
-    "lint:script": "prettier --ignore-path .gitignore --write **/*.{js,ts}",
-    "test": "lerna run dist && lerna run test"
->>>>>>> 31e1fa8b
+    "test": "yarn test:jsScript && lerna run dist && lerna run test"
   },
   "workspaces": ["packages/*"]
 }