--- conflicted
+++ resolved
@@ -2,12 +2,8 @@
   "devDependencies": {
     "babel-eslint": "10.0.1",
     "eslint": "5.16.0",
-<<<<<<< HEAD
     "eslint-plugin-import": "2.17.2",
-    "eslint-config-prettier": "4.1.0",
-=======
     "eslint-config-prettier": "4.2.0",
->>>>>>> f79d3a1e
     "eslint-plugin-jasmine": "2.10.1",
     "eslint-plugin-jsdoc": "4.8.3",
     "eslint-plugin-no-unsanitized": "3.0.2",
