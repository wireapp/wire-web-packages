{
  "devDependencies": {
    "babel-eslint": "10.0.1",
    "eslint": "5.15.3",
    "eslint-config-prettier": "4.1.0",
    "eslint-plugin-jasmine": "2.10.1",
    "eslint-plugin-no-unsanitized": "3.0.2",
<<<<<<< HEAD
    "eslint-plugin-prettier": "2.6.2",
    "eslint-plugin-react": "7.11.1",
    "husky": "0.14.3",
    "lerna": "3.3.1",
    "lint-staged": "7.2.2",
    "prettier": "1.14.2",
    "ts-node": "8.0.3",
    "tslint": "5.11.0",
    "tslint-config-prettier": "1.15.0",
    "tslint-plugin-prettier": "1.3.0"
=======
    "eslint-plugin-prettier": "3.0.1",
    "eslint-plugin-react": "7.12.4",
    "husky": "1.3.1",
    "lerna": "3.13.1",
    "lint-staged": "8.1.5",
    "prettier": "1.16.4",
    "tslint": "5.14.0",
    "tslint-config-prettier": "1.18.0",
    "tslint-plugin-prettier": "2.0.1",
    "tslint-react": "4.0.0",
    "tslint-react-hooks": "2.0.0"
  },
  "engines": {
    "node": ">= 10.9",
    "yarn": ">= 1"
>>>>>>> cfbdcce9
  },
  "lint-staged": {
    "*.{js,jsx}": [
      "eslint --fix",
      "git add"
    ],
    "*.{ts,tsx}": [
      "tslint --config tslint.json --project tsconfig.json --fix",
      "git add"
    ],
    "*.{json,md,scss,yml}": [
      "prettier --write",
      "git add"
    ]
  },
  "private": true,
  "scripts": {
    "boot": "lerna bootstrap --reject-cycles",
    "clean": "lerna run clean",
    "dist": "yarn clean && lerna run dist",
    "fix": "yarn fix:other && yarn fix:js && yarn fix:ts",
    "fix:js": "yarn lint:js --fix",
    "fix:other": "yarn prettier --write",
    "fix:ts": "yarn lint:ts --fix",
    "lint": "yarn lint:js && yarn lint:other && yarn lint:ts",
    "lint:js": "eslint --ignore-path .gitignore --ext .js,.jsx .",
    "lint:other": "yarn prettier --list-different",
    "lint:ts": "tslint --config tslint.json --project tsconfig.json \"**/*.ts?(x)\"",
    "prettier": "prettier \"**/*.{json,md,scss,yml}\"",
    "release": "lerna publish",
    "test": "yarn && yarn lint:js && yarn lint:ts && yarn lint:other && ts-node bin/testUpdated.ts",
    "test:all": "yarn && yarn dist && yarn lint && lerna run test"
  },
  "workspaces": [
    "packages/*"
  ]
}<|MERGE_RESOLUTION|>--- conflicted
+++ resolved
@@ -5,24 +5,13 @@
     "eslint-config-prettier": "4.1.0",
     "eslint-plugin-jasmine": "2.10.1",
     "eslint-plugin-no-unsanitized": "3.0.2",
-<<<<<<< HEAD
-    "eslint-plugin-prettier": "2.6.2",
-    "eslint-plugin-react": "7.11.1",
-    "husky": "0.14.3",
-    "lerna": "3.3.1",
-    "lint-staged": "7.2.2",
-    "prettier": "1.14.2",
-    "ts-node": "8.0.3",
-    "tslint": "5.11.0",
-    "tslint-config-prettier": "1.15.0",
-    "tslint-plugin-prettier": "1.3.0"
-=======
     "eslint-plugin-prettier": "3.0.1",
     "eslint-plugin-react": "7.12.4",
     "husky": "1.3.1",
     "lerna": "3.13.1",
     "lint-staged": "8.1.5",
     "prettier": "1.16.4",
+    "ts-node": "8.0.3",
     "tslint": "5.14.0",
     "tslint-config-prettier": "1.18.0",
     "tslint-plugin-prettier": "2.0.1",
@@ -32,7 +21,6 @@
   "engines": {
     "node": ">= 10.9",
     "yarn": ">= 1"
->>>>>>> cfbdcce9
   },
   "lint-staged": {
     "*.{js,jsx}": [
