--- conflicted
+++ resolved
@@ -11,13 +11,8 @@
     "eslint-plugin-react": "7.13.0",
     "husky": "2.4.0",
     "lerna": "3.14.1",
-<<<<<<< HEAD
-    "lint-staged": "8.1.7",
+    "lint-staged": "8.2.0",
     "prettier": "1.18.0",
-=======
-    "lint-staged": "8.2.0",
-    "prettier": "1.17.1",
->>>>>>> f7e9280f
     "tslint": "5.17.0",
     "tslint-config-prettier": "1.18.0",
     "tslint-plugin-prettier": "2.0.1",
