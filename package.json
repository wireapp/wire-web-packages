{
  "devDependencies": {
    "@typescript-eslint/eslint-plugin": "4.0.1",
    "@typescript-eslint/parser": "4.0.1",
    "babel-eslint": "10.1.0",
    "eslint": "7.8.1",
    "eslint-config-prettier": "6.11.0",
    "eslint-plugin-import": "2.22.0",
    "eslint-plugin-jasmine": "4.1.1",
    "eslint-plugin-jsdoc": "30.3.1",
    "eslint-plugin-no-unsanitized": "3.1.2",
    "eslint-plugin-prettier": "3.1.4",
<<<<<<< HEAD
    "eslint-plugin-react": "7.20.6",
    "eslint-plugin-react-hooks": "4.1.0",
=======
    "eslint-plugin-react": "7.20.5",
    "eslint-plugin-react-hooks": "4.1.2",
>>>>>>> b53fe7e5
    "eslint-plugin-simple-import-sort": "5.0.3",
    "eslint-plugin-sort-keys-fix": "1.1.1",
    "eslint-plugin-typescript-sort-keys": "1.3.0",
    "husky": "4.2.5",
    "lerna": "3.22.1",
    "lint-staged": "10.2.9",
    "prettier": "2.1.1",
    "ts-node": "8.10.2",
    "tsconfig-paths": "3.9.0"
  },
  "engines": {
    "node": ">= 10.9",
    "yarn": ">= 1"
  },
  "lint-staged": {
    "*.{js,jsx,ts,tsx}": [
      "eslint --fix"
    ],
    "*.{json,md,scss,yml}": [
      "prettier --write"
    ]
  },
  "prettier": "./packages/prettier-config",
  "private": true,
  "scripts": {
    "boot": "lerna bootstrap --reject-cycles",
    "clean": "lerna run --parallel clean",
    "dist": "yarn clean && lerna run dist",
    "fix": "yarn fix:other && yarn fix:code",
    "fix:code": "yarn lint:code --fix",
    "fix:other": "yarn prettier --write",
    "lint": "yarn lint:code && yarn lint:other",
    "lint:code": "eslint --ignore-path .gitignore --ext .js,.jsx,.ts,.tsx .",
    "lint:other": "yarn prettier --list-different",
    "prettier": "prettier \"**/*.{json,md,scss,yml}\"",
    "release": "lerna publish && (lerna publish from-package || true)",
    "test": "yarn && yarn lint:code && yarn lint:other && node bin/testUpdated.js",
    "test:all": "yarn && yarn dist && yarn lint && lerna run --no-sort  --concurrency 8 test"
  },
  "workspaces": {
    "nohoist": [
      "**/@jest/**/*",
      "**/@types/!(long)**/*",
      "**/emotion-normalize",
      "**/jest-emotion",
      "**/react"
    ],
    "packages": [
      "packages/*"
    ]
  }
}<|MERGE_RESOLUTION|>--- conflicted
+++ resolved
@@ -10,13 +10,8 @@
     "eslint-plugin-jsdoc": "30.3.1",
     "eslint-plugin-no-unsanitized": "3.1.2",
     "eslint-plugin-prettier": "3.1.4",
-<<<<<<< HEAD
     "eslint-plugin-react": "7.20.6",
-    "eslint-plugin-react-hooks": "4.1.0",
-=======
-    "eslint-plugin-react": "7.20.5",
     "eslint-plugin-react-hooks": "4.1.2",
->>>>>>> b53fe7e5
     "eslint-plugin-simple-import-sort": "5.0.3",
     "eslint-plugin-sort-keys-fix": "1.1.1",
     "eslint-plugin-typescript-sort-keys": "1.3.0",
