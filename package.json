{
  "devDependencies": {
    "babel-eslint": "8.0.2",
    "eslint": "4.11.0",
<<<<<<< HEAD
    "eslint-config-prettier": "2.7.0",
    "eslint-plugin-prettier": "2.3.1",
    "eslint-plugin-react": "7.5.1",
=======
    "eslint-config-prettier": "2.8.0",
    "eslint-plugin-prettier": "2.3.1",
    "eslint-plugin-react": "7.4.0",
>>>>>>> 903e6366
    "husky": "0.14.3",
    "lerna": "2.5.1",
    "lint-staged": "5.0.0",
    "prettier": "1.8.2"
  },
  "lint-staged": {
    "*.{js,jsx}": [
      "eslint --ignore-path .prettierignore --fix",
      "git add"
    ],
    "*.json": [
      "prettier --write",
      "git add"
    ],
    "*.md": [
      "prettier --write",
      "git add"
    ],
    "*.scss": [
      "prettier --write",
      "git add"
    ],
    "*.ts": [
      "prettier --write",
      "git add"
    ]
  },
  "private": true,
  "scripts": {
    "boot": "lerna bootstrap",
    "clear": "lerna run clear",
    "dist": "lerna run dist",
    "fix": "yarn fix:docs && yarn fix:config && yarn fix:style && yarn fix:script",
    "fix:config": "prettier --write **/*.json",
    "fix:docs": "prettier --ignore-path .gitignore --write **/*.md",
    "fix:jsScript": "yarn test:jsScript --fix",
    "fix:script": "yarn fix:jsScript && yarn fix:tsScript",
    "fix:style": "prettier --write **/*.scss",
    "fix:tsScript": "prettier --write **/*.ts",
    "test": "yarn test:jsScript && lerna run dist && lerna run test",
    "test:jsScript": "eslint --ignore-path .gitignore --ignore-path .prettierignore **/*.{js,jsx}"
  },
  "workspaces": [
    "packages/*"
  ]
}<|MERGE_RESOLUTION|>--- conflicted
+++ resolved
@@ -2,15 +2,9 @@
   "devDependencies": {
     "babel-eslint": "8.0.2",
     "eslint": "4.11.0",
-<<<<<<< HEAD
-    "eslint-config-prettier": "2.7.0",
+    "eslint-config-prettier": "2.8.0",
     "eslint-plugin-prettier": "2.3.1",
     "eslint-plugin-react": "7.5.1",
-=======
-    "eslint-config-prettier": "2.8.0",
-    "eslint-plugin-prettier": "2.3.1",
-    "eslint-plugin-react": "7.4.0",
->>>>>>> 903e6366
     "husky": "0.14.3",
     "lerna": "2.5.1",
     "lint-staged": "5.0.0",
