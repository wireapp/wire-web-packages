{
  "devDependencies": {
    "@babel/core": "^7.19.6",
    "@babel/eslint-parser": "^7.19.1",
    "@emotion/eslint-plugin": "^11.10.0",
    "@lerna-lite/changed": "1.17.0",
    "@lerna-lite/cli": "1.17.0",
    "@lerna-lite/run": "1.17.0",
    "@swc/core": "^1.3.10",
    "@swc/jest": "^0.2.23",
    "@types/babel__core": "^7",
    "@types/jest": "^29.2.0",
    "@types/node": "^18.11.5",
    "@types/rimraf": "3.0.2",
    "@typescript-eslint/eslint-plugin": "5.56.0",
    "@typescript-eslint/parser": "5.56.0",
    "@wireapp/eslint-config": "workspace:^",
    "eslint": "8.36.0",
    "eslint-config-prettier": "8.8.0",
    "eslint-import-resolver-alias": "^1.1.2",
    "eslint-import-resolver-typescript": "^3.5.2",
    "eslint-plugin-better-styled-components": "^1.1.2",
    "eslint-plugin-header": "3.1.1",
    "eslint-plugin-import": "2.27.5",
    "eslint-plugin-jest": "27.2.1",
    "eslint-plugin-jest-dom": "^4.0.2",
    "eslint-plugin-jsdoc": "39.8.0",
    "eslint-plugin-jsx-a11y": "^6.6.1",
    "eslint-plugin-no-unsanitized": "4.0.2",
    "eslint-plugin-prettier": "4.2.1",
    "eslint-plugin-react": "7.32.2",
    "eslint-plugin-react-hooks": "4.6.0",
    "eslint-plugin-simple-import-sort": "8.0.0",
    "eslint-plugin-testing-library": "^5.9.1",
    "eslint-plugin-unused-imports": "^2.0.0",
    "husky": "8.0.3",
    "jest": "^29.2.1",
    "jest-environment-jsdom": "^29.2.1",
    "lint-staged": "13.2.0",
<<<<<<< HEAD
    "prettier": "2.8.6",
=======
    "prettier": "2.8.7",
>>>>>>> 4b843e74
    "rimraf": "3.0.2",
    "tsconfig-paths": "4.1.2",
    "typescript": "^4.9.5"
  },
  "engines": {
    "node": ">= 14",
    "yarn": ">= 1"
  },
  "lint-staged": {
    "*.{js,jsx,ts,tsx}": [
      "eslint --fix --quiet"
    ],
    "*.{json,md,scss,yml}": [
      "prettier --write"
    ]
  },
  "prettier": "./packages/prettier-config",
  "private": true,
  "scripts": {
    "clean": "lerna run clean --parallel",
    "dist": "yarn clean && lerna run dist",
    "fix": "yarn fix:other && yarn fix:code",
    "fix:code": "yarn lint:code --fix --quiet",
    "fix:other": "yarn prettier --write",
    "lint": "yarn lint:code && yarn lint:other",
    "lint:code": "eslint --ignore-path .gitignore --ext .js,.jsx,.ts,.tsx .",
    "lint:other": "yarn prettier --list-different",
    "prettier": "prettier \"**/*.{json,md,scss,yml}\"",
    "new-version": "lerna version --sync-workspace-lock",
    "new-publish": "lerna publish from-package",
    "release": "yarn new-version && yarn new-publish",
    "test": "lerna run build --include-dependencies --since && lerna run test --since --parallel",
    "test:all": "lerna run build && lerna run test",
    "test:coverage": "lerna run test:coverage",
    "prepare": "husky install"
  },
  "workspaces": {
    "packages": [
      "packages/*"
    ]
  },
  "resolutions": {
    "license-checker": "25.0.1"
  },
  "packageManager": "yarn@3.2.4"
}<|MERGE_RESOLUTION|>--- conflicted
+++ resolved
@@ -37,11 +37,7 @@
     "jest": "^29.2.1",
     "jest-environment-jsdom": "^29.2.1",
     "lint-staged": "13.2.0",
-<<<<<<< HEAD
-    "prettier": "2.8.6",
-=======
     "prettier": "2.8.7",
->>>>>>> 4b843e74
     "rimraf": "3.0.2",
     "tsconfig-paths": "4.1.2",
     "typescript": "^4.9.5"
