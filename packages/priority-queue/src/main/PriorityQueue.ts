--- conflicted
+++ resolved
@@ -40,14 +40,6 @@
   }
 
   public add<T>(thunkedPromise: () => T, priority: Priority = Priority.MEDIUM, label?: string): Promise<T> {
-<<<<<<< HEAD
-    // TODO: Deprecated please remove when applicable
-    if (typeof thunkedPromise !== 'function') {
-      thunkedPromise = () => (thunkedPromise as unknown) as T;
-    }
-
-=======
->>>>>>> 2ed91027
     return new Promise((resolve, reject) => {
       const queueObject = new Item();
       queueObject.fn = thunkedPromise;
