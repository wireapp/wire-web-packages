{
<<<<<<< HEAD
    "name": "@wireapp/priority-queue",
    "license": "GPL-3.0",
    "description": "A Promise-based dynamic priority queue runner.",
    "repository": "https://github.com/wireapp/wire-web-packages/tree/main/packages/priority-queue",
    "files": [
        "lib"
    ],
    "main": "lib/index",
    "devDependencies": {
        "@swc/core": "^1.3.10",
        "@swc/jest": "^0.2.23",
        "@types/jest": "^29.2.0",
        "@types/rimraf": "^3.0.2",
        "jest": "^29.2.1",
        "rimraf": "^3.0.2",
        "ts-node": "^10.9.1",
        "typescript": "^4.8.4"
    },
    "scripts": {
        "build": "yarn clean && tsc",
        "clean": "rimraf lib",
        "dist": "yarn build",
        "test": "jest",
        "test:coverage": "jest --coverage"
    },
    "version": "1.8.11"
=======
  "devDependencies": {
    "@swc/core": "^1.3.10",
    "@swc/jest": "^0.2.23",
    "@types/jest": "^29.2.0",
    "@types/node": "^18.11.5",
    "jest": "^29.2.1",
    "ts-node": "^10.9.1",
    "typescript": "^4.8.4"
  },
  "description": "A Promise-based dynamic priority queue runner.",
  "files": [
    "src",
    "!src/**/!(*.d).ts",
    "!src/test"
  ],
  "license": "GPL-3.0",
  "main": "src/main/index",
  "name": "@wireapp/priority-queue",
  "repository": "https://github.com/wireapp/wire-web-packages/tree/main/packages/priority-queue",
  "scripts": {
    "build": "tsc",
    "clean": "rimraf .tmp \"src/main/{!(*.test*).js,*.js.map,*.d.ts}\" \"src/main/test/{*.js.map,*.d.ts}\" \"src/main/!(test)/{!(*.test*).js,*.js.map,*.d.ts}\" \"src/main/**/{!(*.test*|AccountHelper|StoreHelper).js,*.js.map,*.d.ts}\" \"src/main/**/*.node.js\"",
    "dist": "yarn clean && yarn build",
    "test": "jest",
    "test:coverage": "jest --coverage"
  },
  "version": "1.8.11"
>>>>>>> 52ea8424
}<|MERGE_RESOLUTION|>--- conflicted
+++ resolved
@@ -1,5 +1,4 @@
 {
-<<<<<<< HEAD
     "name": "@wireapp/priority-queue",
     "license": "GPL-3.0",
     "description": "A Promise-based dynamic priority queue runner.",
@@ -12,6 +11,7 @@
         "@swc/core": "^1.3.10",
         "@swc/jest": "^0.2.23",
         "@types/jest": "^29.2.0",
+        "@types/node": "^18.11.5",
         "@types/rimraf": "^3.0.2",
         "jest": "^29.2.1",
         "rimraf": "^3.0.2",
@@ -26,33 +26,4 @@
         "test:coverage": "jest --coverage"
     },
     "version": "1.8.11"
-=======
-  "devDependencies": {
-    "@swc/core": "^1.3.10",
-    "@swc/jest": "^0.2.23",
-    "@types/jest": "^29.2.0",
-    "@types/node": "^18.11.5",
-    "jest": "^29.2.1",
-    "ts-node": "^10.9.1",
-    "typescript": "^4.8.4"
-  },
-  "description": "A Promise-based dynamic priority queue runner.",
-  "files": [
-    "src",
-    "!src/**/!(*.d).ts",
-    "!src/test"
-  ],
-  "license": "GPL-3.0",
-  "main": "src/main/index",
-  "name": "@wireapp/priority-queue",
-  "repository": "https://github.com/wireapp/wire-web-packages/tree/main/packages/priority-queue",
-  "scripts": {
-    "build": "tsc",
-    "clean": "rimraf .tmp \"src/main/{!(*.test*).js,*.js.map,*.d.ts}\" \"src/main/test/{*.js.map,*.d.ts}\" \"src/main/!(test)/{!(*.test*).js,*.js.map,*.d.ts}\" \"src/main/**/{!(*.test*|AccountHelper|StoreHelper).js,*.js.map,*.d.ts}\" \"src/main/**/*.node.js\"",
-    "dist": "yarn clean && yarn build",
-    "test": "jest",
-    "test:coverage": "jest --coverage"
-  },
-  "version": "1.8.11"
->>>>>>> 52ea8424
 }