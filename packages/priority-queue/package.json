{
  "dependencies": {
    "@types/node": "11.13.0",
    "pure-uuid": "1.5.7"
  },
  "devDependencies": {
    "cross-env": "5.2.0",
    "jasmine": "3.3.1",
    "karma": "4.0.1",
    "karma-chrome-launcher": "2.2.0",
    "karma-jasmine": "2.0.1",
    "karma-jasmine-diff-reporter": "2.0.0",
    "karma-sourcemap-loader": "0.3.7",
    "karma-spec-reporter": "0.0.32",
    "rimraf": "2.6.3",
    "typescript": "3.3.4000",
    "webpack": "4.29.6",
    "webpack-cli": "3.3.0"
  },
  "description": "A Promise-based dynamic priority queue runner.",
  "files": [
    "dist"
  ],
  "license": "GPL-3.0",
  "main": "./dist/index.js",
  "name": "@wireapp/priority-queue",
  "repository": "https://github.com/wireapp/wire-web-packages/tree/master/packages/priority-queue",
  "scripts": {
    "build": "yarn build:node && yarn build:browser",
    "build:browser": "webpack --progress",
    "build:node": "tsc",
    "clean": "rimraf dist",
    "dist": "yarn clean && yarn build",
    "test": "yarn test:node && yarn test:browser",
    "test:browser": "webpack && karma start",
    "test:project": "yarn dist && yarn test",
    "test:node": "cross-env JASMINE_CONFIG_PATH=src/test/node/support/jasmine.json jasmine"
  },
<<<<<<< HEAD
  "version": "0.2.76"
=======
  "types": "./dist/index.d.ts",
  "version": "0.2.77"
>>>>>>> b2099765
}<|MERGE_RESOLUTION|>--- conflicted
+++ resolved
@@ -36,10 +36,5 @@
     "test:project": "yarn dist && yarn test",
     "test:node": "cross-env JASMINE_CONFIG_PATH=src/test/node/support/jasmine.json jasmine"
   },
-<<<<<<< HEAD
-  "version": "0.2.76"
-=======
-  "types": "./dist/index.d.ts",
   "version": "0.2.77"
->>>>>>> b2099765
 }