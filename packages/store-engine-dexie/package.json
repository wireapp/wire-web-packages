--- conflicted
+++ resolved
@@ -6,10 +6,7 @@
     "@swc/core": "^1.3.10",
     "@swc/jest": "^0.2.23",
     "@types/jest": "^29.2.0",
-<<<<<<< HEAD
-=======
     "@types/node": "^18.11.5",
->>>>>>> 52ea8424
     "@wireapp/store-engine": "workspace:^",
     "fake-indexeddb": "^4.0.0",
     "jest": "^29.2.1",
