--- conflicted
+++ resolved
@@ -23,11 +23,7 @@
 type DexieObservable = {_dbSchema?: Object};
 
 export class IndexedDBEngine implements CRUDEngine {
-<<<<<<< HEAD
-  private db = new Dexie('');
-=======
   private db: Dexie & DexieObservable = new Dexie('');
->>>>>>> fc3adf82
   public storeName = '';
 
   // Check if IndexedDB is accessible (which won't be the case when browsing with
@@ -131,17 +127,9 @@
     return Promise.reject(new StoreEngineError.RecordTypeError(message));
   }
 
-<<<<<<< HEAD
-  public async delete(tableName: string, primaryKey: string): Promise<string> {
+  public async delete<PrimaryKey = string>(tableName: string, primaryKey: PrimaryKey): Promise<PrimaryKey> {
     await this.db.table(tableName).delete(primaryKey);
     return primaryKey;
-=======
-  public delete<PrimaryKey = string>(tableName: string, primaryKey: PrimaryKey): Promise<PrimaryKey> {
-    return this.db
-      .table(tableName)
-      .delete(primaryKey)
-      .then(() => primaryKey);
->>>>>>> fc3adf82
   }
 
   public async deleteAll(tableName: string): Promise<boolean> {
@@ -149,30 +137,16 @@
     return true;
   }
 
-<<<<<<< HEAD
-  public async read<T>(tableName: string, primaryKey: string): Promise<T> {
-    const record = await this.db.table(tableName).get(primaryKey);
+  public async read<EntityType = Object, PrimaryKey = string>(
+    tableName: string,
+    primaryKey: PrimaryKey,
+  ): Promise<EntityType> {
+    const record = await this.db.table<EntityType>(tableName).get(primaryKey);
     if (record) {
       return record;
     }
     const message = `Record "${primaryKey}" in "${tableName}" could not be found.`;
     throw new StoreEngineError.RecordNotFoundError(message);
-=======
-  public read<EntityType = Object, PrimaryKey = string>(
-    tableName: string,
-    primaryKey: PrimaryKey,
-  ): Promise<EntityType> {
-    return this.db
-      .table<EntityType>(tableName)
-      .get(primaryKey)
-      .then(record => {
-        if (record) {
-          return record;
-        }
-        const message = `Record "${primaryKey}" in "${tableName}" could not be found.`;
-        throw new StoreEngineError.RecordNotFoundError(message);
-      });
->>>>>>> fc3adf82
   }
 
   public readAll<EntityType>(tableName: string): Promise<EntityType[]> {
@@ -187,41 +161,17 @@
     return keys.map(key => (key as any) as PrimaryKey);
   }
 
-<<<<<<< HEAD
-  public async update<T>(tableName: string, primaryKey: string, changes: T): Promise<string> {
+  public async update<PrimaryKey = string>(
+    tableName: string,
+    primaryKey: PrimaryKey,
+    changes: Object,
+  ): Promise<PrimaryKey> {
     const updatedRecords = await this.db.table(tableName).update(primaryKey, changes);
     if (updatedRecords === 0) {
       const message = `Record "${primaryKey}" in "${tableName}" could not be found.`;
       throw new StoreEngineError.RecordNotFoundError(message);
     }
     return primaryKey;
-  }
-
-  public updateOrCreate<T>(tableName: string, primaryKey: string, changes: T): Promise<string> {
-    return this.db.table(tableName).put(changes, primaryKey);
-  }
-
-  public async append(tableName: string, primaryKey: string, additions: string): Promise<string> {
-    let record = await this.db.table(tableName).get(primaryKey);
-    if (typeof record === 'string') {
-      record += additions;
-    } else {
-      const message = `Cannot append text to record "${primaryKey}" because it's not a string.`;
-      throw new StoreEngineError.RecordTypeError(message);
-    }
-    return this.updateOrCreate<string>(tableName, primaryKey, record);
-=======
-  public update<PrimaryKey = string>(tableName: string, primaryKey: PrimaryKey, changes: Object): Promise<PrimaryKey> {
-    return this.db
-      .table(tableName)
-      .update(primaryKey, changes)
-      .then((updatedRecords: number) => {
-        if (updatedRecords === 0) {
-          const message = `Record "${primaryKey}" in "${tableName}" could not be found.`;
-          throw new StoreEngineError.RecordNotFoundError(message);
-        }
-        return primaryKey;
-      });
   }
 
   public updateOrCreate<PrimaryKey = string, ChangesType = Object>(
@@ -232,23 +182,18 @@
     return this.db.table<ChangesType, PrimaryKey>(tableName).put(changes, primaryKey);
   }
 
-  public append<PrimaryKey = string>(
+  public async append<PrimaryKey = string>(
     tableName: string,
     primaryKey: PrimaryKey,
     additions: string,
   ): Promise<PrimaryKey> {
-    return this.db
-      .table(tableName)
-      .get(primaryKey)
-      .then(record => {
-        if (typeof record === 'string') {
-          record += additions;
-        } else {
-          const message = `Cannot append text to record "${primaryKey}" because it's not a string.`;
-          throw new StoreEngineError.RecordTypeError(message);
-        }
-        return this.updateOrCreate(tableName, primaryKey, record);
-      });
->>>>>>> fc3adf82
+    let record = await this.db.table(tableName).get(primaryKey);
+    if (typeof record === 'string') {
+      record += additions;
+    } else {
+      const message = `Cannot append text to record "${primaryKey}" because it's not a string.`;
+      throw new StoreEngineError.RecordTypeError(message);
+    }
+    return this.updateOrCreate(tableName, primaryKey, record);
   }
 }