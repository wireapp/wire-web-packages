--- conflicted
+++ resolved
@@ -105,17 +105,12 @@
     return false;
   }
 
-<<<<<<< HEAD
   public async isStoragePersisted(): Promise<boolean> {
     if (navigator.storage && navigator.storage.persisted) {
       const isPersisted = await navigator.storage.persisted();
       return isPersisted;
     }
     return false;
-=======
-  public async initWithDb(db: Dexie): Promise<Dexie> {
-    return this.assignDb(db);
->>>>>>> b5266974
   }
 
   // If you want to add listeners to the database and you don't care if it is a new database (init)
