{
  "dependencies": {
    "@wireapp/bot-api": "14.0.24",
    "@wireapp/core": "workspace:^",
    "wizardy": "0.4.0"
  },
  "devDependencies": {
    "@types/jasmine": "3.8.2",
<<<<<<< HEAD
    "@types/node": "^14.18.29",
=======
    "@types/node": "~14",
    "@wireapp/bot-api": "14.1.1",
>>>>>>> b8802357
    "cross-env": "7.0.3",
    "dotenv-defaults": "2.0.2",
    "jasmine": "3.8.0",
    "rimraf": "3.0.2",
    "ts-node": "10.9.1",
    "typescript": "4.8.3"
  },
  "files": [
    "src",
    "!src/demo",
    "!src/**/!(*.d).ts"
  ],
  "license": "GPL-3.0",
  "main": "src/WizardHandler",
  "name": "@wireapp/bot-handler-wizard",
  "peerDependencies": {
    "@wireapp/bot-api": "7.x.x"
  },
  "publishConfig": {
    "access": "public"
  },
  "repository": "https://github.com/wireapp/wire-web-packages/tree/main/packages/bot-handler-wizard",
  "scripts": {
    "build": "yarn build:node",
    "build:node": "tsc",
    "clean": "rimraf \"src/**/*.{js?(.map),d.ts}\"",
    "demo:setup": "cross-env NODE_DEBUG='@wireapp/*' ts-node ./src/demo/setup.ts",
    "dist": "yarn clean && yarn build",
    "test": "yarn test:node",
    "test:node": "tsc --noEmit",
    "test:project": "yarn dist && yarn test"
  },
  "version": "0.4.290",
  "gitHead": "5339f01fe01ef0871da8c8bc8662fbe9e604754a"
}<|MERGE_RESOLUTION|>--- conflicted
+++ resolved
@@ -1,17 +1,12 @@
 {
   "dependencies": {
-    "@wireapp/bot-api": "14.0.24",
+    "@wireapp/bot-api": "workspace:packages/bot-api",
     "@wireapp/core": "workspace:^",
     "wizardy": "0.4.0"
   },
   "devDependencies": {
     "@types/jasmine": "3.8.2",
-<<<<<<< HEAD
     "@types/node": "^14.18.29",
-=======
-    "@types/node": "~14",
-    "@wireapp/bot-api": "14.1.1",
->>>>>>> b8802357
     "cross-env": "7.0.3",
     "dotenv-defaults": "2.0.2",
     "jasmine": "3.8.0",
