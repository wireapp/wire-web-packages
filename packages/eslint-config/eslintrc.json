--- conflicted
+++ resolved
@@ -46,7 +46,6 @@
         "args": "none"
       }
     ],
-<<<<<<< HEAD
     "no-useless-return": "error",
     "no-var": "error",
     "one-var": ["error", "never"],
@@ -56,24 +55,10 @@
     "prefer-spread": "error",
     "prefer-template": "error",
     "prettier/prettier": "error",
+    "react/jsx-uses-vars": "error",
     "react/prefer-stateless-function": "error",
     "react/prop-types": "off",
     "sort-imports": "error",
-=======
-    "no-useless-return": 2,
-    "no-var": 2,
-    "one-var": [2, "never"],
-    "prefer-arrow-callback": 2,
-    "prefer-const": 2,
-    "prefer-promise-reject-errors": 2,
-    "prefer-spread": 2,
-    "prefer-template": 2,
-    "prettier/prettier": 2,
-    "react/jsx-uses-vars": 2,
-    "react/prefer-stateless-function": 2,
-    "react/prop-types": 0,
-    "sort-imports": 2,
->>>>>>> 8b038012
     "sort-keys": [
       "error",
       "asc",
