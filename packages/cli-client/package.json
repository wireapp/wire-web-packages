--- conflicted
+++ resolved
@@ -4,15 +4,10 @@
   },
   "dependencies": {
     "@types/dotenv": "6.1.1",
-<<<<<<< HEAD
     "@types/fs-extra": "7.0.0",
     "@types/long": "4.0.0",
-    "@wireapp/core": "12.3.0",
-    "@wireapp/store-engine-fs": "1.0.2",
-=======
     "@wireapp/core": "12.3.1",
     "@wireapp/store-engine-fs": "1.0.3",
->>>>>>> cb077d62
     "commander": "2.20.0",
     "dotenv": "8.0.0",
     "fs-extra": "8.0.1"
