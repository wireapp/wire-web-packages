--- conflicted
+++ resolved
@@ -3,12 +3,8 @@
     "wire-cli": "dist/index.js"
   },
   "dependencies": {
-<<<<<<< HEAD
     "@wireapp/api-client": "workspace:^",
-    "@wireapp/core": "30.11.2",
-=======
-    "@wireapp/core": "30.13.0",
->>>>>>> b8802357
+    "@wireapp/core": "workspace:packages/core",
     "@wireapp/store-engine-fs": "2.4.9",
     "axios": "^0.27.2",
     "commander": "8.0.0",
