--- conflicted
+++ resolved
@@ -13,12 +13,8 @@
   },
   "devDependencies": {
     "rimraf": "3.0.0",
-<<<<<<< HEAD
     "ts-node": "8.5.4",
-    "typescript": "3.7.2"
-=======
     "typescript": "3.7.3"
->>>>>>> 7b51ffeb
   },
   "description": "Command-line interface for Wire's secure messaging platform.",
   "files": [
