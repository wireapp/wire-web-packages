--- conflicted
+++ resolved
@@ -30,10 +30,5 @@
     "test:node": "exit 0",
     "prepare": "yarn build"
   },
-<<<<<<< HEAD
-  "version": "5.0.6"
-=======
-  "types": "./dist/commonjs/index.d.ts",
   "version": "5.0.7"
->>>>>>> b2099765
 }