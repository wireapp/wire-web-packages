{
  "description": "Implementation of Concise Binary Object Representation (CBOR) data format (RFC7049).",
  "devDependencies": {
<<<<<<< HEAD
    "@types/node": "10.5.1",
    "coveralls": "3.0.1",
=======
    "@types/node": "10.5.0",
    "coveralls": "3.0.2",
>>>>>>> f607c68b
    "cross-env": "5.2.0",
    "istanbul": "1.1.0-alpha.1",
    "jasmine": "3.1.0",
    "rimraf": "2.6.2",
    "webpack": "4.14.0",
    "webpack-cli": "3.0.8"
  },
  "files": [
    "dist"
  ],
  "license": "GPL-3.0",
  "main": "dist/index.js",
  "name": "@wireapp/cbor",
  "repository": "https://github.com/wireapp/wire-web-packages/tree/master/packages/cbor",
  "scripts": {
    "build:browser": "webpack --progress",
    "build:node": "tsc",
    "build": "yarn build:node && yarn build:browser",
    "clean": "rimraf dist",
    "clean:coverage": "rimraf coverage",
    "coverage": "yarn clean:coverage && yarn coverage:node && yarn coverage:browser",
    "coverage:browser": "exit 0",
    "coverage:node": "cross-env JASMINE_CONFIG_PATH=jasmine.json istanbul cover --report html --dir ./coverage/node ../../node_modules/jasmine/bin/jasmine.js",
    "dist": "yarn clean && yarn build",
    "test": "yarn test:node && yarn test:browser && yarn test:coverage",
    "test:coverage": "yarn coverage && istanbul check-coverage --branches 80 --functions 90 --lines 90 --statements 90",
    "test:project": "yarn dist && yarn test",
    "test:browser": "exit 0",
    "test:node": "jasmine --config=jasmine.json"
  },
  "types": "dist/index.d.ts",
  "version": "3.0.55"
}<|MERGE_RESOLUTION|>--- conflicted
+++ resolved
@@ -1,13 +1,8 @@
 {
   "description": "Implementation of Concise Binary Object Representation (CBOR) data format (RFC7049).",
   "devDependencies": {
-<<<<<<< HEAD
     "@types/node": "10.5.1",
-    "coveralls": "3.0.1",
-=======
-    "@types/node": "10.5.0",
     "coveralls": "3.0.2",
->>>>>>> f607c68b
     "cross-env": "5.2.0",
     "istanbul": "1.1.0-alpha.1",
     "jasmine": "3.1.0",
