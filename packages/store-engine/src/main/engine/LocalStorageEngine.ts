/*
 * Wire
 * Copyright (C) 2018 Wire Swiss GmbH
 *
 * This program is free software: you can redistribute it and/or modify
 * it under the terms of the GNU General Public License as published by
 * the Free Software Foundation, either version 3 of the License, or
 * (at your option) any later version.
 *
 * This program is distributed in the hope that it will be useful,
 * but WITHOUT ANY WARRANTY; without even the implied warranty of
 * MERCHANTABILITY or FITNESS FOR A PARTICULAR PURPOSE. See the
 * GNU General Public License for more details.
 *
 * You should have received a copy of the GNU General Public License
 * along with this program. If not, see http://www.gnu.org/licenses/.
 *
 */

import {CRUDEngine} from './CRUDEngine';
import {isBrowser} from './EnvironmentUtil';
import {RecordAlreadyExistsError, RecordNotFoundError, RecordTypeError, UnsupportedError} from './error/';

export class LocalStorageEngine implements CRUDEngine {
  public storeName = '';

  public async isSupported(): Promise<void> {
    if (!isBrowser() || !window.localStorage) {
      const message = `LocalStorage is not available on your platform.`;
      throw new UnsupportedError(message);
    }
  }

  public async init(storeName: string): Promise<Storage> {
    await this.isSupported();
    this.storeName = storeName;
    return window.localStorage;
  }

  public async purge(): Promise<void> {
    window.localStorage.clear();
  }

  private createKey<PrimaryKey = string>(tableName: string, primaryKey: PrimaryKey): string {
    return `${this.createPrefix(tableName)}${primaryKey}`;
  }

  private createPrefix(tableName: string): string {
    return `${this.storeName}@${tableName}@`;
  }

<<<<<<< HEAD
  public async create<T>(tableName: string, primaryKey: string, entity: T): Promise<string> {
=======
  public create<EntityType, PrimaryKey = string>(
    tableName: string,
    primaryKey: PrimaryKey,
    entity: EntityType,
  ): Promise<PrimaryKey> {
>>>>>>> fc3adf82
    if (entity) {
      let record;
      const key = this.createKey(tableName, primaryKey);

      try {
        record = await this.read(tableName, primaryKey);
      } catch (error) {
        if (!(error instanceof RecordNotFoundError)) {
          throw error;
        }
      }

      if (record) {
        const message = `Record "${primaryKey}" already exists in "${tableName}". You need to delete the record first if you want to overwrite it.`;
        throw new RecordAlreadyExistsError(message);
      } else {
        if (typeof record === 'string') {
          window.localStorage.setItem(key, String(entity));
        } else {
          window.localStorage.setItem(key, JSON.stringify(entity));
        }
        return primaryKey;
      }
    }

    const message = `Record "${primaryKey}" cannot be saved in "${tableName}" because it's "undefined" or "null".`;
    throw new RecordTypeError(message);
  }

<<<<<<< HEAD
  public async delete(tableName: string, primaryKey: string): Promise<string> {
    const key = this.createKey(tableName, primaryKey);
    window.localStorage.removeItem(key);
    return primaryKey;
=======
  public delete<PrimaryKey = string>(tableName: string, primaryKey: PrimaryKey): Promise<PrimaryKey> {
    return Promise.resolve().then(() => {
      const key: string = this.createKey(tableName, primaryKey);
      window.localStorage.removeItem(key);
      return primaryKey;
    });
>>>>>>> fc3adf82
  }

  public async deleteAll(tableName: string): Promise<boolean> {
    for (const key of Object.keys(localStorage)) {
      const prefix = this.createPrefix(tableName);
      if (key.startsWith(prefix)) {
        localStorage.removeItem(key);
      }
    }
    return true;
  }

<<<<<<< HEAD
  public async read<T>(tableName: string, primaryKey: string): Promise<T> {
    const key = `${this.storeName}@${tableName}@${primaryKey}`;
    const record = window.localStorage.getItem(key);
    if (record) {
      try {
        return JSON.parse(record);
      } catch (error) {
        return record as any;
=======
  public read<EntityType = Object, PrimaryKey = string>(
    tableName: string,
    primaryKey: PrimaryKey,
  ): Promise<EntityType> {
    return Promise.resolve().then(() => {
      const key = `${this.storeName}@${tableName}@${primaryKey}`;
      const record = window.localStorage.getItem(key);
      if (record) {
        try {
          return JSON.parse(record);
        } catch (error) {
          return record;
        }
>>>>>>> fc3adf82
      }
    }
    const message = `Record "${primaryKey}" in "${tableName}" could not be found.`;
    throw new RecordNotFoundError(message);
  }

  public readAll<T>(tableName: string): Promise<T[]> {
    const promises = Object.keys(localStorage).reduce<Promise<T>[]>((result, key) => {
      const prefix = this.createPrefix(tableName);
      if (key.startsWith(prefix)) {
        const primaryKey = key.replace(prefix, '');
        result.push(this.read<T>(tableName, primaryKey));
      }
      return result;
    }, []);

    return Promise.all(promises);
  }

  public async readAllPrimaryKeys(tableName: string): Promise<string[]> {
    return Object.keys(localStorage).reduce<string[]>((result, primaryKey) => {
      const prefix = this.createPrefix(tableName);
      if (primaryKey.startsWith(prefix)) {
        result.push(primaryKey.replace(prefix, ''));
      }
      return result;
    }, []);
  }

<<<<<<< HEAD
  public async update<T>(tableName: string, primaryKey: string, changes: T): Promise<string> {
    const entity = await this.read<T>(tableName, primaryKey);
    const updatedEntity = {...entity, ...changes};
    try {
      return this.create<T>(tableName, primaryKey, updatedEntity);
    } catch (error) {
      if (error instanceof RecordAlreadyExistsError) {
        await this.delete(tableName, primaryKey);
        return this.create(tableName, primaryKey, updatedEntity);
      } else {
=======
  public update<PrimaryKey = string, ChangesType = Object>(
    tableName: string,
    primaryKey: PrimaryKey,
    changes: ChangesType,
  ): Promise<PrimaryKey> {
    return this.read(tableName, primaryKey)
      .then(entity => {
        return {...entity, ...changes};
      })
      .then(updatedEntity => {
        return this.create(tableName, primaryKey, updatedEntity).catch(error => {
          if (error instanceof RecordAlreadyExistsError) {
            return this.delete(tableName, primaryKey).then(() => this.create(tableName, primaryKey, updatedEntity));
          } else {
            throw error;
          }
        });
      });
  }

  public updateOrCreate<PrimaryKey = string, ChangesType = Object>(
    tableName: string,
    primaryKey: PrimaryKey,
    changes: ChangesType,
  ): Promise<PrimaryKey> {
    return this.update(tableName, primaryKey, changes)
      .catch(error => {
        if (error instanceof RecordNotFoundError) {
          return this.create(tableName, primaryKey, changes);
        }
>>>>>>> fc3adf82
        throw error;
      }
    }
  }

<<<<<<< HEAD
  public async updateOrCreate<T>(tableName: string, primaryKey: string, changes: T): Promise<string> {
    try {
      await this.update<T>(tableName, primaryKey, changes);
    } catch (error) {
      if (error instanceof RecordNotFoundError) {
        return this.create<T>(tableName, primaryKey, changes);
=======
  public append<PrimaryKey = string>(
    tableName: string,
    primaryKey: PrimaryKey,
    additions: string,
  ): Promise<PrimaryKey> {
    return this.read(tableName, primaryKey).then((record: any) => {
      if (typeof record === 'string') {
        record += additions;
      } else {
        const message = `Cannot append text to record "${primaryKey}" because it's not a string.`;
        throw new RecordTypeError(message);
>>>>>>> fc3adf82
      }
      throw error;
    }
    return primaryKey;
  }

  async append(tableName: string, primaryKey: string, additions: string): Promise<string> {
    let record = await this.read<string>(tableName, primaryKey);
    if (typeof record === 'string') {
      record += additions;
    } else {
      const message = `Cannot append text to record "${primaryKey}" because it's not a string.`;
      throw new RecordTypeError(message);
    }
    const key = this.createKey(tableName, primaryKey);
    window.localStorage.setItem(key, record);
    return primaryKey;
  }
}<|MERGE_RESOLUTION|>--- conflicted
+++ resolved
@@ -49,15 +49,11 @@
     return `${this.storeName}@${tableName}@`;
   }
 
-<<<<<<< HEAD
-  public async create<T>(tableName: string, primaryKey: string, entity: T): Promise<string> {
-=======
-  public create<EntityType, PrimaryKey = string>(
+  public async create<EntityType, PrimaryKey = string>(
     tableName: string,
     primaryKey: PrimaryKey,
     entity: EntityType,
   ): Promise<PrimaryKey> {
->>>>>>> fc3adf82
     if (entity) {
       let record;
       const key = this.createKey(tableName, primaryKey);
@@ -87,19 +83,10 @@
     throw new RecordTypeError(message);
   }
 
-<<<<<<< HEAD
-  public async delete(tableName: string, primaryKey: string): Promise<string> {
-    const key = this.createKey(tableName, primaryKey);
+  public async delete<PrimaryKey = string>(tableName: string, primaryKey: PrimaryKey): Promise<PrimaryKey> {
+    const key: string = this.createKey(tableName, primaryKey);
     window.localStorage.removeItem(key);
     return primaryKey;
-=======
-  public delete<PrimaryKey = string>(tableName: string, primaryKey: PrimaryKey): Promise<PrimaryKey> {
-    return Promise.resolve().then(() => {
-      const key: string = this.createKey(tableName, primaryKey);
-      window.localStorage.removeItem(key);
-      return primaryKey;
-    });
->>>>>>> fc3adf82
   }
 
   public async deleteAll(tableName: string): Promise<boolean> {
@@ -112,8 +99,10 @@
     return true;
   }
 
-<<<<<<< HEAD
-  public async read<T>(tableName: string, primaryKey: string): Promise<T> {
+  public async read<EntityType = Object, PrimaryKey = string>(
+    tableName: string,
+    primaryKey: PrimaryKey,
+  ): Promise<EntityType> {
     const key = `${this.storeName}@${tableName}@${primaryKey}`;
     const record = window.localStorage.getItem(key);
     if (record) {
@@ -121,21 +110,6 @@
         return JSON.parse(record);
       } catch (error) {
         return record as any;
-=======
-  public read<EntityType = Object, PrimaryKey = string>(
-    tableName: string,
-    primaryKey: PrimaryKey,
-  ): Promise<EntityType> {
-    return Promise.resolve().then(() => {
-      const key = `${this.storeName}@${tableName}@${primaryKey}`;
-      const record = window.localStorage.getItem(key);
-      if (record) {
-        try {
-          return JSON.parse(record);
-        } catch (error) {
-          return record;
-        }
->>>>>>> fc3adf82
       }
     }
     const message = `Record "${primaryKey}" in "${tableName}" could not be found.`;
@@ -165,90 +139,51 @@
     }, []);
   }
 
-<<<<<<< HEAD
-  public async update<T>(tableName: string, primaryKey: string, changes: T): Promise<string> {
-    const entity = await this.read<T>(tableName, primaryKey);
-    const updatedEntity = {...entity, ...changes};
-    try {
-      return this.create<T>(tableName, primaryKey, updatedEntity);
-    } catch (error) {
-      if (error instanceof RecordAlreadyExistsError) {
-        await this.delete(tableName, primaryKey);
-        return this.create(tableName, primaryKey, updatedEntity);
-      } else {
-=======
-  public update<PrimaryKey = string, ChangesType = Object>(
+  public async update<PrimaryKey = string, ChangesType = Object>(
     tableName: string,
     primaryKey: PrimaryKey,
     changes: ChangesType,
   ): Promise<PrimaryKey> {
-    return this.read(tableName, primaryKey)
-      .then(entity => {
-        return {...entity, ...changes};
-      })
-      .then(updatedEntity => {
-        return this.create(tableName, primaryKey, updatedEntity).catch(error => {
-          if (error instanceof RecordAlreadyExistsError) {
-            return this.delete(tableName, primaryKey).then(() => this.create(tableName, primaryKey, updatedEntity));
-          } else {
-            throw error;
-          }
-        });
-      });
-  }
-
-  public updateOrCreate<PrimaryKey = string, ChangesType = Object>(
-    tableName: string,
-    primaryKey: PrimaryKey,
-    changes: ChangesType,
-  ): Promise<PrimaryKey> {
-    return this.update(tableName, primaryKey, changes)
-      .catch(error => {
-        if (error instanceof RecordNotFoundError) {
-          return this.create(tableName, primaryKey, changes);
-        }
->>>>>>> fc3adf82
+    const entity = await this.read(tableName, primaryKey);
+    const updatedEntity = {...entity, ...changes};
+    try {
+      return this.create(tableName, primaryKey, updatedEntity);
+    } catch (error) {
+      if (error instanceof RecordAlreadyExistsError) {
+        return this.delete(tableName, primaryKey).then(() => this.create(tableName, primaryKey, updatedEntity));
+      } else {
         throw error;
       }
     }
   }
 
-<<<<<<< HEAD
-  public async updateOrCreate<T>(tableName: string, primaryKey: string, changes: T): Promise<string> {
+  public async updateOrCreate<PrimaryKey = string, ChangesType = Object>(
+    tableName: string,
+    primaryKey: PrimaryKey,
+    changes: ChangesType,
+  ): Promise<PrimaryKey> {
     try {
-      await this.update<T>(tableName, primaryKey, changes);
+      return this.update(tableName, primaryKey, changes);
     } catch (error) {
       if (error instanceof RecordNotFoundError) {
-        return this.create<T>(tableName, primaryKey, changes);
-=======
-  public append<PrimaryKey = string>(
+        return this.create(tableName, primaryKey, changes);
+      }
+      throw error;
+    }
+  }
+
+  public async append<PrimaryKey = string>(
     tableName: string,
     primaryKey: PrimaryKey,
     additions: string,
   ): Promise<PrimaryKey> {
-    return this.read(tableName, primaryKey).then((record: any) => {
-      if (typeof record === 'string') {
-        record += additions;
-      } else {
-        const message = `Cannot append text to record "${primaryKey}" because it's not a string.`;
-        throw new RecordTypeError(message);
->>>>>>> fc3adf82
-      }
-      throw error;
-    }
-    return primaryKey;
-  }
-
-  async append(tableName: string, primaryKey: string, additions: string): Promise<string> {
-    let record = await this.read<string>(tableName, primaryKey);
+    let record = await this.read(tableName, primaryKey);
     if (typeof record === 'string') {
       record += additions;
     } else {
       const message = `Cannot append text to record "${primaryKey}" because it's not a string.`;
       throw new RecordTypeError(message);
     }
-    const key = this.createKey(tableName, primaryKey);
-    window.localStorage.setItem(key, record);
     return primaryKey;
   }
 }