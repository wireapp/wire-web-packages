--- conflicted
+++ resolved
@@ -34,9 +34,6 @@
     super();
   }
 
-<<<<<<< HEAD
-  public async init(tableName: string): Promise<TransientBundle[]> {
-=======
   public delete(primaryKey: string): Promise<string> {
     const cacheKey = this.constructCacheKey(primaryKey);
 
@@ -65,8 +62,7 @@
       });
   }
 
-  public init(tableName: string): Promise<TransientBundle[]> {
->>>>>>> 730bc88a
+  public async init(tableName: string): Promise<TransientBundle[]> {
     this.tableName = tableName;
 
     const cacheKeys: string[] = [];
@@ -94,49 +90,6 @@
   }
 
   /**
-<<<<<<< HEAD
-   * Returns a fully qualified name (FQN) which can be used to cache a transient bundle.
-   * @param primaryKey - Primary key from which the FQN is created
-   * @returns A fully qualified name
-   */
-  private constructCacheKey(primaryKey: string): string {
-    return `${this.engine.storeName}@${this.tableName}@${primaryKey}`;
-  }
-
-  private constructPrimaryKey(cacheKey: string): string {
-    return cacheKey.replace(`${this.engine.storeName}@${this.tableName}@`, '');
-  }
-
-  private createTransientBundle<T>(record: T, ttl: number): TransientBundle {
-    return {
-      expires: Date.now() + ttl,
-      payload: record,
-    };
-  }
-
-  public async get(primaryKey: string): Promise<TransientBundle | undefined> {
-    try {
-      const cachedBundle = await this.getFromCache(primaryKey);
-      return cachedBundle !== undefined ? cachedBundle : this.getFromStore(primaryKey);
-    } catch (error) {
-      if (error instanceof RecordNotFoundError) {
-        return undefined;
-      }
-      throw error;
-    }
-  }
-
-  private getFromCache(primaryKey: string): TransientBundle {
-    return this.bundles[this.constructCacheKey(primaryKey)];
-  }
-
-  private getFromStore(primaryKey: string): Promise<TransientBundle> {
-    return this.engine.read(this.tableName, primaryKey);
-  }
-
-  /**
-=======
->>>>>>> 730bc88a
    * Saves a transient record to the store and starts a timer to remove this record when the time to live (TTL) ended.
    * @param primaryKey - Primary key from which the FQN is created
    * @param record - A payload which should be kept in the TransientStore
@@ -158,16 +111,6 @@
     }
   }
 
-<<<<<<< HEAD
-  private async save<TransientBundle>(primaryKey: string, bundle: TransientBundle): Promise<string> {
-    const cacheKey = this.constructCacheKey(primaryKey);
-    await Promise.all([this.saveInStore(primaryKey, bundle), this.saveInCache(cacheKey, bundle)]);
-    return cacheKey;
-  }
-
-  private saveInStore<TransientBundle>(primaryKey: string, bundle: TransientBundle): Promise<string> {
-    return this.engine.create(this.tableName, primaryKey, bundle);
-=======
   /**
    * Returns a fully qualified name (FQN) which can be used to cache a transient bundle.
    * @param {string} primaryKey - Primary key from which the FQN is created
@@ -175,44 +118,24 @@
    */
   private constructCacheKey(primaryKey: string): string {
     return `${this.engine.storeName}@${this.tableName}@${primaryKey}`;
->>>>>>> 730bc88a
   }
 
   private constructPrimaryKey(cacheKey: string): string {
     return cacheKey.replace(`${this.engine.storeName}@${this.tableName}@`, '');
   }
 
-<<<<<<< HEAD
-  public async delete(primaryKey: string): Promise<string> {
-    const cacheKey = this.constructCacheKey(primaryKey);
-    await Promise.all([this.deleteFromStore(primaryKey), this.deleteFromCache(cacheKey)]);
-    return cacheKey;
-=======
   private createTransientBundle<T>(record: T, ttl: number): {expires: number; payload: T} {
     return {
       expires: Date.now() + ttl,
       payload: record,
     };
->>>>>>> 730bc88a
   }
 
   private deleteFromStore(primaryKey: string): Promise<string> {
     return this.engine.delete(this.tableName, primaryKey);
   }
 
-<<<<<<< HEAD
-  public deleteFromCache(cacheKey: string): string {
-    if (this.bundles[cacheKey] && this.bundles[cacheKey].timeoutID) {
-      clearTimeout(this.bundles[cacheKey].timeoutID as number);
-    }
-    delete this.bundles[cacheKey];
-    return cacheKey;
-  }
-
   private async expireBundle(cacheKey: string): Promise<ExpiredBundle> {
-=======
-  private expireBundle(cacheKey: string): Promise<ExpiredBundle> {
->>>>>>> 730bc88a
     const expiredBundle: ExpiredBundle = {
       cacheKey: cacheKey,
       payload: this.bundles[cacheKey].payload,
@@ -223,9 +146,6 @@
     return expiredBundle;
   }
 
-<<<<<<< HEAD
-  private async startTimer(cacheKey: string): Promise<TransientBundle> {
-=======
   private getFromCache(primaryKey: string): Promise<TransientBundle> {
     const cacheBundle = this.bundles[this.constructCacheKey(primaryKey)];
     return Promise.resolve(cacheBundle);
@@ -249,8 +169,7 @@
     return this.engine.create(this.tableName, primaryKey, bundle);
   }
 
-  private startTimer(cacheKey: string): Promise<TransientBundle> {
->>>>>>> 730bc88a
+  private async startTimer(cacheKey: string): Promise<TransientBundle> {
     const primaryKey = this.constructPrimaryKey(cacheKey);
     let bundle = await this.get(primaryKey);
     if (!bundle) {
