--- conflicted
+++ resolved
@@ -12,14 +12,9 @@
     "karma-jasmine-diff-reporter": "1.1.1",
     "karma-sourcemap-loader": "0.3.7",
     "rimraf": "2.6.2",
-<<<<<<< HEAD
-    "typescript": "2.7.2",
+    "typescript": "2.8.1",
     "webpack": "4.5.0",
     "webpack-cli": "2.0.14"
-=======
-    "typescript": "2.8.1",
-    "webpack": "3.11.0"
->>>>>>> e535772e
   },
   "description": "Provider for different storage engines.",
   "files": [
@@ -35,14 +30,9 @@
     "build:node": "tsc",
     "clear": "rimraf dist",
     "dist": "yarn clear && yarn build",
-<<<<<<< HEAD
-    "test": "yarn dist && yarn test:node && yarn test:browser",
-    "test:browser": "webpack --mode=development --progress && karma start",
-=======
     "test": "yarn test:node && yarn test:browser",
+    "test:browser": "webpack --mode=production --progress && karma start",
     "test:project": "yarn dist && yarn test",
-    "test:browser": "webpack --progress && karma start",
->>>>>>> e535772e
     "test:node": "jasmine --config=jasmine.json"
   },
   "types": "./dist/commonjs/index.d.ts",
