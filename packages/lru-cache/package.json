{
  "description": "Least Recently Used (LRU) Cache for JavaScript and TypeScript.",
  "devDependencies": {
    "@types/jasmine": "3.4.6",
    "cross-env": "6.0.3",
    "jasmine": "3.5.0",
    "nyc": "14.1.1",
    "rimraf": "3.0.0",
<<<<<<< HEAD
    "ts-node": "8.4.1",
    "typescript": "3.7.2",
=======
    "ts-node": "8.5.2",
    "typescript": "3.6.4",
>>>>>>> 8d921532
    "webpack": "4.41.2",
    "webpack-cli": "3.3.10"
  },
  "files": [
    "dist"
  ],
  "license": "GPL-3.0",
  "main": "dist/commonjs/LRUCache.js",
  "name": "@wireapp/lru-cache",
  "repository": "https://github.com/wireapp/wire-web-packages/tree/master/packages/lru-cache",
  "scripts": {
    "build": "yarn build:node && yarn build:browser",
    "build:browser": "webpack --progress",
    "build:node": "tsc",
    "clean": "rimraf .nyc_output coverage dist",
    "dist": "yarn clean && yarn build",
    "test": "nyc jasmine --config=jasmine.json"
  },
  "types": "dist/commonjs/LRUCache.d.ts",
  "version": "3.3.26"
}<|MERGE_RESOLUTION|>--- conflicted
+++ resolved
@@ -6,13 +6,8 @@
     "jasmine": "3.5.0",
     "nyc": "14.1.1",
     "rimraf": "3.0.0",
-<<<<<<< HEAD
-    "ts-node": "8.4.1",
+    "ts-node": "8.5.2",
     "typescript": "3.7.2",
-=======
-    "ts-node": "8.5.2",
-    "typescript": "3.6.4",
->>>>>>> 8d921532
     "webpack": "4.41.2",
     "webpack-cli": "3.3.10"
   },
