--- conflicted
+++ resolved
@@ -2,15 +2,10 @@
   "description": "Least Recently Used (LRU) Cache for JavaScript and TypeScript.",
   "devDependencies": {
     "jasmine": "3.1.0",
-<<<<<<< HEAD
-    "rimraf": "2.6.1",
-    "typescript": "2.8.1",
-    "webpack": "4.5.0",
-    "webpack-cli": "2.0.14"
-=======
     "rimraf": "2.6.2",
-    "typescript": "2.8.3"
->>>>>>> 237240ec
+    "typescript": "2.8.3",
+    "webpack": "4.6.0",
+    "webpack-cli": "2.0.15"
   },
   "files": [
     "dist"
