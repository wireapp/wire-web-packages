--- conflicted
+++ resolved
@@ -26,10 +26,5 @@
     "dist": "yarn clean && yarn build",
     "test": "nyc jasmine --config=jasmine.json"
   },
-<<<<<<< HEAD
-  "version": "3.3.6"
-=======
-  "types": "dist/commonjs/LRUCache.d.ts",
   "version": "3.3.7"
->>>>>>> 4a3af17d
 }