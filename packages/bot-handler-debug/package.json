{
  "dependencies": {
    "@types/node": "*"
  },
  "devDependencies": {
    "@types/node": "~14",
<<<<<<< HEAD
    "@wireapp/bot-api": "7.11.80",
    "jasmine": "3.6.3",
=======
    "@wireapp/bot-api": "7.11.81",
    "jasmine": "3.5.0",
>>>>>>> 1b0cf3cc
    "rimraf": "3.0.2",
    "typescript": "4.0.3"
  },
  "files": [
    "src",
    "!src/**/!(*.d).ts"
  ],
  "license": "GPL-3.0",
  "main": "src/index",
  "name": "@wireapp/bot-handler-debug",
  "peerDependencies": {
    "@wireapp/bot-api": "7.x.x"
  },
  "repository": "https://github.com/wireapp/wire-web-packages/tree/master/packages/bot-handler-debug",
  "scripts": {
    "build": "yarn build:node",
    "build:node": "tsc",
    "clean": "rimraf src/**/*{.js,.js.map,.d.ts}",
    "dist": "yarn clean && yarn build",
    "test": "yarn test:node",
    "test:node": "exit 0",
    "test:project": "yarn dist && yarn test"
  },
  "version": "0.3.79"
}<|MERGE_RESOLUTION|>--- conflicted
+++ resolved
@@ -4,13 +4,8 @@
   },
   "devDependencies": {
     "@types/node": "~14",
-<<<<<<< HEAD
-    "@wireapp/bot-api": "7.11.80",
+    "@wireapp/bot-api": "7.11.81",
     "jasmine": "3.6.3",
-=======
-    "@wireapp/bot-api": "7.11.81",
-    "jasmine": "3.5.0",
->>>>>>> 1b0cf3cc
     "rimraf": "3.0.2",
     "typescript": "4.0.3"
   },
