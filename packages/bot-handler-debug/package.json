{
  "devDependencies": {
<<<<<<< HEAD
    "@types/node": "^14.18.29",
    "@wireapp/bot-api": "14.0.24",
=======
    "@types/node": "~14",
    "@wireapp/bot-api": "14.1.1",
>>>>>>> b8802357
    "jasmine": "3.8.0",
    "rimraf": "3.0.2",
    "typescript": "4.8.3"
  },
  "files": [
    "src",
    "!src/**/!(*.d).ts"
  ],
  "license": "GPL-3.0",
  "main": "src/index",
  "name": "@wireapp/bot-handler-debug",
  "peerDependencies": {
    "@wireapp/bot-api": "7.x.x"
  },
  "repository": "https://github.com/wireapp/wire-web-packages/tree/main/packages/bot-handler-debug",
  "scripts": {
    "build": "yarn build:node",
    "build:node": "tsc",
    "clean": "rimraf \"src/**/*.{js?(.map),d.ts}\"",
    "dist": "yarn clean && yarn build",
    "test": "yarn test:node",
    "test:node": "exit 0",
    "test:project": "yarn dist && yarn test"
  },
<<<<<<< HEAD
  "version": "0.4.306",
  "gitHead": "5339f01fe01ef0871da8c8bc8662fbe9e604754a",
  "dependencies": {
    "@wireapp/api-client": "workspace:^",
    "@wireapp/core": "workspace:^"
  }
=======
  "version": "0.4.308",
  "gitHead": "5339f01fe01ef0871da8c8bc8662fbe9e604754a"
>>>>>>> b8802357
}<|MERGE_RESOLUTION|>--- conflicted
+++ resolved
@@ -1,12 +1,7 @@
 {
   "devDependencies": {
-<<<<<<< HEAD
     "@types/node": "^14.18.29",
-    "@wireapp/bot-api": "14.0.24",
-=======
-    "@types/node": "~14",
-    "@wireapp/bot-api": "14.1.1",
->>>>>>> b8802357
+    "@wireapp/bot-api": "workspace:packages/bot-api",
     "jasmine": "3.8.0",
     "rimraf": "3.0.2",
     "typescript": "4.8.3"
@@ -31,15 +26,10 @@
     "test:node": "exit 0",
     "test:project": "yarn dist && yarn test"
   },
-<<<<<<< HEAD
   "version": "0.4.306",
   "gitHead": "5339f01fe01ef0871da8c8bc8662fbe9e604754a",
   "dependencies": {
     "@wireapp/api-client": "workspace:^",
     "@wireapp/core": "workspace:^"
   }
-=======
-  "version": "0.4.308",
-  "gitHead": "5339f01fe01ef0871da8c8bc8662fbe9e604754a"
->>>>>>> b8802357
 }