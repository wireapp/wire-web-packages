{
  "dependencies": {
    "@babel/core": "7.4.5",
    "@babel/plugin-proposal-class-properties": "7.4.4",
    "@babel/plugin-proposal-object-rest-spread": "7.4.4",
    "@babel/preset-typescript": "7.3.3",
<<<<<<< HEAD
    "@types/lodash": "4.14.134",
    "@types/node": "~10",
    "@types/sql.js": "1.0.1",
    "@wireapp/store-engine": "2.1.2",
    "lodash": "4.17.11",
=======
    "@types/sql.js": "1.0.1",
    "@wireapp/store-engine": "3.0.9",
>>>>>>> 2cc1eec1
    "sql.js": "https://github.com/pwnsdx/sqleet.js#a078babcad5e6beda01370466328e47b3c4a2de7",
    "uint32": "0.2.1"
  },
  "devDependencies": {
    "@types/jasmine": "3.3.13",
    "@types/karma": "3.0.3",
    "@types/node": "~10",
    "@types/uint32": "0.2.0",
    "babel-loader": "8.0.6",
    "bazinga64": "5.4.10",
    "jasmine": "3.4.0",
    "karma": "4.1.0",
    "karma-chrome-launcher": "2.2.0",
    "karma-jasmine": "2.0.1",
    "karma-typescript": "4.1.0",
    "rimraf": "2.6.3",
    "ts-node": "8.1.0",
    "typescript": "3.5.1"
  },
  "description": "",
  "files": [
    "dist"
  ],
  "license": "GPL-3.0",
  "main": "./dist/index.js",
  "name": "@wireapp/store-engine-sqleet",
  "repository": "https://github.com/wireapp/wire-web-packages/tree/master/packages/store-engine-sqleet",
  "scripts": {
    "build": "yarn build:node",
    "build:node": "tsc",
    "clean": "rimraf dist",
    "dist": "yarn clean && yarn build",
    "test": "karma start",
    "test:project": "yarn dist && yarn test"
  },
  "version": "0.1.6"
}<|MERGE_RESOLUTION|>--- conflicted
+++ resolved
@@ -4,16 +4,11 @@
     "@babel/plugin-proposal-class-properties": "7.4.4",
     "@babel/plugin-proposal-object-rest-spread": "7.4.4",
     "@babel/preset-typescript": "7.3.3",
-<<<<<<< HEAD
     "@types/lodash": "4.14.134",
     "@types/node": "~10",
     "@types/sql.js": "1.0.1",
-    "@wireapp/store-engine": "2.1.2",
+    "@wireapp/store-engine": "3.0.9",
     "lodash": "4.17.11",
-=======
-    "@types/sql.js": "1.0.1",
-    "@wireapp/store-engine": "3.0.9",
->>>>>>> 2cc1eec1
     "sql.js": "https://github.com/pwnsdx/sqleet.js#a078babcad5e6beda01370466328e47b3c4a2de7",
     "uint32": "0.2.1"
   },
