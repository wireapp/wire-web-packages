{
  "dependencies": {
    "@babel/core": "7.5.5",
    "@babel/plugin-proposal-class-properties": "7.5.5",
    "@babel/plugin-proposal-object-rest-spread": "7.5.5",
    "@babel/preset-typescript": "7.3.3",
<<<<<<< HEAD
    "@wireapp/store-engine": "3.9.6",
    "@wireapp/websql": "https://github.com/wireapp/websql#6425db5537739ff106d37c709ab0e1275d71eb18",
=======
    "@types/sql.js": "1.0.2",
    "sql.js": "https://github.com/pwnsdx/sqleet.js#8075c8ed6a95f6fe7ab7a41703b2fcc3a412be2f",
>>>>>>> e2b4df10
    "uint32": "0.2.1"
  },
  "devDependencies": {
    "@types/jasmine": "3.4.0",
    "@types/karma": "3.0.3",
    "@types/node": "~10",
    "@types/uint32": "0.2.0",
    "@wireapp/store-engine": "3.9.6",
    "babel-loader": "8.0.6",
    "bazinga64": "5.5.13",
    "jasmine": "3.4.0",
    "karma": "4.2.0",
    "karma-chrome-launcher": "3.1.0",
    "karma-jasmine": "2.0.1",
    "karma-typescript": "4.1.1",
    "rimraf": "3.0.0",
    "ts-node": "8.3.0",
    "typescript": "3.5.3"
  },
  "description": "Store Engine implementation for SQLite 3 (WebAssembly) with encryption.",
  "files": [
    "dist"
  ],
  "license": "GPL-3.0",
  "main": "./dist/index.js",
  "name": "@wireapp/store-engine-sqleet",
  "peerDependencies": {
    "@wireapp/store-engine": "3.x.x"
  },
  "repository": "https://github.com/wireapp/wire-web-packages/tree/master/packages/store-engine-sqleet",
  "scripts": {
    "build": "yarn build:node",
    "build:node": "tsc",
    "clean": "rimraf dist",
    "dist": "yarn clean && yarn build",
    "test": "karma start",
    "test:project": "yarn dist && yarn test"
  },
  "version": "0.8.1"
}<|MERGE_RESOLUTION|>--- conflicted
+++ resolved
@@ -4,13 +4,7 @@
     "@babel/plugin-proposal-class-properties": "7.5.5",
     "@babel/plugin-proposal-object-rest-spread": "7.5.5",
     "@babel/preset-typescript": "7.3.3",
-<<<<<<< HEAD
-    "@wireapp/store-engine": "3.9.6",
     "@wireapp/websql": "https://github.com/wireapp/websql#6425db5537739ff106d37c709ab0e1275d71eb18",
-=======
-    "@types/sql.js": "1.0.2",
-    "sql.js": "https://github.com/pwnsdx/sqleet.js#8075c8ed6a95f6fe7ab7a41703b2fcc3a412be2f",
->>>>>>> e2b4df10
     "uint32": "0.2.1"
   },
   "devDependencies": {
