--- conflicted
+++ resolved
@@ -4,13 +4,8 @@
   },
   "dependencies": {
     "@types/generate-changelog": "1.7.0",
-<<<<<<< HEAD
     "@types/node": "~10",
-    "@wireapp/core": "10.0.3",
-=======
-    "@types/node": "11.13.7",
     "@wireapp/core": "10.0.5",
->>>>>>> 6cb7e251
     "commander": "2.20.0",
     "generate-changelog": "1.7.1"
   },
