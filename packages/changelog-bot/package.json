{
  "bin": {
    "wire-changelog-bot": "src/main/cli.js"
  },
  "dependencies": {
<<<<<<< HEAD
    "@wireapp/api-client": "workspace:^",
    "@wireapp/core": "30.11.2",
    "@wireapp/store-engine": "workspace:^",
    "commander": "8.0.0"
=======
    "@types/generate-changelog": "1.8.1",
    "@types/node": "~14",
    "@wireapp/core": "30.13.0",
    "commander": "8.0.0",
    "generate-changelog": "1.8.0"
>>>>>>> b8802357
  },
  "description": "A changelog notification bot.",
  "devDependencies": {
    "@types/generate-changelog": "1.8.1",
    "@types/node": "^14.18.29",
    "generate-changelog": "1.8.0",
    "logdown": "3.3.1",
    "rimraf": "3.0.2",
    "typescript": "4.8.3"
  },
  "files": [
    "src",
    "!src/**/!(*.d).ts"
  ],
  "license": "GPL-3.0",
  "main": "src/main/ChangelogBot",
  "name": "@wireapp/changelog-bot",
  "repository": "https://github.com/wireapp/wire-web-packages/tree/main/packages/changelog-bot",
  "scripts": {
    "build": "yarn build:node",
    "build:node": "tsc",
    "clean": "rimraf \"src/**/*.{js?(.map),d.ts}\"",
    "dist": "yarn clean && yarn build",
    "test": "exit 0",
    "test:project": "yarn dist && yarn test"
  },
  "version": "7.1.64",
  "gitHead": "5339f01fe01ef0871da8c8bc8662fbe9e604754a"
}<|MERGE_RESOLUTION|>--- conflicted
+++ resolved
@@ -3,18 +3,10 @@
     "wire-changelog-bot": "src/main/cli.js"
   },
   "dependencies": {
-<<<<<<< HEAD
     "@wireapp/api-client": "workspace:^",
-    "@wireapp/core": "30.11.2",
+    "@wireapp/core": "workspace:packages/core",
     "@wireapp/store-engine": "workspace:^",
     "commander": "8.0.0"
-=======
-    "@types/generate-changelog": "1.8.1",
-    "@types/node": "~14",
-    "@wireapp/core": "30.13.0",
-    "commander": "8.0.0",
-    "generate-changelog": "1.8.0"
->>>>>>> b8802357
   },
   "description": "A changelog notification bot.",
   "devDependencies": {
