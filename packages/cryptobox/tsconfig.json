{
  "compilerOptions": {
    "declaration": true,
    "lib": ["DOM", "ES7"],
    "outDir": "dist/commonjs",
    "rootDir": "src/main/ts",
    "target": "ES5"
  },
<<<<<<< HEAD
  "exclude": ["bower_components", "node_modules", "typings/browser", "typings/browser.d.ts"],
  "extends": "../../tsconfig.json"
=======
  "exclude": ["bower_components", "dist", "node_modules"],
  "extends": "../../configs/tsconfig.json"
>>>>>>> 8364ff67
}<|MERGE_RESOLUTION|>--- conflicted
+++ resolved
@@ -6,11 +6,6 @@
     "rootDir": "src/main/ts",
     "target": "ES5"
   },
-<<<<<<< HEAD
-  "exclude": ["bower_components", "node_modules", "typings/browser", "typings/browser.d.ts"],
+  "exclude": ["bower_components", "dist", "node_modules"],
   "extends": "../../tsconfig.json"
-=======
-  "exclude": ["bower_components", "dist", "node_modules"],
-  "extends": "../../configs/tsconfig.json"
->>>>>>> 8364ff67
 }