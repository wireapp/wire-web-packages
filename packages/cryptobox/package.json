--- conflicted
+++ resolved
@@ -10,13 +10,9 @@
   },
   "description": "High-level API with persistent storage for Proteus.",
   "devDependencies": {
-<<<<<<< HEAD
-    "@wireapp/store-engine-fs": "1.0.2",
-=======
     "@wireapp/store-engine-fs": "1.0.3",
     "browser-sync": "2.26.7",
     "cpx": "1.5.0",
->>>>>>> cb077d62
     "cross-env": "5.2.0",
     "jasmine": "3.4.0",
     "karma": "4.1.0",
