--- conflicted
+++ resolved
@@ -301,17 +301,9 @@
     const env: ProteusMessage.Envelope = ProteusMessage.Envelope.deserialise(envelope);
 
     if (this.identity) {
-<<<<<<< HEAD
       const [session, decrypted] = await ProteusSession.Session.init_from_message(this.identity, this.store, env);
       const cryptoBoxSession = new CryptoboxSession(session_id, session);
       return [cryptoBoxSession, decrypted];
-=======
-      return ProteusSession.Session.init_from_message(this.identity, this.store, env).then(tuple => {
-        const [session, decrypted] = tuple;
-        const cryptoBoxSession = new CryptoboxSession(session_id, session);
-        return [cryptoBoxSession, decrypted] as [CryptoboxSession, Uint8Array];
-      });
->>>>>>> 3c3be18e
     }
 
     throw new CryptoboxError('No local identity available.');
