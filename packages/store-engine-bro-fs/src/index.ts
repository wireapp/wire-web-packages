--- conflicted
+++ resolved
@@ -171,11 +171,7 @@
       entries = [];
     }
 
-<<<<<<< HEAD
-    const names = entries.map(entry => entry.name);
-=======
-    const names = entries.map((entry: FileEntry) => `${entry.name}`);
->>>>>>> fc3adf82
+    const names = entries.map(entry => `${entry.name}`);
 
     const primaryKeys: string[] = [];
 
@@ -187,15 +183,11 @@
     return primaryKeys;
   }
 
-<<<<<<< HEAD
-  async update<T>(tableName: string, primaryKey: string, changes: T): Promise<string> {
-=======
-  update<PrimaryKey = string, ChangesType = Object>(
+  async update<PrimaryKey = string, ChangesType = Object>(
     tableName: string,
     primaryKey: PrimaryKey,
     changes: ChangesType,
   ): Promise<PrimaryKey> {
->>>>>>> fc3adf82
     const filePath = this.createFilePath(tableName, primaryKey);
     let record = await this.read(tableName, primaryKey);
     if (typeof record === 'string') {
@@ -210,19 +202,7 @@
     await fs.rmdir(this.storeName);
   }
 
-<<<<<<< HEAD
-  async updateOrCreate<T>(tableName: string, primaryKey: string, changes: T): Promise<string> {
-    try {
-      await this.update(tableName, primaryKey, changes);
-    } catch (error) {
-      if (error instanceof RecordNotFoundError) {
-        return this.create(tableName, primaryKey, changes);
-      }
-      throw error;
-    }
-    return primaryKey;
-=======
-  updateOrCreate<PrimaryKey = string, ChangesType = Object>(
+  async updateOrCreate<PrimaryKey = string, ChangesType = Object>(
     tableName: string,
     primaryKey: PrimaryKey,
     changes: ChangesType,
@@ -235,6 +215,5 @@
         throw error;
       })
       .then(() => primaryKey);
->>>>>>> fc3adf82
   }
 }