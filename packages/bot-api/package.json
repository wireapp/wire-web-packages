--- conflicted
+++ resolved
@@ -27,9 +27,5 @@
     "test:node": "exit 0",
     "test:project": "yarn dist && yarn test"
   },
-<<<<<<< HEAD
-  "version": "0.2.4-beta.2"
-=======
   "version": "0.2.4"
->>>>>>> dd5a6905
 }