{
  "dependencies": {
    "@types/long": "4.0.1",
    "@types/node": "*",
<<<<<<< HEAD
    "@wireapp/core": "16.9.10",
    "uuidjs": "4.2.5"
=======
    "@wireapp/core": "16.10.4",
    "pure-uuid": "1.6.0"
>>>>>>> 91fcf572
  },
  "devDependencies": {
    "cross-env": "7.0.2",
    "dotenv-defaults": "1.1.1",
    "jasmine": "3.5.0",
    "rimraf": "3.0.2",
    "ts-node": "8.6.2",
    "typescript": "3.8.3"
  },
  "files": [
    "dist",
    "!dist/demo"
  ],
  "license": "GPL-3.0",
  "main": "dist/index.js",
  "name": "@wireapp/bot-api",
  "repository": "https://github.com/wireapp/wire-web-packages/tree/master/packages/bot-api",
  "scripts": {
    "build": "yarn build:node",
    "build:node": "tsc",
    "clean": "rimraf dist",
    "demo:admin": "ts-node src/demo/admin.ts",
    "dist": "yarn clean && yarn build",
    "test": "yarn test:node",
    "test:node": "jasmine --config=jasmine.json",
    "test:project": "yarn dist && yarn test"
  },
  "version": "7.10.4"
}<|MERGE_RESOLUTION|>--- conflicted
+++ resolved
@@ -2,13 +2,8 @@
   "dependencies": {
     "@types/long": "4.0.1",
     "@types/node": "*",
-<<<<<<< HEAD
-    "@wireapp/core": "16.9.10",
+    "@wireapp/core": "16.10.4",
     "uuidjs": "4.2.5"
-=======
-    "@wireapp/core": "16.10.4",
-    "pure-uuid": "1.6.0"
->>>>>>> 91fcf572
   },
   "devDependencies": {
     "cross-env": "7.0.2",
