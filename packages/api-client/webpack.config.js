--- conflicted
+++ resolved
@@ -17,47 +17,25 @@
  *
  */
 
-<<<<<<< HEAD
-module.exports = {
-  devServer: {
-=======
 const webpack = require('webpack');
 
 module.exports = {
-  devtool: 'cheap-module-source-map',
   devServer: {
     hot: true,
     open: true,
     overlay: true,
->>>>>>> 31e1fa8b
     stats: {
       chunks: false,
     },
   },
-<<<<<<< HEAD
   devtool: 'cheap-module-source-map',
   entry: {
     client: `${__dirname}/dist/commonjs/Client.js`,
     demo: `${__dirname}/src/demo/demo.js`,
-=======
-  entry: {
-    demo: `${__dirname}/src/demo/demo.js`,
-    client: `${__dirname}/dist/commonjs/Client.js`,
->>>>>>> 31e1fa8b
     test: `${__dirname}/src/test/browser/index.js`,
   },
   externals: {
     'fs-extra': '{}',
-  },
-  output: {
-<<<<<<< HEAD
-    filename: `[name].js`,
-    path: `${__dirname}/dist`,
-    publicPath: '/',
-  },
-=======
-    filename: `dist/[name].js`,
-    publicPath: '/',
   },
   module: {
     rules: [
@@ -72,6 +50,9 @@
       },
     ],
   },
+  output: {
+    filename: `dist/[name].js`,
+    publicPath: '/',
+  },
   plugins: [new webpack.HotModuleReplacementPlugin()],
->>>>>>> 31e1fa8b
 };