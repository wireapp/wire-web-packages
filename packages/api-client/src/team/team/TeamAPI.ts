--- conflicted
+++ resolved
@@ -17,21 +17,13 @@
  *
  */
 
-<<<<<<< HEAD
-import Axios, {AxiosRequestConfig} from 'axios';
-
-import {NewTeamData, TeamChunkData, TeamData} from '../';
+import Axios from 'axios';
+import type {AxiosRequestConfig} from 'axios';
+import type {NewTeamData, TeamChunkData, TeamData} from '../';
 import {HttpClient, RequestCancelable, SyntheticErrorLabel} from '../../http/';
 import {RequestCancellationError} from '../../user';
-import {TeamSizeData} from './TeamSizeData';
-import {UpdateTeamData} from './UpdateTeamData';
-=======
-import type {AxiosRequestConfig} from 'axios';
-
-import type {NewTeamData, TeamChunkData, TeamData} from '../';
-import type {HttpClient} from '../../http/';
+import type {TeamSizeData} from './TeamSizeData';
 import type {UpdateTeamData} from './UpdateTeamData';
->>>>>>> e64f056b
 
 export class TeamAPI {
   constructor(private readonly client: HttpClient) {}
