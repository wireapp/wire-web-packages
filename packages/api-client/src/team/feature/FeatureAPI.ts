/*
 * Wire
 * Copyright (C) 2019 Wire Swiss GmbH
 *
 * This program is free software: you can redistribute it and/or modify
 * it under the terms of the GNU General Public License as published by
 * the Free Software Foundation, either version 3 of the License, or
 * (at your option) any later version.
 *
 * This program is distributed in the hope that it will be useful,
 * but WITHOUT ANY WARRANTY; without even the implied warranty of
 * MERCHANTABILITY or FITNESS FOR A PARTICULAR PURPOSE. See the
 * GNU General Public License for more details.
 *
 * You should have received a copy of the GNU General Public License
 * along with this program. If not, see http://www.gnu.org/licenses/.
 *
 */

import {AxiosRequestConfig} from 'axios';
import logdown from 'logdown';

import {LogFactory} from '@wireapp/commons';

import {InvalidAppLockTimeoutError} from './FeatureError';
import {
  allFeaturesResponseSchema,
  FeatureAllowedGlobalOperations,
  FeatureAppLock,
<<<<<<< HEAD
  FeatureCells,
  FeatureChannels,
=======
  FeatureAssetAuditLog,
  FeatureVideoCalling,
>>>>>>> ccf0832c
  FeatureConferenceCalling,
  FeatureConsumableNotifications,
  FeatureDigitalSignature,
  FeatureDomainRegistration,
  FeatureDownloadPath,
  FeatureFileSharing,
  FeatureLegalhold,
  FeatureMLS,
  FeatureMLSE2EId,
  FeatureMLSMigration,
  FeatureSelfDeletingMessages,
  FeatureSndFactorPassword,
  FeatureSSO,
  FeatureVideoCalling,
} from './FeatureList.schema';
import {FeatureList} from './FeatureList.types';

import {BackendError, BackendErrorLabel, HttpClient} from '../../http';

import {FeatureConversationGuestLink, FeatureLockedError} from '.';

export class FeatureAPI {
<<<<<<< HEAD
  private readonly logger: logdown.Logger;
=======
  constructor(private readonly client: HttpClient) {}

  public static readonly URL = {
    APPLOCK: 'appLock',
    ALLOWED_GLOBAL_OPERATIONS: 'allowedGlobalOperations',
    AUDIT_LOG: 'assetAuditLog',
    CALLING_CONFERENCE: 'conferenceCalling',
    CALLING_VIDEO: 'videoCalling',
    CONSUMABLE_NOTIFICATIONS: 'consumableNotifications',
    SELF_DELETING_MESSAGES: 'selfDeletingMessages',
    DIGITAL_SIGNATURES: 'digitalSignatures',
    DOMAIN_REGISTRATION: 'domainRegistration',
    DL_PATH: 'enforceFileDownloadLocation',
    CELLS: 'cells',
    CHANNELS: 'channels',
    CONVERSATION_GUEST_LINKS: 'conversationGuestLinks',
    FEATURE_CONFIGS: '/feature-configs',
    FEATURES: 'features',
    FILE_SHARING: 'fileSharing',
    LEGAL_HOLD: 'legalhold',
    SND_FACTOR_PASSWORD: 'sndFactorPasswordChallenge',
    SSO: 'sso',
    MLS: 'mls',
    MLSE2EID: 'mlsE2EId',
    MLS_MIGRATION: 'mlsMigration',
    TEAMS: '/teams',
  };

  public async getAllFeatures(): Promise<FeatureList> {
    const config: AxiosRequestConfig = {
      method: 'get',
      url: FeatureAPI.URL.FEATURE_CONFIGS,
    };
>>>>>>> ccf0832c

  constructor(private readonly client: HttpClient) {
    this.logger = LogFactory.getLogger('@wireapp/api-client/FeatureAPI');
  }

  /**
   * Retrieves all feature flags for the current user/team.
   *
   * This endpoint is backwards and forwards compatible across Wire backend API versions:
   * - Validates response structure using Zod but never throws validation errors
   * - Logs validation errors for debugging/monitoring purposes
   * - Returns original API response even if validation fails
   * - Works with older backends (missing features) and newer backends (unknown features)
   */
  public async getAllFeatures(): Promise<FeatureList> {
    const config: AxiosRequestConfig = {
      method: 'get',
      url: '/feature-configs',
    };

    const response = await this.client.sendJSON<FeatureList>(config);

    // Validate response schema without throwing errors (backwards/forwards compatibility)
    const validationResult = allFeaturesResponseSchema.safeParse(response.data);

    if (!validationResult.success) {
      const validationErrorDetails = validationResult.error.format();

      this.logger.error(
        'Feature flags response failed schema validation. ' +
          'This may indicate an API version mismatch between client and backend. ' +
          'The response will still be returned to maintain compatibility.',
        {
          validationErrors: validationErrorDetails,
          receivedResponse: response.data,
        },
      );
    }

    // Always return the original response data to ensure compatibility
    // across different backend API versions. This allows consumers to mutate
    // the response if needed (e.g., wire-webapp's TeamRepository).
    // Once all consumers are updated to not mutate the response, we can
    // return validationResult.data instead for immutability benefits.
    return response.data;
  }

  public async getLegalholdFeature(teamId: string): Promise<FeatureLegalhold> {
    const config: AxiosRequestConfig = {
      method: 'get',
      url: `/teams/${teamId}/features/legalhold`,
    };

    const response = await this.client.sendJSON<FeatureLegalhold>(config);
    return response.data;
  }

  public async getConversationGuestLinkFeature(teamId: string): Promise<FeatureConversationGuestLink> {
    const config: AxiosRequestConfig = {
      method: 'get',
      url: `/teams/${teamId}/features/conversation_guest_links`,
    };

    const response = await this.client.sendJSON<FeatureConversationGuestLink>(config);
    return response.data;
  }

  public async putConversationGuestLinkFeature(
    teamId: string,
    conversationGuestLinkFeature: Omit<FeatureConversationGuestLink, 'lockStatus'>,
  ): Promise<FeatureConversationGuestLink> {
    const config: AxiosRequestConfig = {
      data: conversationGuestLinkFeature,
      method: 'put',
      url: `/teams/${teamId}/features/conversation_guest_links`,
    };

    try {
      const response = await this.client.sendJSON<FeatureConversationGuestLink>(config);
      return response.data;
    } catch (error) {
      switch ((error as BackendError).label) {
        case BackendErrorLabel.FEATURE_LOCKED: {
          throw new FeatureLockedError((error as BackendError).message);
        }
      }
      throw error;
    }
  }

  public async getConferenceCallingFeature(teamId: string): Promise<FeatureConferenceCalling> {
    const config: AxiosRequestConfig = {
      method: 'get',
      url: `/teams/${teamId}/features/conferenceCalling`,
    };

    const response = await this.client.sendJSON<FeatureConferenceCalling>(config);
    return response.data;
  }

  public async putConferenceCallingFeature(
    teamId: string,
    conferenceCallingFeature: Omit<FeatureConferenceCalling, 'lockStatus'>,
  ): Promise<FeatureConferenceCalling> {
    const config: AxiosRequestConfig = {
      data: conferenceCallingFeature,
      method: 'put',
      url: `/teams/${teamId}/features/conferenceCalling`,
    };

    try {
      const response = await this.client.sendJSON<FeatureConferenceCalling>(config);
      return response.data;
    } catch (error) {
      switch ((error as BackendError).label) {
        case BackendErrorLabel.FEATURE_LOCKED: {
          throw new FeatureLockedError((error as BackendError).message);
        }
      }
      throw error;
    }
  }

  /**
   * Unimplemented endpoint, may exist in a future release
   */
  public async getVideoCallingFeature(teamId: string): Promise<FeatureVideoCalling> {
    const config: AxiosRequestConfig = {
      method: 'get',
      url: `/teams/${teamId}/features/callingVideo`,
    };

    const response = await this.client.sendJSON<FeatureVideoCalling>(config);
    return response.data;
  }

  /**
   * Unimplemented endpoint, may exist in a future release
   */
  public async putVideoCallingFeature(
    teamId: string,
    videoCallingFeature: Omit<FeatureVideoCalling, 'lockStatus'>,
  ): Promise<FeatureVideoCalling> {
    const config: AxiosRequestConfig = {
      data: videoCallingFeature,
      method: 'put',
      url: `/teams/${teamId}/features/callingVideo`,
    };

    try {
      const response = await this.client.sendJSON<FeatureVideoCalling>(config);
      return response.data;
    } catch (error) {
      switch ((error as BackendError).label) {
        case BackendErrorLabel.FEATURE_LOCKED: {
          throw new FeatureLockedError((error as BackendError).message);
        }
      }
      throw error;
    }
  }

  public async getSelfDeletingMessagesFeature(teamId: string): Promise<FeatureSelfDeletingMessages> {
    const config: AxiosRequestConfig = {
      method: 'get',
      url: `/teams/${teamId}/features/selfDeletingMessages`,
    };

    const response = await this.client.sendJSON<FeatureSelfDeletingMessages>(config);
    return response.data;
  }

  public async putSelfDeletingMessagesFeature(
    teamId: string,
    selfDeleteingMessagesFeature: Omit<FeatureSelfDeletingMessages, 'lockStatus'>,
  ): Promise<FeatureSelfDeletingMessages> {
    const config: AxiosRequestConfig = {
      data: selfDeleteingMessagesFeature,
      method: 'put',
      url: `/teams/${teamId}/features/selfDeletingMessages`,
    };

    try {
      const response = await this.client.sendJSON<FeatureSelfDeletingMessages>(config);
      return response.data;
    } catch (error) {
      switch ((error as BackendError).label) {
        case BackendErrorLabel.FEATURE_LOCKED: {
          throw new FeatureLockedError((error as BackendError).message);
        }
      }
      throw error;
    }
  }

  public async getFileSharingFeature(teamId: string): Promise<FeatureFileSharing> {
    const config: AxiosRequestConfig = {
      method: 'get',
      url: `/teams/${teamId}/features/fileSharing`,
    };

    const response = await this.client.sendJSON<FeatureFileSharing>(config);
    return response.data;
  }

  public async putFileSharingFeature(
    teamId: string,
    fileSharingFeature: Omit<FeatureFileSharing, 'lockStatus'>,
  ): Promise<FeatureFileSharing> {
    const config: AxiosRequestConfig = {
      data: fileSharingFeature,
      method: 'put',
      url: `/teams/${teamId}/features/fileSharing`,
    };

    try {
      const response = await this.client.sendJSON<FeatureFileSharing>(config);
      return response.data;
    } catch (error) {
      switch ((error as BackendError).label) {
        case BackendErrorLabel.FEATURE_LOCKED: {
          throw new FeatureLockedError((error as BackendError).message);
        }
      }
      throw error;
    }
  }

  public async getSndFactorPasswordFeature(teamId: string): Promise<FeatureSndFactorPassword> {
    const config: AxiosRequestConfig = {
      method: 'get',
      url: `/teams/${teamId}/features/sndFactorPasswordChallenge`,
    };

    const response = await this.client.sendJSON<FeatureSndFactorPassword>(config);
    return response.data;
  }

  public async getSSOFeature(teamId: string): Promise<FeatureSSO> {
    const config: AxiosRequestConfig = {
      method: 'get',
      url: `/teams/${teamId}/features/sso`,
    };

    const response = await this.client.sendJSON<FeatureSSO>(config);
    return response.data;
  }

  public async getMLSFeature(teamId: string): Promise<FeatureMLS> {
    const config: AxiosRequestConfig = {
      method: 'get',
      url: `/teams/${teamId}/features/mls`,
    };

    const response = await this.client.sendJSON<FeatureMLS>(config);
    return response.data;
  }

  public async putMLSFeature(teamId: string, mlsFeature: Omit<FeatureMLS, 'lockStatus'>): Promise<FeatureMLS> {
    const config: AxiosRequestConfig = {
      data: mlsFeature,
      method: 'put',
      url: `/teams/${teamId}/features/mls`,
    };

    const response = await this.client.sendJSON<FeatureMLS>(config);
    return response.data;
  }

  public async putMLSE2EIdFeature(
    teamId: string,
    mlsFeature: Omit<FeatureMLSE2EId, 'lockStatus'>,
  ): Promise<FeatureMLSE2EId> {
    const config: AxiosRequestConfig = {
      data: mlsFeature,
      method: 'put',
      url: `/teams/${teamId}/features/mlsE2EId`,
    };

    const response = await this.client.sendJSON<FeatureMLSE2EId>(config);
    return response.data;
  }

  public async putMLSMigrationFeature(
    teamId: string,
    mlsMigrationFeature: Omit<FeatureMLSMigration, 'lockStatus'>,
  ): Promise<FeatureMLSMigration> {
    const config: AxiosRequestConfig = {
      data: mlsMigrationFeature,
      method: 'put',
      url: `/teams/${teamId}/features/mlsMigration`,
    };

    const response = await this.client.sendJSON<FeatureMLSMigration>(config);
    return response.data;
  }

  public async getDigitalSignatureFeature(teamId: string): Promise<FeatureDigitalSignature> {
    const config: AxiosRequestConfig = {
      method: 'get',
      url: `/teams/${teamId}/features/digitalSignatures`,
    };

    const response = await this.client.sendJSON<FeatureDigitalSignature>(config);
    return response.data;
  }

  // Get domainRegistration feature
  public async getDomainRegistrationFeature(teamId: string): Promise<FeatureDomainRegistration> {
    const config: AxiosRequestConfig = {
      method: 'get',
      url: `/teams/${teamId}/features/domainRegistration`,
    };

    const response = await this.client.sendJSON<FeatureDomainRegistration>(config);
    return response.data;
  }

  public async getAppLockFeature(teamId: string): Promise<FeatureAppLock> {
    const config: AxiosRequestConfig = {
      method: 'get',
      url: `/teams/${teamId}/features/appLock`,
    };

    const response = await this.client.sendJSON<FeatureAppLock>(config);
    return response.data;
  }

  public async getAllowedGlobalOperationsFeature(teamId: string): Promise<FeatureAllowedGlobalOperations> {
    const config: AxiosRequestConfig = {
      method: 'get',
      url: `/teams/${teamId}/features/allowedGlobalOperations`,
    };

    const response = await this.client.sendJSON<FeatureAllowedGlobalOperations>(config);
    return response.data;
  }

  public async getConsumableNotificationsFeature(teamId: string): Promise<FeatureConsumableNotifications> {
    const config: AxiosRequestConfig = {
      method: 'get',
      url: `/teams/${teamId}/features/consumableNotifications`,
    };

    const response = await this.client.sendJSON<FeatureConsumableNotifications>(config);
    return response.data;
  }

  public async putAppLockFeature(
    teamId: string,
    appLockFeature: Omit<FeatureAppLock, 'lockStatus'>,
  ): Promise<FeatureAppLock> {
    const config: AxiosRequestConfig = {
      data: appLockFeature,
      method: 'put',
      url: `/teams/${teamId}/features/appLock`,
    };

    try {
      const response = await this.client.sendJSON<FeatureAppLock>(config);
      return response.data;
    } catch (error) {
      switch ((error as BackendError).label) {
        case BackendErrorLabel.APP_LOCK_INVALID_TIMEOUT: {
          throw new InvalidAppLockTimeoutError((error as BackendError).message);
        }
        case BackendErrorLabel.FEATURE_LOCKED: {
          throw new FeatureLockedError((error as BackendError).message);
        }
      }
      throw error;
    }
  }
  public async putDownloadPathFeature(
    teamId: string,
    dlPathFeature: Omit<FeatureDownloadPath, 'lockStatus'>,
  ): Promise<FeatureDownloadPath> {
    const config: AxiosRequestConfig = {
      data: dlPathFeature,
      method: 'put',
      url: `/teams/${teamId}/features/enforceFileDownloadLocation`,
    };

    const response = await this.client.sendJSON<FeatureDownloadPath>(config);
    return response.data;
  }

  public async putChannelsFeature(teamId: string, channelFeature: Partial<FeatureChannels>): Promise<FeatureChannels> {
    const config: AxiosRequestConfig = {
      data: channelFeature,
      method: 'put',
      url: `/teams/${teamId}/features/channels`,
    };

    const response = await this.client.sendJSON<FeatureChannels>(config);
    return response.data;
  }

  public async getCellsFeature(teamId: string): Promise<FeatureCells> {
    const config: AxiosRequestConfig = {
      method: 'get',
      url: `/teams/${teamId}/features/cells`,
    };

    const response = await this.client.sendJSON<FeatureCells>(config);
    return response.data;
  }

  public async getAssetAuditLog(teamId: string): Promise<FeatureAssetAuditLog> {
    const config: AxiosRequestConfig = {
      method: 'get',
      url: `${FeatureAPI.URL.TEAMS}/${teamId}/${FeatureAPI.URL.FEATURES}/${FeatureAPI.URL.AUDIT_LOG}`,
    };

    const response = await this.client.sendJSON<FeatureCells>(config);
    return response.data;
  }
}<|MERGE_RESOLUTION|>--- conflicted
+++ resolved
@@ -27,13 +27,9 @@
   allFeaturesResponseSchema,
   FeatureAllowedGlobalOperations,
   FeatureAppLock,
-<<<<<<< HEAD
   FeatureCells,
   FeatureChannels,
-=======
   FeatureAssetAuditLog,
-  FeatureVideoCalling,
->>>>>>> ccf0832c
   FeatureConferenceCalling,
   FeatureConsumableNotifications,
   FeatureDigitalSignature,
@@ -55,44 +51,12 @@
 
 import {FeatureConversationGuestLink, FeatureLockedError} from '.';
 
+export const isBackendError = (error: unknown): error is BackendError => {
+  return error instanceof Error && 'label' in error && typeof (error as any).label === 'string';
+};
+
 export class FeatureAPI {
-<<<<<<< HEAD
   private readonly logger: logdown.Logger;
-=======
-  constructor(private readonly client: HttpClient) {}
-
-  public static readonly URL = {
-    APPLOCK: 'appLock',
-    ALLOWED_GLOBAL_OPERATIONS: 'allowedGlobalOperations',
-    AUDIT_LOG: 'assetAuditLog',
-    CALLING_CONFERENCE: 'conferenceCalling',
-    CALLING_VIDEO: 'videoCalling',
-    CONSUMABLE_NOTIFICATIONS: 'consumableNotifications',
-    SELF_DELETING_MESSAGES: 'selfDeletingMessages',
-    DIGITAL_SIGNATURES: 'digitalSignatures',
-    DOMAIN_REGISTRATION: 'domainRegistration',
-    DL_PATH: 'enforceFileDownloadLocation',
-    CELLS: 'cells',
-    CHANNELS: 'channels',
-    CONVERSATION_GUEST_LINKS: 'conversationGuestLinks',
-    FEATURE_CONFIGS: '/feature-configs',
-    FEATURES: 'features',
-    FILE_SHARING: 'fileSharing',
-    LEGAL_HOLD: 'legalhold',
-    SND_FACTOR_PASSWORD: 'sndFactorPasswordChallenge',
-    SSO: 'sso',
-    MLS: 'mls',
-    MLSE2EID: 'mlsE2EId',
-    MLS_MIGRATION: 'mlsMigration',
-    TEAMS: '/teams',
-  };
-
-  public async getAllFeatures(): Promise<FeatureList> {
-    const config: AxiosRequestConfig = {
-      method: 'get',
-      url: FeatureAPI.URL.FEATURE_CONFIGS,
-    };
->>>>>>> ccf0832c
 
   constructor(private readonly client: HttpClient) {
     this.logger = LogFactory.getLogger('@wireapp/api-client/FeatureAPI');
@@ -174,10 +138,8 @@
       const response = await this.client.sendJSON<FeatureConversationGuestLink>(config);
       return response.data;
     } catch (error) {
-      switch ((error as BackendError).label) {
-        case BackendErrorLabel.FEATURE_LOCKED: {
-          throw new FeatureLockedError((error as BackendError).message);
-        }
+      if (isBackendError(error) && error.label === BackendErrorLabel.FEATURE_LOCKED) {
+        throw new FeatureLockedError(error.message);
       }
       throw error;
     }
@@ -207,10 +169,8 @@
       const response = await this.client.sendJSON<FeatureConferenceCalling>(config);
       return response.data;
     } catch (error) {
-      switch ((error as BackendError).label) {
-        case BackendErrorLabel.FEATURE_LOCKED: {
-          throw new FeatureLockedError((error as BackendError).message);
-        }
+      if (isBackendError(error) && error.label === BackendErrorLabel.FEATURE_LOCKED) {
+        throw new FeatureLockedError(error.message);
       }
       throw error;
     }
@@ -246,10 +206,8 @@
       const response = await this.client.sendJSON<FeatureVideoCalling>(config);
       return response.data;
     } catch (error) {
-      switch ((error as BackendError).label) {
-        case BackendErrorLabel.FEATURE_LOCKED: {
-          throw new FeatureLockedError((error as BackendError).message);
-        }
+      if (isBackendError(error) && error.label === BackendErrorLabel.FEATURE_LOCKED) {
+        throw new FeatureLockedError(error.message);
       }
       throw error;
     }
@@ -279,10 +237,8 @@
       const response = await this.client.sendJSON<FeatureSelfDeletingMessages>(config);
       return response.data;
     } catch (error) {
-      switch ((error as BackendError).label) {
-        case BackendErrorLabel.FEATURE_LOCKED: {
-          throw new FeatureLockedError((error as BackendError).message);
-        }
+      if (isBackendError(error) && error.label === BackendErrorLabel.FEATURE_LOCKED) {
+        throw new FeatureLockedError(error.message);
       }
       throw error;
     }
@@ -312,10 +268,8 @@
       const response = await this.client.sendJSON<FeatureFileSharing>(config);
       return response.data;
     } catch (error) {
-      switch ((error as BackendError).label) {
-        case BackendErrorLabel.FEATURE_LOCKED: {
-          throw new FeatureLockedError((error as BackendError).message);
-        }
+      if (isBackendError(error) && error.label === BackendErrorLabel.FEATURE_LOCKED) {
+        throw new FeatureLockedError(error.message);
       }
       throw error;
     }
@@ -504,10 +458,10 @@
   public async getAssetAuditLog(teamId: string): Promise<FeatureAssetAuditLog> {
     const config: AxiosRequestConfig = {
       method: 'get',
-      url: `${FeatureAPI.URL.TEAMS}/${teamId}/${FeatureAPI.URL.FEATURES}/${FeatureAPI.URL.AUDIT_LOG}`,
-    };
-
-    const response = await this.client.sendJSON<FeatureCells>(config);
+      url: `/teams/${teamId}/features/assetAuditLog`,
+    };
+
+    const response = await this.client.sendJSON<FeatureAssetAuditLog>(config);
     return response.data;
   }
 }