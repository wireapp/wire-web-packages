--- conflicted
+++ resolved
@@ -21,7 +21,6 @@
 import logdown from 'logdown';
 
 import {LogFactory} from '@wireapp/commons';
-import {QualifiedConversationId} from '@wireapp/protocol-messaging';
 
 import {AssetUploadData, PostAssetsResponseSchema} from './AssetAPI.schema';
 import {AssetRetentionPolicy} from './AssetRetentionPolicy';
@@ -47,27 +46,16 @@
 }
 
 export interface AssetAuditData {
-<<<<<<< HEAD
-  conversationId: QualifiedConversationId;
+  conversationId: QualifiedId;
   filename: string;
   filetype: string;
 }
-=======
-  convId: QualifiedId;
-  filename: string;
-  filetype: string;
-}
-
->>>>>>> ccf0832c
 export interface AssetOptions extends CipherOptions {
   public?: boolean;
   retention?: AssetRetentionPolicy;
   /** If given, will upload an asset that can be shared in a federated env */
   domain?: string;
-<<<<<<< HEAD
   /** Used for identifying the conversation the asset belongs to */
-=======
->>>>>>> ccf0832c
   auditData?: AssetAuditData;
 }
 
@@ -145,11 +133,7 @@
       public: boolean;
       retention: AssetRetentionPolicy;
       domain?: string;
-<<<<<<< HEAD
-      convId?: QualifiedConversationId;
-=======
       convId?: QualifiedId;
->>>>>>> ccf0832c
       filename?: string;
       filetype?: string;
     } = {
@@ -159,11 +143,7 @@
     };
 
     if (options?.auditData) {
-<<<<<<< HEAD
       metadataObject.convId = options.auditData.conversationId;
-=======
-      metadataObject.convId = options.auditData.convId;
->>>>>>> ccf0832c
       metadataObject.filename = options.auditData.filename;
       metadataObject.filetype = options.auditData.filetype;
     }
