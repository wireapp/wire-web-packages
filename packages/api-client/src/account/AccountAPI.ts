/*
 * Wire
 * Copyright (C) 2019 Wire Swiss GmbH
 *
 * This program is free software: you can redistribute it and/or modify
 * it under the terms of the GNU General Public License as published by
 * the Free Software Foundation, either version 3 of the License, or
 * (at your option) any later version.
 *
 * This program is distributed in the hope that it will be useful,
 * but WITHOUT ANY WARRANTY; without even the implied warranty of
 * MERCHANTABILITY or FITNESS FOR A PARTICULAR PURPOSE. See the
 * GNU General Public License for more details.
 *
 * You should have received a copy of the GNU General Public License
 * along with this program. If not, see http://www.gnu.org/licenses/.
 *
 */

import {AxiosRequestConfig} from 'axios';

import {CustomBackendNotFoundError} from './AccountError';
import {BackendConfig} from './BackendConfig';
import {BackendConfigData} from './BackendConfigData';
import {CallConfigData} from './CallConfigData';
import {DomainData} from './DomainData';
<<<<<<< HEAD
import {DomainRedirect, DomainRedirectType} from './DomainRedirect';
=======
import {DomainRedirectPayload} from './DomainRedirect';
>>>>>>> c0281c3b
import {SSOSettings} from './SSOSettings';

import {HttpClient, BackendErrorLabel, BackendError} from '../http';

export class AccountAPI {
  constructor(private readonly client: HttpClient) {}

  public static readonly URL = {
    ACTIVATE: '/activate',
    BACKEND_CONFIG: '/config.json',
    BY_DOMAIN: 'by-domain',
    CALLS: '/calls',
    CALLS_CONFIG: 'config',
    CALLS_CONFIG_V2: 'v2',
    CUSTOM_BACKEND: '/custom-backend',
    DELETE: '/delete',
    PASSWORD_RESET: '/password-reset',
    PASSWORD_RESET_COMPLETE: 'complete',
    PROVIDER: '/provider',
    SETTINGS: 'settings',
    SSO: '/sso',
    GET_DOMAIN_REGISTRATION: '/get-domain-registration',
  };

  /**
   * Delete account
   * @see https://staging-nginz-https.zinfra.io/swagger-ui/#!/delete
   */
  public async postDeleteAccount(key: string, code: string): Promise<void> {
    const config: AxiosRequestConfig = {
      data: {
        code,
        key,
      },
      method: 'post',
      url: AccountAPI.URL.DELETE,
    };

    await this.client.sendJSON(config);
  }

  /**
   * Start password reset flow
   * @see https://staging-nginz-https.zinfra.io/swagger-ui/#!/password-reset
   */
  public async postPasswordReset(email: string): Promise<void> {
    const config: AxiosRequestConfig = {
      data: {
        email,
      },
      method: 'post',
      url: AccountAPI.URL.PASSWORD_RESET,
    };

    await this.client.sendJSON(config);
  }

  /**
   * Start bot password reset flow
   * @see https://staging-nginz-https.zinfra.io/swagger-ui/#!/provider/password-reset
   */
  public async postBotPasswordReset(email: string): Promise<void> {
    const config: AxiosRequestConfig = {
      data: {
        email,
      },
      method: 'post',
      url: `${AccountAPI.URL.PROVIDER}${AccountAPI.URL.PASSWORD_RESET}`,
    };

    await this.client.sendJSON(config);
  }

  /**
   * Finish password reset flow
   * @see https://staging-nginz-https.zinfra.io/swagger-ui/#!/password-reset/complete
   */
  public async postPasswordResetComplete(password: string, key: string, code: string): Promise<void> {
    const config: AxiosRequestConfig = {
      data: {
        code,
        key,
        password,
      },
      method: 'post',
      url: `${AccountAPI.URL.PASSWORD_RESET}/${AccountAPI.URL.PASSWORD_RESET_COMPLETE}`,
    };

    await this.client.sendJSON(config);
  }

  /**
   * Finish bot password reset flow
   * @see https://staging-nginz-https.zinfra.io/swagger-ui/#!/provider/password-reset/complete
   */
  public async postBotPasswordResetComplete(password: string, key: string, code: string): Promise<void> {
    const config: AxiosRequestConfig = {
      data: {
        code,
        key,
        password,
      },
      method: 'post',
      url: `${AccountAPI.URL.PROVIDER}${AccountAPI.URL.PASSWORD_RESET}/${AccountAPI.URL.PASSWORD_RESET_COMPLETE}`,
    };

    await this.client.sendJSON(config);
  }
  /**
   * Verify email address
   * @see https://staging-nginz-https.zinfra.io/swagger-ui/#!/activate
   */
  public async getVerifyEmail(key: string, code: string): Promise<void> {
    const config: AxiosRequestConfig = {
      method: 'get',
      params: {
        code,
        key,
      },
      url: AccountAPI.URL.ACTIVATE,
    };

    await this.client.sendJSON(config);
  }

  /**
   * Verify service
   * @see https://staging-nginz-https.zinfra.io/swagger-ui/#!/provider/activate
   */
  public async getVerifyBot(key: string, code: string): Promise<void> {
    const config: AxiosRequestConfig = {
      method: 'get',
      params: {
        code,
        key,
      },
      url: `${AccountAPI.URL.PROVIDER}${AccountAPI.URL.ACTIVATE}`,
    };

    await this.client.sendJSON(config);
  }

  public async getDomain(domain: string): Promise<DomainData> {
    const config: AxiosRequestConfig = {
      method: 'get',
      url: `${AccountAPI.URL.CUSTOM_BACKEND}/${AccountAPI.URL.BY_DOMAIN}/${domain}`,
    };

    try {
      const response = await this.client.sendJSON<DomainData>(config);
      return response.data;
    } catch (error) {
      const backendError = error as BackendError;
      switch (backendError.label) {
        case BackendErrorLabel.CUSTOM_BACKEND_NOT_FOUND: {
          throw new CustomBackendNotFoundError(backendError.message);
        }
      }
      throw error;
    }
  }

  public async getSSOSettings(): Promise<SSOSettings> {
    const config: AxiosRequestConfig = {
      method: 'get',
      url: `${AccountAPI.URL.SSO}/${AccountAPI.URL.SETTINGS}`,
    };

    const response = await this.client.sendJSON<SSOSettings>(config);
    return response.data;
  }

  /**
   * Retrieve all TURN server addresses and credentials.
   * Clients are expected to do a DNS lookup to resolve the IP addresses of the given hostnames
   *
   * @param limit Limits the number of ICE-Candidates returned. [1..10]
   */
  public async getCallConfig(limit?: number): Promise<CallConfigData> {
    const config: AxiosRequestConfig = {
      method: 'get',
      params: {
        limit,
      },
      url: `${AccountAPI.URL.CALLS}/${AccountAPI.URL.CALLS_CONFIG}/${AccountAPI.URL.CALLS_CONFIG_V2}`,
    };

    const response = await this.client.sendJSON<CallConfigData>(config);
    return response.data;
  }

  public async getConfig(): Promise<BackendConfigData> {
    const config: AxiosRequestConfig = {
      method: 'get',
      url: `${AccountAPI.URL.BACKEND_CONFIG}`,
    };

    const response = await this.client.sendJSON<BackendConfigData>(config);
    return response.data;
  }

<<<<<<< HEAD
  public async getDomainRegistration(email: string): Promise<DomainRedirect> {
    return new Promise(resolve => {
      if (email.includes('no-reg')) {
        resolve({
          type: DomainRedirectType.CLOUD_NO_REGISTRATION,
        });
      } else if (email.includes('locked')) {
        resolve({
          type: DomainRedirectType.CLOUD,
        });
      } else if (email.includes('backend')) {
        resolve({
          type: DomainRedirectType.CUSTOM_BACKEND,
          payload: {
            backend: {
              url: 'anta.wire.link',
            },
          },
        });
      } else if (email.includes('sso')) {
        resolve({
          type: DomainRedirectType.SSO,
          payload: {
            sso: {
              code: 'test',
            },
          },
        });
      } else {
        resolve({type: DomainRedirectType.CLOUD});
      }
    });
  }

  public async getBackendConfig(url: string): Promise<BackendConfig> {
    return new Promise(resolve => {
      resolve({
        backendName: 'Anta',
        webAppURL: 'https://webapp.anta.wire.link/',
        backendURL: `https://nginz-https.${url}`,
        backendWSURL: `wss://nginz-ssl.${url}`,
        blacklistURL: `wss://nginz-ssl.${url}`,
        teamsURL: `https://teams.${url}`,
        accountURL: `https://account.${url}`,
        websiteURL: `https://webapp.${url}`,
      });
    });
=======
  public async getDomainRegistration(email: string): Promise<DomainRedirectPayload> {
    const config: AxiosRequestConfig = {
      data: {
        email,
      },
      method: 'post',
      url: AccountAPI.URL.GET_DOMAIN_REGISTRATION,
    };

    const response = await this.client.sendJSON<DomainRedirectPayload>(config);
    return response.data;
>>>>>>> c0281c3b
  }
}<|MERGE_RESOLUTION|>--- conflicted
+++ resolved
@@ -20,15 +20,10 @@
 import {AxiosRequestConfig} from 'axios';
 
 import {CustomBackendNotFoundError} from './AccountError';
-import {BackendConfig} from './BackendConfig';
 import {BackendConfigData} from './BackendConfigData';
 import {CallConfigData} from './CallConfigData';
 import {DomainData} from './DomainData';
-<<<<<<< HEAD
-import {DomainRedirect, DomainRedirectType} from './DomainRedirect';
-=======
 import {DomainRedirectPayload} from './DomainRedirect';
->>>>>>> c0281c3b
 import {SSOSettings} from './SSOSettings';
 
 import {HttpClient, BackendErrorLabel, BackendError} from '../http';
@@ -230,55 +225,6 @@
     return response.data;
   }
 
-<<<<<<< HEAD
-  public async getDomainRegistration(email: string): Promise<DomainRedirect> {
-    return new Promise(resolve => {
-      if (email.includes('no-reg')) {
-        resolve({
-          type: DomainRedirectType.CLOUD_NO_REGISTRATION,
-        });
-      } else if (email.includes('locked')) {
-        resolve({
-          type: DomainRedirectType.CLOUD,
-        });
-      } else if (email.includes('backend')) {
-        resolve({
-          type: DomainRedirectType.CUSTOM_BACKEND,
-          payload: {
-            backend: {
-              url: 'anta.wire.link',
-            },
-          },
-        });
-      } else if (email.includes('sso')) {
-        resolve({
-          type: DomainRedirectType.SSO,
-          payload: {
-            sso: {
-              code: 'test',
-            },
-          },
-        });
-      } else {
-        resolve({type: DomainRedirectType.CLOUD});
-      }
-    });
-  }
-
-  public async getBackendConfig(url: string): Promise<BackendConfig> {
-    return new Promise(resolve => {
-      resolve({
-        backendName: 'Anta',
-        webAppURL: 'https://webapp.anta.wire.link/',
-        backendURL: `https://nginz-https.${url}`,
-        backendWSURL: `wss://nginz-ssl.${url}`,
-        blacklistURL: `wss://nginz-ssl.${url}`,
-        teamsURL: `https://teams.${url}`,
-        accountURL: `https://account.${url}`,
-        websiteURL: `https://webapp.${url}`,
-      });
-    });
-=======
   public async getDomainRegistration(email: string): Promise<DomainRedirectPayload> {
     const config: AxiosRequestConfig = {
       data: {
@@ -290,6 +236,5 @@
 
     const response = await this.client.sendJSON<DomainRedirectPayload>(config);
     return response.data;
->>>>>>> c0281c3b
   }
 }