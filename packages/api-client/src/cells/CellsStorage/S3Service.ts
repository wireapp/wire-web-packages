--- conflicted
+++ resolved
@@ -55,20 +55,12 @@
     path,
     file,
     metadata,
-<<<<<<< HEAD
-    signal,
-=======
     progressCallback,
->>>>>>> 13efba5e
   }: {
     path: string;
     file: File;
     metadata?: Record<string, string>;
-<<<<<<< HEAD
-    signal?: AbortSignal;
-=======
     progressCallback?: (progress: number) => void;
->>>>>>> 13efba5e
   }): Promise<void> {
     const upload = new Upload({
       client: this.client,
@@ -95,11 +87,7 @@
     }
 
     try {
-<<<<<<< HEAD
-      await this.client.send(command, {abortSignal: signal});
-=======
       await upload.done();
->>>>>>> 13efba5e
     } catch (caught) {
       if (caught instanceof S3ServiceException && caught.name === 'EntityTooLarge') {
         throw new CellsStorageError(
