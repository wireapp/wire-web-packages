--- conflicted
+++ resolved
@@ -22,20 +22,12 @@
     path,
     file,
     metadata,
-<<<<<<< HEAD
-    signal,
-=======
     progressCallback,
->>>>>>> 13efba5e
   }: {
     path: string;
     file: File;
     metadata?: Record<string, string>;
-<<<<<<< HEAD
-    signal?: AbortSignal;
-=======
     progressCallback?: (progress: number) => void;
->>>>>>> 13efba5e
   }): Promise<void>;
 }
 
