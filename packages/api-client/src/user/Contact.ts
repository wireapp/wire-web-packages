/*
 * Wire
 * Copyright (C) 2018 Wire Swiss GmbH
 *
 * This program is free software: you can redistribute it and/or modify
 * it under the terms of the GNU General Public License as published by
 * the Free Software Foundation, either version 3 of the License, or
 * (at your option) any later version.
 *
 * This program is distributed in the hope that it will be useful,
 * but WITHOUT ANY WARRANTY; without even the implied warranty of
 * MERCHANTABILITY or FITNESS FOR A PARTICULAR PURPOSE. See the
 * GNU General Public License for more details.
 *
 * You should have received a copy of the GNU General Public License
 * along with this program. If not, see http://www.gnu.org/licenses/.
 *
 */

<<<<<<< HEAD
import {Role} from '../team';
import {ManagedSource} from './ManagedSource';
import {User} from './User';
=======
import type {User} from './User';
>>>>>>> e64f056b

export type Contact = Pick<User, 'id' | 'email' | 'accent_id' | 'handle' | 'name' | 'team'> & {
  /** Timestamp of invitation creation. */
  created_at?: string;
  managed_by?: ManagedSource;
  role?: Role;
  /** URL of the SAML identity provider. */
  saml_idp?: string;
};<|MERGE_RESOLUTION|>--- conflicted
+++ resolved
@@ -17,13 +17,9 @@
  *
  */
 
-<<<<<<< HEAD
-import {Role} from '../team';
-import {ManagedSource} from './ManagedSource';
-import {User} from './User';
-=======
+import type {Role} from '../team';
+import type {ManagedSource} from './ManagedSource';
 import type {User} from './User';
->>>>>>> e64f056b
 
 export type Contact = Pick<User, 'id' | 'email' | 'accent_id' | 'handle' | 'name' | 'team'> & {
   /** Timestamp of invitation creation. */
