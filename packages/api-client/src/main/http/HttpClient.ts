/*
 * Wire
 * Copyright (C) 2018 Wire Swiss GmbH
 *
 * This program is free software: you can redistribute it and/or modify
 * it under the terms of the GNU General Public License as published by
 * the Free Software Foundation, either version 3 of the License, or
 * (at your option) any later version.
 *
 * This program is distributed in the hope that it will be useful,
 * but WITHOUT ANY WARRANTY; without even the implied warranty of
 * MERCHANTABILITY or FITNESS FOR A PARTICULAR PURPOSE. See the
 * GNU General Public License for more details.
 *
 * You should have received a copy of the GNU General Public License
 * along with this program. If not, see http://www.gnu.org/licenses/.
 *
 */

import {PriorityQueue} from '@wireapp/priority-queue';
import {CRUDEngine} from '@wireapp/store-engine/dist/commonjs/engine';
import axios, {AxiosError, AxiosRequestConfig, AxiosResponse} from 'axios';
import * as EventEmitter from 'events';
import * as logdown from 'logdown';
import {AccessTokenData, AccessTokenStore, AuthAPI} from '../auth/';
import {BackendErrorLabel, BackendErrorMapper, ConnectionState, ContentType, NetworkError, StatusCode} from '../http/';
import {saveCookie, sendRequestWithCookie} from '../shims/node/cookie';

class HttpClient extends EventEmitter {
  private readonly logger = logdown('@wireapp/api-client/http/HttpClient', {
    logger: console,
    markdown: false,
  });
  private connectionState: ConnectionState;
  private readonly requestQueue: PriorityQueue;

  public static TOPIC = {
    ON_CONNECTION_STATE_CHANGE: 'HttpClient.TOPIC.ON_CONNECTION_STATE_CHANGE',
  };

  constructor(
    private readonly baseURL: string,
    public accessTokenStore: AccessTokenStore,
    private readonly cookieStore: CRUDEngine
  ) {
    super();

    this.connectionState = ConnectionState.UNDEFINED;

    this.requestQueue = new PriorityQueue({
      maxRetries: 0,
      retryDelay: 1000,
    });

    // Log all failing HTTP requests
    axios.interceptors.response.use(undefined, (error: AxiosError) => {
      let backendResponse = '';

      if (error.response) {
        try {
          backendResponse = JSON.stringify(error.response.data);
        } finally {
          this.logger.error(
            `HTTP Error (${error.response.status}) on '${error.response.config.url}': ${
              error.message
            } (${backendResponse})`
          );
        }
      }

      return Promise.reject(error);
    });
  }

  private updateConnectionState(state: ConnectionState): void {
    if (this.connectionState !== state) {
      this.connectionState = state;
      this.emit(HttpClient.TOPIC.ON_CONNECTION_STATE_CHANGE, this.connectionState);
    }
  }

  public createUrl(url: string) {
    return `${this.baseURL}${url}`;
  }

<<<<<<< HEAD
  public _sendRequest(config: AxiosRequestConfig, tokenAsParam = false): AxiosPromise {
=======
  public async _sendRequest<T>(
    config: AxiosRequestConfig,
    tokenAsParam = false,
    firstTry = true
  ): Promise<AxiosResponse<T>> {
>>>>>>> bc7f4c52
    config.baseURL = this.baseURL;

    if (this.accessTokenStore.accessToken) {
      const {token_type, access_token} = this.accessTokenStore.accessToken;

      if (tokenAsParam) {
        config.params = {
          ...config.params,
          access_token,
        };
      } else {
        config.headers = {
          ...config.headers,
          Authorization: `${token_type} ${access_token}`,
        };
      }
    }

    try {
      const response = await axios.request<T>({
        ...config,
        maxContentLength: 104857600, // 100 Megabytes
      });

      this.updateConnectionState(ConnectionState.CONNECTED);
      return response;
    } catch (error) {
      const {response, request} = error;

      // Map Axios errors
      const isNetworkError = !response && request && !Object.keys(request).length;
      if (isNetworkError) {
        const message = `Cannot do "${error.config.method}" request to "${error.config.url}".`;
        const networkError = new NetworkError(message);
        this.updateConnectionState(ConnectionState.DISCONNECTED);
        return Promise.reject(networkError);
      }

<<<<<<< HEAD
          if (isBackendError) {
            const isForbidden = errorStatus === StatusCode.FORBIDDEN;
            const isInvalidCredentials = errorData.label === BackendErrorLabel.INVALID_CREDENTIALS;
            const hasAccessToken = this.accessTokenStore && this.accessTokenStore.accessToken;
            if (isForbidden && isInvalidCredentials && hasAccessToken) {
              return this.refreshAccessToken().then(() => this._sendRequest(config, tokenAsParam));
            }
=======
      if (response) {
        const {data: errorData, status: errorStatus} = response;
        const isBackendError = errorData && errorData.code && errorData.label && errorData.message;
>>>>>>> bc7f4c52

        if (isBackendError) {
          const isForbidden = errorStatus === StatusCode.FORBIDDEN;
          const isInvalidCredentials = errorData.label === BackendErrorLabel.INVALID_CREDENTIALS;
          const hasAccessToken = this.accessTokenStore && this.accessTokenStore.accessToken;
          if (isForbidden && isInvalidCredentials && hasAccessToken && firstTry) {
            return this.refreshAccessToken().then(() => this._sendRequest<T>(config, tokenAsParam, true));
          }

          error = BackendErrorMapper.map(errorData);
        }
      }

      return Promise.reject(error);
    }
  }

  public async refreshAccessToken(): Promise<AccessTokenData> {
    let expiredAccessToken: AccessTokenData | undefined;
    if (this.accessTokenStore.accessToken && this.accessTokenStore.accessToken.access_token) {
      expiredAccessToken = this.accessTokenStore.accessToken;
    }

    let response;
    try {
      response = await this.postAccess(expiredAccessToken);
    } catch (error) {
      throw new Error('Got logged out from backend.');
    }

    const accessToken: AccessTokenData = await saveCookie(response, this.cookieStore);
    return this.accessTokenStore.updateToken(accessToken);
  }

  public postAccess(expiredAccessToken?: AccessTokenData): Promise<AxiosResponse> {
    const config: AxiosRequestConfig = {
      headers: {},
      method: 'post',
      url: `${AuthAPI.URL.ACCESS}`,
      withCredentials: true,
    };

    if (expiredAccessToken && expiredAccessToken.access_token) {
      config.headers['Authorization'] = `${expiredAccessToken.token_type} ${decodeURIComponent(
        expiredAccessToken.access_token
      )}`;
    }

<<<<<<< HEAD
    return sendRequestWithCookie(this, config, this.cookieStore);
=======
    return sendRequestWithCookie<AccessTokenData>(this, config, this.engine).then(response => response.data);
>>>>>>> bc7f4c52
  }

  public sendRequest<T>(config: AxiosRequestConfig, tokenAsParam: boolean = false): Promise<AxiosResponse<T>> {
    return this.requestQueue.add(() => this._sendRequest<T>(config, tokenAsParam));
  }

  public sendJSON<T>(config: AxiosRequestConfig): Promise<AxiosResponse<T>> {
    config.headers = {
      ...config.headers,
      'Content-Type': ContentType.APPLICATION_JSON,
    };
    return this.sendRequest<T>(config);
  }

  public sendProtocolBuffer<T>(config: AxiosRequestConfig): Promise<AxiosResponse<T>> {
    config.headers['Content-Type'] = ContentType.APPLICATION_PROTOBUF;
    return this.sendRequest<T>(config);
  }
}

export {HttpClient};<|MERGE_RESOLUTION|>--- conflicted
+++ resolved
@@ -83,15 +83,11 @@
     return `${this.baseURL}${url}`;
   }
 
-<<<<<<< HEAD
-  public _sendRequest(config: AxiosRequestConfig, tokenAsParam = false): AxiosPromise {
-=======
   public async _sendRequest<T>(
     config: AxiosRequestConfig,
     tokenAsParam = false,
     firstTry = true
   ): Promise<AxiosResponse<T>> {
->>>>>>> bc7f4c52
     config.baseURL = this.baseURL;
 
     if (this.accessTokenStore.accessToken) {
@@ -130,19 +126,9 @@
         return Promise.reject(networkError);
       }
 
-<<<<<<< HEAD
-          if (isBackendError) {
-            const isForbidden = errorStatus === StatusCode.FORBIDDEN;
-            const isInvalidCredentials = errorData.label === BackendErrorLabel.INVALID_CREDENTIALS;
-            const hasAccessToken = this.accessTokenStore && this.accessTokenStore.accessToken;
-            if (isForbidden && isInvalidCredentials && hasAccessToken) {
-              return this.refreshAccessToken().then(() => this._sendRequest(config, tokenAsParam));
-            }
-=======
       if (response) {
         const {data: errorData, status: errorStatus} = response;
         const isBackendError = errorData && errorData.code && errorData.label && errorData.message;
->>>>>>> bc7f4c52
 
         if (isBackendError) {
           const isForbidden = errorStatus === StatusCode.FORBIDDEN;
@@ -191,11 +177,7 @@
       )}`;
     }
 
-<<<<<<< HEAD
-    return sendRequestWithCookie(this, config, this.cookieStore);
-=======
-    return sendRequestWithCookie<AccessTokenData>(this, config, this.engine).then(response => response.data);
->>>>>>> bc7f4c52
+    return sendRequestWithCookie<AccessTokenData>(this, config, this.cookieStore);
   }
 
   public sendRequest<T>(config: AxiosRequestConfig, tokenAsParam: boolean = false): Promise<AxiosResponse<T>> {
