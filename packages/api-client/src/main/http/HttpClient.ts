/*
 * Wire
 * Copyright (C) 2018 Wire Swiss GmbH
 *
 * This program is free software: you can redistribute it and/or modify
 * it under the terms of the GNU General Public License as published by
 * the Free Software Foundation, either version 3 of the License, or
 * (at your option) any later version.
 *
 * This program is distributed in the hope that it will be useful,
 * but WITHOUT ANY WARRANTY; without even the implied warranty of
 * MERCHANTABILITY or FITNESS FOR A PARTICULAR PURPOSE. See the
 * GNU General Public License for more details.
 *
 * You should have received a copy of the GNU General Public License
 * along with this program. If not, see http://www.gnu.org/licenses/.
 *
 */

import {PriorityQueue} from '@wireapp/priority-queue';
import {CRUDEngine} from '@wireapp/store-engine/dist/commonjs/engine';
import axios, {AxiosError, AxiosPromise, AxiosRequestConfig, AxiosResponse} from 'axios';
import * as EventEmitter from 'events';
import * as logdown from 'logdown';
import {AccessTokenData, AccessTokenStore, AuthAPI} from '../auth/';
import {BackendErrorLabel, BackendErrorMapper, ConnectionState, ContentType, NetworkError, StatusCode} from '../http/';
import {sendRequestWithCookie} from '../shims/node/cookie';

class HttpClient extends EventEmitter {
  private readonly logger = logdown('@wireapp/api-client/http/HttpClient', {
    logger: console,
    markdown: false,
  });
  private connectionState: ConnectionState;
  private readonly requestQueue: PriorityQueue;

  public static TOPIC = {
    ON_CONNECTION_STATE_CHANGE: 'HttpClient.TOPIC.ON_CONNECTION_STATE_CHANGE',
  };

  constructor(
    private readonly baseURL: string,
    public accessTokenStore: AccessTokenStore,
    private readonly engine: CRUDEngine
  ) {
    super();

    this.connectionState = ConnectionState.UNDEFINED;

    this.requestQueue = new PriorityQueue({
      maxRetries: 0,
      retryDelay: 1000,
    });

    // Log all failing HTTP requests
    axios.interceptors.response.use(undefined, (error: AxiosError) => {
      let backendResponse = '';

      if (error.response) {
        try {
          backendResponse = JSON.stringify(error.response.data);
        } finally {
          this.logger.error(
            `HTTP Error (${error.response.status}) on '${error.response.config.url}': ${
              error.message
            } (${backendResponse})`
          );
        }
      }

      return Promise.reject(error);
    });
  }

  private updateConnectionState(state: ConnectionState): void {
    if (this.connectionState !== state) {
      this.connectionState = state;
      this.emit(HttpClient.TOPIC.ON_CONNECTION_STATE_CHANGE, this.connectionState);
    }
  }

  public createUrl(url: string) {
    return `${this.baseURL}${url}`;
  }

  public _sendRequest(config: AxiosRequestConfig, tokenAsParam = false, firstTry = true): AxiosPromise {
    config.baseURL = this.baseURL;

    if (this.accessTokenStore.accessToken) {
      const {token_type, access_token} = this.accessTokenStore.accessToken;

      if (tokenAsParam) {
        config.params = {
          ...config.params,
          access_token,
        };
      } else {
        config.headers = {
          ...config.headers,
          Authorization: `${token_type} ${access_token}`,
        };
      }
    }

    return axios
      .request({
        ...config,
        maxContentLength: 104857600, // 100 Megabytes
      })
      .then((response: AxiosResponse) => {
        this.updateConnectionState(ConnectionState.CONNECTED);
        return response;
      })
      .catch(error => {
        const {response, request} = error;

        // Map Axios errors
        const isNetworkError = !response && request && !Object.keys(request).length;
        if (isNetworkError) {
          const message = `Cannot do "${error.config.method}" request to "${error.config.url}".`;
          const networkError = new NetworkError(message);
          this.updateConnectionState(ConnectionState.DISCONNECTED);
          return Promise.reject(networkError);
        }

<<<<<<< HEAD
        if (isForbidden && this.accessTokenStore && this.accessTokenStore.accessToken && firstTry) {
          return this.refreshAccessToken().then(() => this._sendRequest(config, tokenAsParam, false));
        }
=======
        if (response) {
          const {data: errorData, status: errorStatus} = response;
          const isBackendError = errorData && errorData.code && errorData.label && errorData.message;

          if (isBackendError) {
            const isForbidden = errorStatus === StatusCode.FORBIDDEN;
            const isInvalidCredentials = errorData.label === BackendErrorLabel.INVALID_CREDENTIALS;
            const hasAccessToken = this.accessTokenStore && this.accessTokenStore.accessToken;
            if (isForbidden && isInvalidCredentials && hasAccessToken && !retry) {
              return this.refreshAccessToken().then(() => this._sendRequest(config, tokenAsParam, true));
            }
>>>>>>> 74244d1c

            error = BackendErrorMapper.map(errorData);
          }
        }

        return Promise.reject(error);
      });
  }

  public async refreshAccessToken(): Promise<AccessTokenData> {
    let expiredAccessToken: AccessTokenData | undefined;
    if (this.accessTokenStore.accessToken && this.accessTokenStore.accessToken.access_token) {
      expiredAccessToken = this.accessTokenStore.accessToken;
    }

    const accessToken = await this.postAccess(expiredAccessToken);
    this.logger.info(`Saved updated access token. It will expire in "${accessToken.expires_in}" seconds.`, accessToken);
    return this.accessTokenStore.updateToken(accessToken);
  }

  public postAccess(expiredAccessToken?: AccessTokenData): Promise<AccessTokenData> {
    const config: AxiosRequestConfig = {
      headers: {},
      method: 'post',
      url: `${AuthAPI.URL.ACCESS}`,
      withCredentials: true,
    };

    if (expiredAccessToken && expiredAccessToken.access_token) {
      config.headers['Authorization'] = `${expiredAccessToken.token_type} ${decodeURIComponent(
        expiredAccessToken.access_token
      )}`;
    }

    return sendRequestWithCookie(this, config, this.engine).then((response: AxiosResponse) => response.data);
  }

  public sendRequest(config: AxiosRequestConfig, tokenAsParam: boolean = false): AxiosPromise {
    return this.requestQueue.add(() => this._sendRequest(config, tokenAsParam));
  }

  public sendJSON(config: AxiosRequestConfig): AxiosPromise {
    config.headers = {
      ...config.headers,
      'Content-Type': ContentType.APPLICATION_JSON,
    };
    return this.sendRequest(config);
  }

  public sendProtocolBuffer(config: AxiosRequestConfig): AxiosPromise {
    config.headers = {
      ...config.headers,
      'Content-Type': ContentType.APPLICATION_PROTOBUF,
    };
    return this.sendRequest(config);
  }
}

export {HttpClient};<|MERGE_RESOLUTION|>--- conflicted
+++ resolved
@@ -123,11 +123,6 @@
           return Promise.reject(networkError);
         }
 
-<<<<<<< HEAD
-        if (isForbidden && this.accessTokenStore && this.accessTokenStore.accessToken && firstTry) {
-          return this.refreshAccessToken().then(() => this._sendRequest(config, tokenAsParam, false));
-        }
-=======
         if (response) {
           const {data: errorData, status: errorStatus} = response;
           const isBackendError = errorData && errorData.code && errorData.label && errorData.message;
@@ -136,10 +131,9 @@
             const isForbidden = errorStatus === StatusCode.FORBIDDEN;
             const isInvalidCredentials = errorData.label === BackendErrorLabel.INVALID_CREDENTIALS;
             const hasAccessToken = this.accessTokenStore && this.accessTokenStore.accessToken;
-            if (isForbidden && isInvalidCredentials && hasAccessToken && !retry) {
+            if (isForbidden && isInvalidCredentials && hasAccessToken && firstTry) {
               return this.refreshAccessToken().then(() => this._sendRequest(config, tokenAsParam, true));
             }
->>>>>>> 74244d1c
 
             error = BackendErrorMapper.map(errorData);
           }
