/*
 * Wire
 * Copyright (C) 2018 Wire Swiss GmbH
 *
 * This program is free software: you can redistribute it and/or modify
 * it under the terms of the GNU General Public License as published by
 * the Free Software Foundation, either version 3 of the License, or
 * (at your option) any later version.
 *
 * This program is distributed in the hope that it will be useful,
 * but WITHOUT ANY WARRANTY; without even the implied warranty of
 * MERCHANTABILITY or FITNESS FOR A PARTICULAR PURPOSE. See the
 * GNU General Public License for more details.
 *
 * You should have received a copy of the GNU General Public License
 * along with this program. If not, see http://www.gnu.org/licenses/.
 *
 */

import {
  CONVERSATION_ACCESS,
  CONVERSATION_ACCESS_ROLE,
  Conversation,
  ConversationMessageTimerUpdate,
<<<<<<< HEAD
  MemberUpdate,
} from '../conversation';
=======
} from '../conversation/';
>>>>>>> b7c1a98d
import {BackendEvent} from './BackendEvent';

enum CONVERSATION_EVENT {
  ACCESS_UPDATE = 'conversation.access-update',
  CODE_DELETE = 'conversation.code-delete',
  CODE_UPDATE = 'conversation.code-update',
  CONNECT_REQUEST = 'conversation.connect-request',
  CREATE = 'conversation.create',
  DELETE = 'conversation.delete',
  MEMBER_JOIN = 'conversation.member-join',
  MEMBER_LEAVE = 'conversation.member-leave',
  MEMBER_UPDATE = 'conversation.member-update',
  MESSAGE_TIMER_UPDATE = 'conversation.message-timer-update',
  OTR_MESSAGE_ADD = 'conversation.otr-message-add',
  RENAME = 'conversation.rename',
  TYPING = 'conversation.typing',
}

enum CONVERSATION_TYPING {
  STARTED = 'started',
  STOPPED = 'stopped',
}

interface ConversationEvent extends BackendEvent {
  conversation: string;
  data: {};
  from: string;
  time: string;
  type: CONVERSATION_EVENT;
}

interface ConversationAccessUpdateEvent extends ConversationEvent {
  data: {
    access:
      | CONVERSATION_ACCESS.PRIVATE
      | CONVERSATION_ACCESS.INVITE
      | CONVERSATION_ACCESS.LINK
      | CONVERSATION_ACCESS.CODE;
    access_role:
      | CONVERSATION_ACCESS_ROLE.ACTIVATED
      | CONVERSATION_ACCESS_ROLE.PRIVATE
      | CONVERSATION_ACCESS_ROLE.TEAM
      | CONVERSATION_ACCESS_ROLE.NON_ACTIVATED;
  };
  type: CONVERSATION_EVENT.ACCESS_UPDATE;
}

interface ConversationCodeDeleteEvent extends ConversationEvent {
  type: CONVERSATION_EVENT.CODE_DELETE;
}

interface ConversationCodeUpdateEvent extends ConversationEvent {
  data: {
    code: string;
    key: string;
    uri: string;
  };
  type: CONVERSATION_EVENT.CODE_UPDATE;
}

interface ConversationConnectRequestEvent extends ConversationEvent {
  data: {
    recipient: string;
  };
  type: CONVERSATION_EVENT.CONNECT_REQUEST;
}

interface ConversationCreateEvent extends ConversationEvent {
  data: Conversation;
  type: CONVERSATION_EVENT.CREATE;
}

interface ConversationDeleteEvent extends ConversationEvent {
  type: CONVERSATION_EVENT.DELETE;
}

interface ConversationMemberJoinEvent extends ConversationEvent {
  data: {
    user_ids: string[];
  };
  type: CONVERSATION_EVENT.MEMBER_JOIN;
}

interface ConversationMemberLeaveEvent extends ConversationEvent {
  data: {
    user_ids: string[];
  };
  type: CONVERSATION_EVENT.MEMBER_LEAVE;
}

interface ConversationMemberUpdateEvent extends ConversationEvent {
  data: MemberUpdate;
  type: CONVERSATION_EVENT.MEMBER_UPDATE;
}

interface ConversationMessageTimerUpdateEvent extends ConversationEvent {
  data: ConversationMessageTimerUpdate;
  type: CONVERSATION_EVENT.MESSAGE_TIMER_UPDATE;
}

interface ConversationOtrMessageAddEvent extends ConversationEvent {
  data: {
    recipient: string;
    sender: string;
    text: string;
  };
  type: CONVERSATION_EVENT.OTR_MESSAGE_ADD;
}

interface ConversationRenameEvent extends ConversationEvent {
  data: {
    name: string;
  };
  type: CONVERSATION_EVENT.RENAME;
}

interface ConversationTypingEvent extends ConversationEvent {
  data: {
    status: CONVERSATION_TYPING.STARTED | CONVERSATION_TYPING.STOPPED;
  };
  type: CONVERSATION_EVENT.TYPING;
}

export {
  CONVERSATION_EVENT,
  CONVERSATION_TYPING,
  ConversationAccessUpdateEvent,
  ConversationCodeDeleteEvent,
  ConversationCodeUpdateEvent,
  ConversationConnectRequestEvent,
  ConversationCreateEvent,
  ConversationDeleteEvent,
  ConversationEvent,
  ConversationMemberJoinEvent,
  ConversationMemberLeaveEvent,
  ConversationMemberUpdateEvent,
  ConversationMessageTimerUpdateEvent,
  ConversationOtrMessageAddEvent,
  ConversationRenameEvent,
  ConversationTypingEvent,
};<|MERGE_RESOLUTION|>--- conflicted
+++ resolved
@@ -22,12 +22,7 @@
   CONVERSATION_ACCESS_ROLE,
   Conversation,
   ConversationMessageTimerUpdate,
-<<<<<<< HEAD
-  MemberUpdate,
-} from '../conversation';
-=======
 } from '../conversation/';
->>>>>>> b7c1a98d
 import {BackendEvent} from './BackendEvent';
 
 enum CONVERSATION_EVENT {
