/*
 * Wire
 * Copyright (C) 2018 Wire Swiss GmbH
 *
 * This program is free software: you can redistribute it and/or modify
 * it under the terms of the GNU General Public License as published by
 * the Free Software Foundation, either version 3 of the License, or
 * (at your option) any later version.
 *
 * This program is distributed in the hope that it will be useful,
 * but WITHOUT ANY WARRANTY; without even the implied warranty of
 * MERCHANTABILITY or FITNESS FOR A PARTICULAR PURPOSE. See the
 * GNU General Public License for more details.
 *
 * You should have received a copy of the GNU General Public License
 * along with this program. If not, see http://www.gnu.org/licenses/.
 *
 */
import {error as StoreEngineError} from '@wireapp/store-engine';
import {CRUDEngine} from '@wireapp/store-engine/dist/commonjs/engine';
import {AxiosRequestConfig, AxiosResponse} from 'axios';
import * as logdown from 'logdown';
import {Cookie as ToughCookie} from 'tough-cookie';
import {AUTH_COOKIE_KEY, AUTH_TABLE_NAME, AccessTokenData, Cookie} from '../../auth/';
import {HttpClient} from '../../http/';
import {ObfuscationUtil} from '../../obfuscation/';

interface PersistedCookie {
  expiration: string;
  zuid: string;
}

const logger = logdown('@wireapp/api-client/shims/node/cookie', {
  logger: console,
  markdown: false,
});

const loadExistingCookie = (engine: CRUDEngine): Promise<Cookie> => {
  return engine
    .read<PersistedCookie>(AUTH_TABLE_NAME, AUTH_COOKIE_KEY)
    .catch((error: Error) => {
      if (
        error instanceof StoreEngineError.RecordNotFoundError ||
        error.constructor.name === StoreEngineError.RecordNotFoundError.name
      ) {
        return new Cookie('', '0');
      }

      throw error;
    })
    .then((fileContent: PersistedCookie) => {
      return typeof fileContent === 'object'
        ? new Cookie(fileContent.zuid, fileContent.expiration)
        : new Cookie('', '0');
    });
};

const setInternalCookie = (cookie: Cookie, engine: CRUDEngine): Promise<string> => {
  const entity: PersistedCookie = {expiration: cookie.expiration, zuid: cookie.zuid};
  return engine.create(AUTH_TABLE_NAME, AUTH_COOKIE_KEY, entity).catch(error => {
    if (
      error instanceof StoreEngineError.RecordAlreadyExistsError ||
      error.constructor.name === StoreEngineError.RecordAlreadyExistsError.name
    ) {
      return engine.update(AUTH_TABLE_NAME, AUTH_COOKIE_KEY, entity);
    } else {
      throw error;
    }
  });
};

export const saveCookie = async (response: AxiosResponse, cookieStore: CRUDEngine): Promise<AccessTokenData> => {
  if (response.headers && response.headers['set-cookie']) {
<<<<<<< HEAD
    const cookies: string[] | string = response.headers['set-cookie'];
    const parsedCookies =
      cookies instanceof Array ? cookies.map(cookie => ToughCookie.parse(cookie)) : [ToughCookie.parse(cookies)];
    for (const cookie of parsedCookies) {
      if (cookie) {
        await setInternalCookie(new Cookie(cookie.value, cookie.expires.toString()), cookieStore);
        logger.info(
          `Saved internal cookie. It will expire in "${cookie.expires.toString()}" seconds.`,
          ObfuscationUtil.obfuscateCookie(cookie)
        );
      }
=======
    const cookies = response.headers['set-cookie'].map(ToughCookie.parse);
    for (const cookie of cookies) {
      await setInternalCookie(new Cookie(cookie.value, cookie.expires), engine);
      logger.info(
        `Saved internal cookie. It will expire on "${cookie.expires}".`,
        ObfuscationUtil.obfuscateCookie(cookie)
      );
>>>>>>> bc7f4c52
    }
  }

  return response.data;
};

// https://github.com/wearezeta/backend-api-docs/wiki/API-User-Authentication#token-refresh
<<<<<<< HEAD
export const sendRequestWithCookie = async (
  client: HttpClient,
  config: AxiosRequestConfig,
  engine: CRUDEngine
): Promise<AxiosResponse> => {
=======
export const sendRequestWithCookie = <T>(
  client: HttpClient,
  config: AxiosRequestConfig,
  engine: CRUDEngine
): Promise<AxiosResponse<T>> => {
>>>>>>> bc7f4c52
  return loadExistingCookie(engine).then((cookie: Cookie) => {
    if (!cookie.isExpired) {
      config.headers = config.headers || {};
      config.headers['Cookie'] = `zuid=${cookie.zuid}`;
      config.withCredentials = true;
    }

    return client._sendRequest<T>(config);
  });
};<|MERGE_RESOLUTION|>--- conflicted
+++ resolved
@@ -71,7 +71,6 @@
 
 export const saveCookie = async (response: AxiosResponse, cookieStore: CRUDEngine): Promise<AccessTokenData> => {
   if (response.headers && response.headers['set-cookie']) {
-<<<<<<< HEAD
     const cookies: string[] | string = response.headers['set-cookie'];
     const parsedCookies =
       cookies instanceof Array ? cookies.map(cookie => ToughCookie.parse(cookie)) : [ToughCookie.parse(cookies)];
@@ -79,19 +78,10 @@
       if (cookie) {
         await setInternalCookie(new Cookie(cookie.value, cookie.expires.toString()), cookieStore);
         logger.info(
-          `Saved internal cookie. It will expire in "${cookie.expires.toString()}" seconds.`,
+          `Saved internal cookie. It will expire on "${cookie.expires}".`,
           ObfuscationUtil.obfuscateCookie(cookie)
         );
       }
-=======
-    const cookies = response.headers['set-cookie'].map(ToughCookie.parse);
-    for (const cookie of cookies) {
-      await setInternalCookie(new Cookie(cookie.value, cookie.expires), engine);
-      logger.info(
-        `Saved internal cookie. It will expire on "${cookie.expires}".`,
-        ObfuscationUtil.obfuscateCookie(cookie)
-      );
->>>>>>> bc7f4c52
     }
   }
 
@@ -99,19 +89,11 @@
 };
 
 // https://github.com/wearezeta/backend-api-docs/wiki/API-User-Authentication#token-refresh
-<<<<<<< HEAD
-export const sendRequestWithCookie = async (
-  client: HttpClient,
-  config: AxiosRequestConfig,
-  engine: CRUDEngine
-): Promise<AxiosResponse> => {
-=======
 export const sendRequestWithCookie = <T>(
   client: HttpClient,
   config: AxiosRequestConfig,
   engine: CRUDEngine
 ): Promise<AxiosResponse<T>> => {
->>>>>>> bc7f4c52
   return loadExistingCookie(engine).then((cookie: Cookie) => {
     if (!cookie.isExpired) {
       config.headers = config.headers || {};
