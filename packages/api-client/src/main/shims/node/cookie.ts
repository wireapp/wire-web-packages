--- conflicted
+++ resolved
@@ -30,48 +30,8 @@
   markdown: false,
 });
 
-<<<<<<< HEAD
-const loadExistingCookie = async (engine: CRUDEngine): Promise<Cookie> => {
-  try {
-    const {expiration, zuid} = await engine.read<PersistedCookie>(AUTH_TABLE_NAME, AUTH_COOKIE_KEY);
-    return new Cookie(zuid, expiration);
-  } catch (error) {
-    const notFound =
-      error instanceof StoreEngineError.RecordNotFoundError ||
-      error.constructor.name === StoreEngineError.RecordNotFoundError.name;
-
-    if (notFound) {
-      return new Cookie('', '0');
-    }
-
-    throw error;
-  }
-};
-
-const setInternalCookie = async (cookie: Cookie, engine: CRUDEngine): Promise<string> => {
-  const entity: PersistedCookie = {expiration: cookie.expiration, zuid: cookie.zuid};
-
-  try {
-    const primaryKey = await engine.create(AUTH_TABLE_NAME, AUTH_COOKIE_KEY, entity);
-    return primaryKey;
-  } catch (error) {
-    if (
-      error instanceof StoreEngineError.RecordAlreadyExistsError ||
-      error.constructor.name === StoreEngineError.RecordAlreadyExistsError.name
-    ) {
-      return engine.update(AUTH_TABLE_NAME, AUTH_COOKIE_KEY, entity);
-    } else {
-      throw error;
-    }
-  }
-};
-
-export const retrieveCookie = async (response: AxiosResponse, engine: CRUDEngine): Promise<AccessTokenData> => {
+export const retrieveCookie = async <T>(response: AxiosResponse<T>): Promise<T> => {
   if (response.headers?.['set-cookie']) {
-=======
-export const retrieveCookie = async <T>(response: AxiosResponse<T>): Promise<T> => {
-  if (response.headers && response.headers['set-cookie']) {
->>>>>>> 8d921532
     const cookies = response.headers['set-cookie'].map(ToughCookie.parse);
     for (const cookie of cookies) {
       CookieStore.setCookie(new Cookie(cookie.value, cookie.expires));
