/*
 * Wire
 * Copyright (C) 2018 Wire Swiss GmbH
 *
 * This program is free software: you can redistribute it and/or modify
 * it under the terms of the GNU General Public License as published by
 * the Free Software Foundation, either version 3 of the License, or
 * (at your option) any later version.
 *
 * This program is distributed in the hope that it will be useful,
 * but WITHOUT ANY WARRANTY; without even the implied warranty of
 * MERCHANTABILITY or FITNESS FOR A PARTICULAR PURPOSE. See the
 * GNU General Public License for more details.
 *
 * You should have received a copy of the GNU General Public License
 * along with this program. If not, see http://www.gnu.org/licenses/.
 *
 */

import {MemoryEngine} from '@wireapp/store-engine/dist/commonjs/engine';
import * as logdown from 'logdown';

import {AssetAPI} from './asset/';
import {AccessTokenData, AuthAPI, Context, LoginData, RegisterData} from './auth';
import {AccessTokenStore} from './auth/';
import {ClientAPI, ClientType} from './client/';
import {Config} from './Config';
import {ConnectionAPI} from './connection/';
import {ConversationAPI} from './conversation/';
import {Backend} from './env';
import {GiphyAPI} from './giphy/';
import {HttpClient} from './http/';
import {InvitationAPI} from './invitation/';
import {NotificationAPI} from './notification/';
import {ObfuscationUtil} from './obfuscation/';
import {SelfAPI} from './self/';
import {saveCookie} from './shims/node/cookie';
import {WebSocketClient} from './tcp/';
import {MemberAPI, PaymentAPI, ServiceAPI, TeamAPI, TeamInvitationAPI} from './team/';
import {UserAPI} from './user/';

const {version}: {version: string} = require('../../package.json');

const defaultConfig: Config = {
  store: new MemoryEngine(),
  urls: Backend.PRODUCTION,
};

class APIClient {
  private readonly logger = logdown('@wireapp/api-client/Client', {
    logger: console,
    markdown: false,
  });

  private readonly STORE_NAME_PREFIX = 'wire';
  // APIs
  public asset: {api: AssetAPI};
  public auth: {api: AuthAPI};
  public client: {api: ClientAPI};
  public connection: {api: ConnectionAPI};
  public conversation: {api: ConversationAPI};
  public giphy: {api: GiphyAPI};
  public invitation: {api: InvitationAPI};
  public notification: {api: NotificationAPI};
  public self: {api: SelfAPI};
  public teams: {
    invitation: {api: TeamInvitationAPI};
    member: {api: MemberAPI};
    payment: {api: PaymentAPI};
    service: {api: ServiceAPI};
    team: {api: TeamAPI};
  };
  public user: {api: UserAPI};

  // Configuration
  private readonly accessTokenStore: AccessTokenStore;
  public context?: Context;
  public transport: {http: HttpClient; ws: WebSocketClient};
  public config: Config;

  public static BACKEND = Backend;
  public static VERSION = version;

  constructor(config?: Config) {
    this.config = {...defaultConfig, ...config};
    this.accessTokenStore = new AccessTokenStore();

    const httpClient = new HttpClient(this.config.urls.rest, this.accessTokenStore, this.config.store, this);

    this.transport = {
      http: httpClient,
      ws: new WebSocketClient(this.config.urls.ws, httpClient),
    };

    this.asset = {
      api: new AssetAPI(this.transport.http),
    };
    this.auth = {
      api: new AuthAPI(this.transport.http, this.config.store),
    };
    this.client = {
      api: new ClientAPI(this.transport.http),
    };
    this.connection = {
      api: new ConnectionAPI(this.transport.http),
    };
    this.conversation = {
      api: new ConversationAPI(this.transport.http),
    };
    this.giphy = {
      api: new GiphyAPI(this.transport.http),
    };
    this.invitation = {
      api: new InvitationAPI(this.transport.http),
    };
    this.notification = {
      api: new NotificationAPI(this.transport.http),
    };
    this.self = {
      api: new SelfAPI(this.transport.http),
    };

    this.teams = {
      invitation: {
        api: new TeamInvitationAPI(this.transport.http),
      },
      member: {
        api: new MemberAPI(this.transport.http),
      },
      payment: {
        api: new PaymentAPI(this.transport.http),
      },
      service: {
        api: new ServiceAPI(this.transport.http),
      },
      team: {
        api: new TeamAPI(this.transport.http),
      },
    };

    this.user = {
      api: new UserAPI(this.transport.http),
    };
  }

  public async init(clientType: ClientType = ClientType.NONE): Promise<Context> {
    const initialAccessToken = await this.transport.http.refreshAccessToken();
    const context = this.createContext(initialAccessToken.user, clientType);

    await this.initEngine(context);
    this.accessTokenStore.updateToken(initialAccessToken);

    return context;
  }

  public async login(loginData: LoginData): Promise<Context> {
    if (this.context) {
      await this.logout({ignoreError: true});
    }

    const cookieResponse = await this.auth.api.postLogin(loginData);
    const accessToken = cookieResponse.data as AccessTokenData;

<<<<<<< HEAD
    this.logger.info(`Saved initial access token. It will expire in "${accessToken.expires_in}" seconds.`, {
      ...accessToken,
      access_token: `${accessToken.access_token.substr(0, 20)}...`,
    });
=======
    this.logger.info(
      `Saved initial access token. It will expire in "${accessToken.expires_in}" seconds.`,
      ObfuscationUtil.obfuscateAccessToken(accessToken)
    );
>>>>>>> da50f321

    const context = this.createContext(accessToken.user, loginData.clientType);

    await this.initEngine(context);
    await saveCookie(cookieResponse, this.config.store);
    await this.accessTokenStore.updateToken(accessToken);

    return context;
  }

  public async register(userAccount: RegisterData, clientType: ClientType = ClientType.PERMANENT): Promise<Context> {
    if (this.context) {
      await this.logout({ignoreError: true});
    }

    const user = await this.auth.api.postRegister(userAccount);

    /**
     * Note:
     * It's necessary to initialize the context (Client.createContext()) and the store (Client.initEngine())
     * for saving the retrieved cookie from POST /access (Client.init()) in a Node environment.
     */
    const context = await this.createContext(user.id, clientType);

    await this.initEngine(context);
    return this.init(clientType);
  }

  public async logout(options = {ignoreError: false}): Promise<void> {
    try {
      await this.auth.api.postLogout();
    } catch (error) {
      if (options.ignoreError) {
        this.logger.error(error);
      } else {
        throw error;
      }
    }

    this.disconnect('Closed by client logout');
    await this.accessTokenStore.delete();
    delete this.context;
  }

  public connect(): Promise<WebSocketClient> {
    if (this.context && this.context.clientId) {
      return this.transport.ws.connect(this.context.clientId);
    } else {
      return this.transport.ws.connect();
    }
  }

  private createContext(userId: string, clientType: ClientType, clientId?: string): Context {
    this.context = this.context ? {...this.context, clientId, clientType} : new Context(userId, clientType, clientId);
    return this.context;
  }

  public disconnect(reason?: string): void {
    this.transport.ws.disconnect(reason);
  }

  private async initEngine(context: Context) {
    const clientType = context.clientType === ClientType.NONE ? '' : `@${context.clientType}`;
    const dbName = `${this.STORE_NAME_PREFIX}@${this.config.urls.name}@${context.userId}${clientType}`;
    this.logger.log(`Initialising store with name "${dbName}"`);
    try {
      const db = await this.config.store.init(dbName);
      const isDexieStore = db && db.constructor.name === 'Dexie';
      if (isDexieStore) {
        if (this.config.schemaCallback) {
          this.config.schemaCallback(db);
        } else {
          throw new Error('Could not initialize database - missing schema definition');
        }
        // In case the database got purged, db.close() is called automatically and we have to reopen it.
        await db.open();
      }
    } catch (error) {
      throw new Error(`Could not initialize database: "${error.message}`);
    }
    return this.config.store;
  }
}

export {APIClient};<|MERGE_RESOLUTION|>--- conflicted
+++ resolved
@@ -161,17 +161,10 @@
     const cookieResponse = await this.auth.api.postLogin(loginData);
     const accessToken = cookieResponse.data as AccessTokenData;
 
-<<<<<<< HEAD
-    this.logger.info(`Saved initial access token. It will expire in "${accessToken.expires_in}" seconds.`, {
-      ...accessToken,
-      access_token: `${accessToken.access_token.substr(0, 20)}...`,
-    });
-=======
     this.logger.info(
       `Saved initial access token. It will expire in "${accessToken.expires_in}" seconds.`,
       ObfuscationUtil.obfuscateAccessToken(accessToken)
     );
->>>>>>> da50f321
 
     const context = this.createContext(accessToken.user, loginData.clientType);
 
