/*
 * Wire
 * Copyright (C) 2018 Wire Swiss GmbH
 *
 * This program is free software: you can redistribute it and/or modify
 * it under the terms of the GNU General Public License as published by
 * the Free Software Foundation, either version 3 of the License, or
 * (at your option) any later version.
 *
 * This program is distributed in the hope that it will be useful,
 * but WITHOUT ANY WARRANTY; without even the implied warranty of
 * MERCHANTABILITY or FITNESS FOR A PARTICULAR PURPOSE. See the
 * GNU General Public License for more details.
 *
 * You should have received a copy of the GNU General Public License
 * along with this program. If not, see http://www.gnu.org/licenses/.
 *
 */

import {MemoryEngine} from '@wireapp/store-engine/dist/commonjs/engine/';
import * as logdown from 'logdown';

import {AssetAPI} from './asset/';
<<<<<<< HEAD
import {AuthAPI, Context, LoginData, RegisterData} from './auth';
import {AccessTokenStore} from './auth/';
import {BroadcastAPI} from './broadcast/';
=======
import {AccessTokenStore, AuthAPI, Context, LoginData, RegisterData} from './auth/';
>>>>>>> 13b34510
import {ClientAPI, ClientType} from './client/';
import {Config} from './Config';
import {ConnectionAPI} from './connection/';
import {ConversationAPI} from './conversation/';
import {Backend} from './env/';
import {GiphyAPI} from './giphy/';
import {HttpClient} from './http/';
import {InvitationAPI} from './invitation/';
import {NotificationAPI} from './notification/';
import {ObfuscationUtil} from './obfuscation/';
import {SelfAPI} from './self/';
import {retrieveCookie} from './shims/node/cookie';
import {WebSocketClient} from './tcp/';
import {MemberAPI, PaymentAPI, ServiceAPI, TeamAPI, TeamInvitationAPI} from './team/';
import {UserAPI} from './user/';

const {version}: {version: string} = require('../../package.json');

const defaultConfig: Config = {
  store: new MemoryEngine(),
  urls: Backend.PRODUCTION,
};

class APIClient {
  private readonly logger = logdown('@wireapp/api-client/Client', {
    logger: console,
    markdown: false,
  });

  private readonly STORE_NAME_PREFIX = 'wire';
  // APIs
  public asset: {api: AssetAPI};
  public auth: {api: AuthAPI};
  public broadcast: {api: BroadcastAPI};
  public client: {api: ClientAPI};
  public connection: {api: ConnectionAPI};
  public conversation: {api: ConversationAPI};
  public giphy: {api: GiphyAPI};
  public invitation: {api: InvitationAPI};
  public notification: {api: NotificationAPI};
  public self: {api: SelfAPI};
  public teams: {
    invitation: {api: TeamInvitationAPI};
    member: {api: MemberAPI};
    payment: {api: PaymentAPI};
    service: {api: ServiceAPI};
    team: {api: TeamAPI};
  };
  public user: {api: UserAPI};

  // Configuration
  private readonly accessTokenStore: AccessTokenStore;
  public context?: Context;
  public transport: {http: HttpClient; ws: WebSocketClient};
  public config: Config;

  public static BACKEND = Backend;
  public static VERSION = version;

  constructor(config?: Config) {
    this.config = {...defaultConfig, ...config};
    this.accessTokenStore = new AccessTokenStore();

    const httpClient = new HttpClient(this.config.urls.rest, this.accessTokenStore, this.config.store);

    this.transport = {
      http: httpClient,
      ws: new WebSocketClient(this.config.urls.ws, httpClient),
    };

    this.asset = {
      api: new AssetAPI(this.transport.http),
    };
    this.auth = {
      api: new AuthAPI(this.transport.http, this.config.store),
    };
    this.broadcast = {
      api: new BroadcastAPI(this.transport.http),
    };
    this.client = {
      api: new ClientAPI(this.transport.http),
    };
    this.connection = {
      api: new ConnectionAPI(this.transport.http),
    };
    this.conversation = {
      api: new ConversationAPI(this.transport.http),
    };
    this.giphy = {
      api: new GiphyAPI(this.transport.http),
    };
    this.invitation = {
      api: new InvitationAPI(this.transport.http),
    };
    this.notification = {
      api: new NotificationAPI(this.transport.http),
    };
    this.self = {
      api: new SelfAPI(this.transport.http),
    };

    this.teams = {
      invitation: {
        api: new TeamInvitationAPI(this.transport.http),
      },
      member: {
        api: new MemberAPI(this.transport.http),
      },
      payment: {
        api: new PaymentAPI(this.transport.http),
      },
      service: {
        api: new ServiceAPI(this.transport.http),
      },
      team: {
        api: new TeamAPI(this.transport.http),
      },
    };

    this.user = {
      api: new UserAPI(this.transport.http),
    };
  }

  public async init(clientType: ClientType = ClientType.NONE): Promise<Context> {
    const initialAccessToken = await this.transport.http.refreshAccessToken();
    const context = this.createContext(initialAccessToken.user, clientType);

    await this.initEngine(context);
    await this.accessTokenStore.updateToken(initialAccessToken);

    return context;
  }

  public async login(loginData: LoginData): Promise<Context> {
    if (this.context) {
      await this.logout({ignoreError: true});
    }

    const cookieResponse = await this.auth.api.postLogin(loginData);
    const accessToken = cookieResponse.data;

    this.logger.info(
      `Saved initial access token. It will expire in "${accessToken.expires_in}" seconds.`,
      ObfuscationUtil.obfuscateAccessToken(accessToken)
    );

    const context = this.createContext(accessToken.user, loginData.clientType);

    await this.initEngine(context);
    await retrieveCookie(cookieResponse, this.config.store);
    await this.accessTokenStore.updateToken(accessToken);

    return context;
  }

  public async register(userAccount: RegisterData, clientType: ClientType = ClientType.PERMANENT): Promise<Context> {
    if (this.context) {
      await this.logout({ignoreError: true});
    }

    const user = await this.auth.api.postRegister(userAccount);

    /**
     * Note:
     * It's necessary to initialize the context (Client.createContext()) and the store (Client.initEngine())
     * for saving the retrieved cookie from POST /access (Client.init()) in a Node environment.
     */
    const context = await this.createContext(user.id, clientType);

    await this.initEngine(context);
    return this.init(clientType);
  }

  public async logout(options = {ignoreError: false}): Promise<void> {
    try {
      await this.auth.api.postLogout();
    } catch (error) {
      if (options.ignoreError) {
        this.logger.error(error);
      } else {
        throw error;
      }
    }

    this.disconnect('Closed by client logout');
    await this.accessTokenStore.delete();
    delete this.context;
  }

  public connect(): Promise<WebSocketClient> {
    if (this.context && this.context.clientId) {
      return this.transport.ws.connect(this.context.clientId);
    } else {
      return this.transport.ws.connect();
    }
  }

  private createContext(userId: string, clientType: ClientType, clientId?: string): Context {
    this.context = this.context ? {...this.context, clientId, clientType} : new Context(userId, clientType, clientId);
    return this.context;
  }

  public disconnect(reason?: string): void {
    this.transport.ws.disconnect(reason);
  }

  private async initEngine(context: Context) {
    const clientType = context.clientType === ClientType.NONE ? '' : `@${context.clientType}`;
    const dbName = `${this.STORE_NAME_PREFIX}@${this.config.urls.name}@${context.userId}${clientType}`;
    this.logger.log(`Initialising store with name "${dbName}"`);
    try {
      const db = await this.config.store.init(dbName);
      const isDexieStore = db && db.constructor.name === 'Dexie';
      if (isDexieStore) {
        if (this.config.schemaCallback) {
          this.config.schemaCallback(db);
        } else {
          throw new Error('Could not initialize database - missing schema definition');
        }
        // In case the database got purged, db.close() is called automatically and we have to reopen it.
        await db.open();
      }
    } catch (error) {
      throw new Error(`Could not initialize database: "${error.message}`);
    }
    return this.config.store;
  }
}

export {APIClient};<|MERGE_RESOLUTION|>--- conflicted
+++ resolved
@@ -21,13 +21,8 @@
 import * as logdown from 'logdown';
 
 import {AssetAPI} from './asset/';
-<<<<<<< HEAD
-import {AuthAPI, Context, LoginData, RegisterData} from './auth';
-import {AccessTokenStore} from './auth/';
+import {AccessTokenStore, AuthAPI, Context, LoginData, RegisterData} from './auth/';
 import {BroadcastAPI} from './broadcast/';
-=======
-import {AccessTokenStore, AuthAPI, Context, LoginData, RegisterData} from './auth/';
->>>>>>> 13b34510
 import {ClientAPI, ClientType} from './client/';
 import {Config} from './Config';
 import {ConnectionAPI} from './connection/';
