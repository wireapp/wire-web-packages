--- conflicted
+++ resolved
@@ -22,11 +22,5 @@
   LEGAL_HOLD = 'legal_hold',
   PHONE = 'phone',
   TABLET = 'tablet',
-<<<<<<< HEAD
   LEGAL_HOLD = 'legalhold',
-}
-
-export {ClientClassification};
-=======
-}
->>>>>>> a3bcf7a3
+}