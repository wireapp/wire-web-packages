--- conflicted
+++ resolved
@@ -82,31 +82,19 @@
       const webSocketClient = await client.connect();
       expect(webSocketClient).toBeDefined();
 
-<<<<<<< HEAD
-      webSocketClient.on(WebSocketClient.TOPIC.ON_MESSAGE, data => {
+      webSocketClient.on(WebSocketTopic.ON_MESSAGE, data => {
         expect(data.fromServer).toBe(`Echo: ${message}`);
         done();
       });
-=======
-          webSocketClient.on(WebSocketTopic.ON_MESSAGE, data => {
-            expect(data.fromServer).toBe(`Echo: ${message}`);
-            done();
-          });
->>>>>>> f9e661fc
 
       webSocketClient.socket.addEventListener('open', () => webSocketClient.socket.send(message));
     });
 
     it(
       'automatically reconnects with a WebSocket.',
-<<<<<<< HEAD
       async done => {
-        const client = new WebSocketClient(WEBSOCKET_URL, FAKE_HTTP_CLIENT);
-=======
-      done => {
         const client = new WebSocketClient(WEBSOCKET_URL, fakeHttpClient);
         spyOn(client, 'sendPing').and.returnValue();
->>>>>>> f9e661fc
 
         const webSocketClient = await client.connect();
         expect(webSocketClient).toBeDefined();
