--- conflicted
+++ resolved
@@ -22,12 +22,8 @@
 import axios, {AxiosError, AxiosRequestConfig, AxiosResponse} from 'axios';
 import {EventEmitter} from 'events';
 import logdown from 'logdown';
-<<<<<<< HEAD
 import {StatusCodes as HTTP_STATUS} from 'http-status-codes';
 
-import {AccessTokenData, AccessTokenStore, AuthAPI, InvalidTokenError, MissingCookieError} from '../auth/';
-import {BackendErrorMapper, ConnectionState, ContentType, NetworkError} from '../http/';
-=======
 import {
   AccessTokenData,
   AccessTokenStore,
@@ -36,8 +32,7 @@
   MissingCookieError,
   TokenExpiredError,
 } from '../auth/';
-import {BackendErrorMapper, ConnectionState, ContentType, NetworkError, StatusCode} from '../http/';
->>>>>>> 8ff7f5af
+import {BackendErrorMapper, ConnectionState, ContentType, NetworkError} from '../http/';
 import {ObfuscationUtil} from '../obfuscation/';
 import {sendRequestWithCookie} from '../shims/node/cookie';
 
@@ -144,27 +139,10 @@
         const isBackendError = errorData?.code && errorData?.label && errorData?.message;
         if (isBackendError) {
           error = BackendErrorMapper.map(errorData);
-<<<<<<< HEAD
-          if (error instanceof InvalidTokenError || error instanceof MissingCookieError) {
-            // On invalid cookie the application is supposed to logout.
-            this.logger.warn(
-              `[HTTP Client] Cannot renew access token because cookie/token is invalid: ${error.message}`,
-              error,
-            );
-            this.emit(HttpClient.TOPIC.ON_INVALID_TOKEN, error);
-          }
-        } else {
-          const isUnauthorized = errorStatus === HTTP_STATUS.UNAUTHORIZED;
-          const hasAccessToken = !!this.accessTokenStore?.accessToken;
-          if (isUnauthorized && hasAccessToken && firstTry) {
-            await this.refreshAccessToken();
-            return this._sendRequest<T>(config, tokenAsParam, false);
-          }
-=======
         }
 
         const isExpiredTokenError = error instanceof TokenExpiredError;
-        const isUnauthorized = errorStatus === StatusCode.UNAUTHORIZED;
+        const isUnauthorized = errorStatus === HTTP_STATUS.UNAUTHORIZED;
         const hasAccessToken = !!this.accessTokenStore?.accessToken;
 
         if ((isExpiredTokenError || isUnauthorized) && hasAccessToken && firstTry) {
@@ -182,7 +160,6 @@
             error,
           );
           this.emit(HttpClient.TOPIC.ON_INVALID_TOKEN, error);
->>>>>>> 8ff7f5af
         }
       }
 
