--- conflicted
+++ resolved
@@ -20,12 +20,8 @@
 import axios from 'axios';
 
 import {HttpClient} from './HttpClient';
-<<<<<<< HEAD
 import {StatusCodes as HTTP_STATUS} from 'http-status-codes';
-=======
-import {StatusCode} from './StatusCode';
 import {BackendErrorLabel} from './BackendErrorLabel';
->>>>>>> 8ff7f5af
 
 describe('HttpClient', () => {
   describe('"_sendRequest"', () => {
@@ -69,8 +65,8 @@
         // eslint-disable-next-line prefer-promise-reject-errors
         Promise.reject({
           response: {
-            data: {code: StatusCode.FORBIDDEN, label: BackendErrorLabel.INVALID_CREDENTIALS, message: 'Token expired'},
-            status: StatusCode.FORBIDDEN,
+            data: {code: HTTP_STATUS.FORBIDDEN, label: BackendErrorLabel.INVALID_CREDENTIALS, message: 'Token expired'},
+            status: HTTP_STATUS.FORBIDDEN,
           },
         }),
       );
@@ -98,15 +94,9 @@
         Promise.reject({
           response: {
             data: {
-<<<<<<< HEAD
               code: HTTP_STATUS.FORBIDDEN,
-              label: 'invalid-credentials',
-              message: errorMessage,
-=======
-              code: StatusCode.FORBIDDEN,
               label: BackendErrorLabel.INVALID_CREDENTIALS,
               message: 'Invalid token',
->>>>>>> 8ff7f5af
             },
             status: HTTP_STATUS.FORBIDDEN,
           },
@@ -141,11 +131,11 @@
       Promise.reject({
         response: {
           data: {
-            code: StatusCode.FORBIDDEN,
+            code: HTTP_STATUS.FORBIDDEN,
             label: BackendErrorLabel.INVALID_CREDENTIALS,
             message: 'Missing cookie',
           },
-          status: StatusCode.FORBIDDEN,
+          status: HTTP_STATUS.FORBIDDEN,
         },
       }),
     );
