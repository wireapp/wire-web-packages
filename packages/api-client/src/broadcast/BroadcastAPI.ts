--- conflicted
+++ resolved
@@ -17,12 +17,8 @@
  *
  */
 
-<<<<<<< HEAD
-import {AxiosRequestConfig} from 'axios';
 import {NewOtrMessage as ProtobufOTRMessage} from '@wireapp/protocol-messaging/web/otr';
-=======
 import type {AxiosRequestConfig} from 'axios';
->>>>>>> e64f056b
 
 import {ValidationError} from '../validation/';
 import type {ClientMismatch, NewOTRMessage} from '../conversation/';
