/*
 * Wire
 * Copyright (C) 2018 Wire Swiss GmbH
 *
 * This program is free software: you can redistribute it and/or modify
 * it under the terms of the GNU General Public License as published by
 * the Free Software Foundation, either version 3 of the License, or
 * (at your option) any later version.
 *
 * This program is distributed in the hope that it will be useful,
 * but WITHOUT ANY WARRANTY; without even the implied warranty of
 * MERCHANTABILITY or FITNESS FOR A PARTICULAR PURPOSE. See the
 * GNU General Public License for more details.
 *
 * You should have received a copy of the GNU General Public License
 * along with this program. If not, see http://www.gnu.org/licenses/.
 *
 */

import {EventEmitter} from 'events';
import logdown from 'logdown';

import {AccountAPI} from './account/AccountAPI';
import {AssetAPI} from './asset/';
import {
  AccessTokenData,
  AccessTokenStore,
  AuthAPI,
  Context,
  Cookie,
  InvalidTokenError,
  LoginData,
  RegisterData,
  MissingCookieError,
} from './auth/';
import {CookieStore} from './auth/CookieStore';
import {BroadcastAPI} from './broadcast/';
import {ServicesAPI} from './services';
import {ClientAPI, ClientType} from './client/';
import {Config} from './Config';
import {ConnectionAPI} from './connection/';
import {ConversationAPI} from './conversation/';
import {Backend} from './env/';
import {GiphyAPI} from './giphy/';
import {HttpClient} from './http/';
import {NotificationAPI} from './notification/';
import {ObfuscationUtil} from './obfuscation/';
import {ServiceProviderAPI} from './serviceProvider';
import {SelfAPI} from './self/';
import {OnConnect, WebSocketClient} from './tcp/';
import {
  TeamConversationAPI,
  FeatureAPI,
  IdentityProviderAPI,
  LegalHoldAPI,
  MemberAPI,
  PaymentAPI,
  ServiceAPI,
  TeamAPI,
  TeamInvitationAPI,
  PropertyAPI,
} from './team/';
import {UserAPI} from './user/';

const {version}: {version: string} = require('../package.json');

enum TOPIC {
  ACCESS_TOKEN_REFRESH = 'APIClient.TOPIC.ACCESS_TOKEN_REFRESH',
  COOKIE_REFRESH = 'APIClient.TOPIC.COOKIE_REFRESH',
  /** Event being sent when logout is done. */
  ON_LOGOUT = 'APIClient.TOPIC.ON_LOGOUT',
}

const defaultConfig: Config = {
  urls: Backend.PRODUCTION,
};

export interface APIClient {
  on(event: TOPIC.ON_LOGOUT, listener: (error: InvalidTokenError) => void): this;

  on(event: TOPIC.COOKIE_REFRESH, listener: (cookie?: Cookie) => void): this;

  on(event: TOPIC.ACCESS_TOKEN_REFRESH, listener: (accessToken: AccessTokenData) => void): this;
}

export class APIClient extends EventEmitter {
  private readonly logger: logdown.Logger;

  // APIs
  public account: {api: AccountAPI};
  public asset: {api: AssetAPI};
  public auth: {api: AuthAPI};
  public broadcast: {api: BroadcastAPI};
  public client: {api: ClientAPI};
  public connection: {api: ConnectionAPI};
  public conversation: {api: ConversationAPI};
  public giphy: {api: GiphyAPI};
  public notification: {api: NotificationAPI};
  public self: {api: SelfAPI};
<<<<<<< HEAD
  public services: {api: ServicesAPI};
=======
  public serviceProvider: {api: ServiceProviderAPI};
>>>>>>> 62ccb2d4
  public teams: {
    conversation: {api: TeamConversationAPI};
    feature: {api: FeatureAPI};
    identityProvider: {api: IdentityProviderAPI};
    invitation: {api: TeamInvitationAPI};
    legalhold: {api: LegalHoldAPI};
    member: {api: MemberAPI};
    payment: {api: PaymentAPI};
    property: {api: PropertyAPI};
    service: {api: ServiceAPI};
    team: {api: TeamAPI};
  };
  public user: {api: UserAPI};

  // Configuration
  private readonly accessTokenStore: AccessTokenStore;
  public context?: Context;
  public transport: {http: HttpClient; ws: WebSocketClient};
  public config: Config;

  public static BACKEND = Backend;

  public static readonly TOPIC = TOPIC;

  public static VERSION = version;

  constructor(config?: Config) {
    super();
    this.config = {...defaultConfig, ...config};
    this.accessTokenStore = new AccessTokenStore();
    this.accessTokenStore.on(AccessTokenStore.TOPIC.ACCESS_TOKEN_REFRESH, (accessToken: AccessTokenData) =>
      this.emit(APIClient.TOPIC.ACCESS_TOKEN_REFRESH, accessToken),
    );
    CookieStore.emitter.on(CookieStore.TOPIC.COOKIE_REFRESH, (cookie?: Cookie) =>
      this.emit(APIClient.TOPIC.COOKIE_REFRESH, cookie),
    );

    this.logger = logdown('@wireapp/api-client/Client', {
      logger: console,
      markdown: false,
    });

    const httpClient = new HttpClient(this.config.urls.rest, this.accessTokenStore);
    const webSocket = new WebSocketClient(this.config.urls.ws, httpClient);

    const onInvalidCredentials = async (error: InvalidTokenError | MissingCookieError) => {
      try {
        await this.logout({skipLogoutRequest: true});
      } finally {
        // Send a guaranteed logout event to the application so that the UI can respond
        this.emit(APIClient.TOPIC.ON_LOGOUT, error);
      }
    };
    webSocket.on(WebSocketClient.TOPIC.ON_INVALID_TOKEN, onInvalidCredentials);
    httpClient.on(HttpClient.TOPIC.ON_INVALID_TOKEN, onInvalidCredentials);

    this.transport = {
      http: httpClient,
      ws: webSocket,
    };
    this.account = {
      api: new AccountAPI(this.transport.http),
    };
    this.asset = {
      api: new AssetAPI(this.transport.http),
    };
    this.auth = {
      api: new AuthAPI(this.transport.http),
    };
    this.services = {
      api: new ServicesAPI(this.transport.http),
    };
    this.broadcast = {
      api: new BroadcastAPI(this.transport.http),
    };
    this.client = {
      api: new ClientAPI(this.transport.http),
    };
    this.connection = {
      api: new ConnectionAPI(this.transport.http),
    };
    this.conversation = {
      api: new ConversationAPI(this.transport.http),
    };
    this.giphy = {
      api: new GiphyAPI(this.transport.http),
    };
    this.notification = {
      api: new NotificationAPI(this.transport.http),
    };
    this.self = {
      api: new SelfAPI(this.transport.http),
    };
    this.serviceProvider = {
      api: new ServiceProviderAPI(this.transport.http),
    };
    this.teams = {
      conversation: {
        api: new TeamConversationAPI(this.transport.http),
      },
      feature: {
        api: new FeatureAPI(this.transport.http),
      },
      identityProvider: {
        api: new IdentityProviderAPI(this.transport.http),
      },
      invitation: {
        api: new TeamInvitationAPI(this.transport.http),
      },
      legalhold: {
        api: new LegalHoldAPI(this.transport.http),
      },
      member: {
        api: new MemberAPI(this.transport.http),
      },
      payment: {
        api: new PaymentAPI(this.transport.http),
      },
      property: {
        api: new PropertyAPI(this.transport.http),
      },
      service: {
        api: new ServiceAPI(this.transport.http),
      },
      team: {
        api: new TeamAPI(this.transport.http),
      },
    };
    this.user = {
      api: new UserAPI(this.transport.http),
    };
  }

  public async init(clientType: ClientType = ClientType.NONE, cookie?: Cookie): Promise<Context> {
    CookieStore.setCookie(cookie);

    const initialAccessToken = await this.transport.http.refreshAccessToken();
    const context = this.createContext(initialAccessToken.user, clientType);

    await this.accessTokenStore.updateToken(initialAccessToken);

    return context;
  }

  public async login(loginData: LoginData): Promise<Context> {
    if (this.context) {
      await this.logout();
    }

    const accessToken = await this.auth.api.postLogin(loginData);

    this.logger.info(
      `Saved initial access token. It will expire in "${accessToken.expires_in}" seconds.`,
      ObfuscationUtil.obfuscateAccessToken(accessToken),
    );

    await this.accessTokenStore.updateToken(accessToken);

    return this.createContext(accessToken.user, loginData.clientType);
  }

  public async register(userAccount: RegisterData, clientType: ClientType = ClientType.PERMANENT): Promise<Context> {
    if (this.context) {
      await this.logout();
    }

    const user = await this.auth.api.postRegister(userAccount);

    this.createContext(user.id, clientType);

    return this.init(clientType, CookieStore.getCookie());
  }

  public async logout(options: {skipLogoutRequest: boolean} = {skipLogoutRequest: false}): Promise<void> {
    try {
      this.disconnect('Closed by client logout');
      if (!options.skipLogoutRequest) {
        await this.auth.api.postLogout();
      }
    } catch (error) {
      this.logger.warn(error);
    }

    CookieStore.deleteCookie();
    await this.accessTokenStore.delete();
    delete this.context;
  }

  public connect(onConnect?: OnConnect): Promise<WebSocketClient> {
    return this.transport.ws.connect(this.context?.clientId, onConnect);
  }

  private createContext(userId: string, clientType: ClientType, clientId?: string): Context {
    this.context = this.context ? {...this.context, clientId, clientType} : {clientId, clientType, userId};
    return this.context;
  }

  public disconnect(reason?: string): void {
    this.transport.ws.disconnect(reason);
  }

  public get clientId(): string | undefined {
    return this.context?.clientId || undefined;
  }

  public get userId(): string | undefined {
    return this.context?.userId || undefined;
  }

  /** Should be used in cases where the user ID is MANDATORY. */
  public get validatedUserId(): string {
    if (this.userId) {
      return this.userId;
    }
    throw new Error('No valid user ID.');
  }

  /** Should be used in cases where the client ID is MANDATORY. */
  public get validatedClientId(): string {
    if (this.clientId) {
      return this.clientId;
    }
    throw new Error('No valid client ID.');
  }
}<|MERGE_RESOLUTION|>--- conflicted
+++ resolved
@@ -97,11 +97,8 @@
   public giphy: {api: GiphyAPI};
   public notification: {api: NotificationAPI};
   public self: {api: SelfAPI};
-<<<<<<< HEAD
   public services: {api: ServicesAPI};
-=======
   public serviceProvider: {api: ServiceProviderAPI};
->>>>>>> 62ccb2d4
   public teams: {
     conversation: {api: TeamConversationAPI};
     feature: {api: FeatureAPI};
