/*
 * Wire
 * Copyright (C) 2018 Wire Swiss GmbH
 *
 * This program is free software: you can redistribute it and/or modify
 * it under the terms of the GNU General Public License as published by
 * the Free Software Foundation, either version 3 of the License, or
 * (at your option) any later version.
 *
 * This program is distributed in the hope that it will be useful,
 * but WITHOUT ANY WARRANTY; without even the implied warranty of
 * MERCHANTABILITY or FITNESS FOR A PARTICULAR PURPOSE. See the
 * GNU General Public License for more details.
 *
 * You should have received a copy of the GNU General Public License
 * along with this program. If not, see http://www.gnu.org/licenses/.
 *
 */

<<<<<<< HEAD
import {Picture, SSOSignature} from '../self/';
import {QualifiedId, User} from '../user/';
=======
import type {Picture, SSOSignature} from '../self/';
import type {User} from '../user/';
>>>>>>> e0f1742a

export enum ManagedSource {
  SCIM = 'scim',
  WIRE = 'wire',
}

export interface Self extends User {
  locale: string;
  /**
   * What is the source of truth for this user; if it's SCIM
   * then the profile can't be edited via normal means.
   */
  managed_by?: ManagedSource;
  phone?: string;
  picture?: Picture[];
  sso_id?: SSOSignature;
}

export type QualifiedSelf = Self & QualifiedId;<|MERGE_RESOLUTION|>--- conflicted
+++ resolved
@@ -17,13 +17,8 @@
  *
  */
 
-<<<<<<< HEAD
-import {Picture, SSOSignature} from '../self/';
-import {QualifiedId, User} from '../user/';
-=======
 import type {Picture, SSOSignature} from '../self/';
-import type {User} from '../user/';
->>>>>>> e0f1742a
+import type {QualifiedId, User} from '../user/';
 
 export enum ManagedSource {
   SCIM = 'scim',
