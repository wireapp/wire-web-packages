/*
 * Wire
 * Copyright (C) 2017 Wire Swiss GmbH
 *
 * This program is free software: you can redistribute it and/or modify
 * it under the terms of the GNU General Public License as published by
 * the Free Software Foundation, either version 3 of the License, or
 * (at your option) any later version.
 *
 * This program is distributed in the hope that it will be useful,
 * but WITHOUT ANY WARRANTY; without even the implied warranty of
 * MERCHANTABILITY or FITNESS FOR A PARTICULAR PURPOSE. See the
 * GNU General Public License for more details.
 *
 * You should have received a copy of the GNU General Public License
 * along with this program. If not, see http://www.gnu.org/licenses/.
 *
 */

import {Button, COLOR, ContainerMD, ContainerXS, Form, H1, Input, Link, Logo, Text} from '@wireapp/react-ui-kit';
import React, {Component} from 'react';
import {AccessTokenStore} from '../../dist/commonjs/auth/';
import Client from '../../dist/commonjs/Client';
import {MemoryEngine} from '@wireapp/store-engine/dist/commonjs/engine';
<<<<<<< HEAD
=======
import {Button, COLOR, ContainerMD, ContainerXS, Form, H1, Input, Link, Logo, Text} from '@wireapp/react-ui-kit';
import React, {Component} from 'react';
>>>>>>> 33d5e0c2
import ReactDOM from 'react-dom';
import {WebSocketClient} from '../../dist/commonjs/tcp/';

const BACKEND_ENV = Client.BACKEND.STAGING;

class Auth extends Component {
  constructor(props) {
    super(props);
    this.state = {
      authenticated: false,
      login: {
        email: '',
        password: '',
        persist: false,
      },
    };
    this.doAuth = this.doAuth.bind(this);
    this.onEmailChange = this.onEmailChange.bind(this);
    this.onPasswordChange = this.onPasswordChange.bind(this);
  }

  doAuth(event) {
    event.preventDefault();
    this.setState({authenticated: false});
    return Promise.resolve()
      .then(() => window.wire.client.init())
      .catch(error => window.wire.client.login(this.state.login))
      .then(context => {
        console.log('Login successful', context);
        this.setState({authenticated: true});
        return window.wire.client.connect();
      });
  }

  onEmailChange(event) {
    this.setState({login: Object.assign(this.state.login, {email: event.target.value})});
  }

  onPasswordChange(event) {
    this.setState({login: Object.assign(this.state.login, {password: event.target.value})});
  }

  render() {
    return (
      <ContainerMD>
        <Link href="https://wire.com">
          <Logo />
        </Link>
        <ContainerXS>
          <H1 center>API-Client</H1>
          <Form
            onSubmit={this.doAuth}
            style={{
              alignItems: 'center',
              display: 'flex',
            }}
          >
            <Input onChange={this.onEmailChange} placeholder="Email" />
            <Input onChange={this.onPasswordChange} type="password" placeholder="Password" />
            <Button type="submit" backgroundColor={COLOR.GREEN} block>
              {this.state.authenticated ? '😊' : 'Login'}
            </Button>
            <Text center>
              Backend: <Link href={BACKEND_ENV.rest}>{BACKEND_ENV.rest}</Link>
            </Text>
            <Text center>Version: {window.wire.client.VERSION}</Text>
          </Form>
        </ContainerXS>
      </ContainerMD>
    );
  }
}
window.onload = function() {
  const config = {store: new MemoryEngine('wire-demo'), urls: BACKEND_ENV};
  const client = new Client(config);
  client.transport.ws.on(WebSocketClient.TOPIC.ON_MESSAGE, notification => {
    console.log('Received notification via WebSocket', notification);
  });
  client.accessTokenStore.on(AccessTokenStore.TOPIC.ACCESS_TOKEN_REFRESH, accessToken => {
    console.log('Acquired AccessToken', accessToken);
  });
  window.wire = Object.assign({}, {client});
  ReactDOM.render(<Auth />, document.getElementById('app'));
};<|MERGE_RESOLUTION|>--- conflicted
+++ resolved
@@ -22,11 +22,6 @@
 import {AccessTokenStore} from '../../dist/commonjs/auth/';
 import Client from '../../dist/commonjs/Client';
 import {MemoryEngine} from '@wireapp/store-engine/dist/commonjs/engine';
-<<<<<<< HEAD
-=======
-import {Button, COLOR, ContainerMD, ContainerXS, Form, H1, Input, Link, Logo, Text} from '@wireapp/react-ui-kit';
-import React, {Component} from 'react';
->>>>>>> 33d5e0c2
 import ReactDOM from 'react-dom';
 import {WebSocketClient} from '../../dist/commonjs/tcp/';
 
@@ -109,5 +104,6 @@
     console.log('Acquired AccessToken', accessToken);
   });
   window.wire = Object.assign({}, {client});
+
   ReactDOM.render(<Auth />, document.getElementById('app'));
 };