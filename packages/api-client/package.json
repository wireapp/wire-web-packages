--- conflicted
+++ resolved
@@ -9,10 +9,7 @@
     "@types/tough-cookie": "2.3.5",
     "@wireapp/commons": "2.2.24",
     "@wireapp/priority-queue": "1.3.5",
-<<<<<<< HEAD
-=======
     "@wireapp/store-engine": "4.1.1",
->>>>>>> 1fbfffa4
     "axios": "0.19.0",
     "logdown": "3.2.8",
     "reconnecting-websocket": "4.2.0",
@@ -27,14 +24,9 @@
     "@types/react": "16.9.11",
     "@types/react-dom": "16.9.4",
     "@types/ws": "6.0.3",
-<<<<<<< HEAD
-    "@wireapp/react-ui-kit": "7.23.23",
+    "@wireapp/react-ui-kit": "7.23.24",
     "@wireapp/store-engine": "4.1.0",
-    "@wireapp/store-engine-fs": "1.5.0",
-=======
-    "@wireapp/react-ui-kit": "7.23.24",
     "@wireapp/store-engine-fs": "1.5.1",
->>>>>>> 1fbfffa4
     "babel-loader": "8.0.6",
     "browser-sync": "2.26.7",
     "concurrently": "5.0.0",
