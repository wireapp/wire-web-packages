{
  "browser": {
    "./dist/shims/node/buffer": "./dist/shims/browser/buffer.js",
    "./dist/shims/node/cookie": "./dist/shims/browser/cookie.js"
  },
  "dependencies": {
    "@types/node": "~12",
    "@types/spark-md5": "3.0.2",
    "@types/tough-cookie": "2.3.5",
    "@wireapp/commons": "3.0.0",
    "@wireapp/priority-queue": "1.3.5",
    "axios": "0.19.0",
    "logdown": "3.2.8",
    "reconnecting-websocket": "4.2.0",
    "spark-md5": "3.0.0",
    "tough-cookie": "3.0.1",
    "ws": "7.2.0"
  },
  "devDependencies": {
    "@babel/core": "7.7.2",
    "@babel/preset-react": "7.7.0",
    "@types/jasmine": "3.4.6",
    "@types/react": "16.9.11",
    "@types/react-dom": "16.9.4",
    "@types/ws": "6.0.3",
    "@wireapp/react-ui-kit": "7.23.24",
    "@wireapp/store-engine": "4.1.2",
    "@wireapp/store-engine-fs": "2.0.1",
    "babel-loader": "8.0.6",
    "browser-sync": "2.26.7",
    "concurrently": "5.0.0",
    "cross-env": "6.0.3",
    "dotenv": "8.2.0",
    "istanbul": "1.1.0-alpha.1",
    "jasmine": "3.5.0",
    "karma": "4.4.1",
    "karma-chrome-launcher": "3.1.0",
    "karma-jasmine": "2.0.1",
    "karma-jasmine-diff-reporter": "2.0.0",
    "karma-sourcemap-loader": "0.3.7",
    "karma-spec-reporter": "0.0.32",
    "nock": "11.7.0",
    "react": "16.12.0",
    "react-dom": "16.12.0",
    "react-hot-loader": "4.12.18",
    "rimraf": "3.0.0",
    "sinon": "7.5.0",
    "sinon-har-server": "0.3.0",
    "ts-node": "8.5.2",
    "typescript": "3.6.4",
    "webpack": "4.41.2",
    "webpack-cli": "3.3.10",
    "webpack-dev-server": "3.9.0",
    "ws": "7.2.0"
  },
  "description": "Wire API Client to send and receive data.",
  "files": [
    "dist",
    "src"
  ],
  "license": "GPL-3.0",
  "main": "./dist/APIClient.js",
  "name": "@wireapp/api-client",
  "repository": "https://github.com/wireapp/wire-web-packages/tree/master/packages/api-client",
  "scripts": {
    "build": "yarn build:node && yarn build:browser",
    "build:browser": "webpack --config ./webpack.browser.js",
    "build:node": "tsc",
    "clean": "rimraf dist",
    "coverage": "istanbul cover --report html ./node_modules/jasmine/bin/jasmine.js",
    "dist": "yarn clean && yarn build",
    "start": "yarn build:node && concurrently \"tsc -w\" \"webpack -w\" \"browser-sync start -c bs-config.js\"",
    "start:node": "ts-node demo.ts",
    "test": "yarn test:node && yarn test:browser",
    "test:project": "yarn dist && yarn test",
    "test:browser": "webpack && karma start",
    "test:node": "cross-env NODE_DEBUG=@wireapp/api-client* jasmine --config=jasmine.json",
    "watch": "webpack-dev-server --config webpack.config.js"
  },
<<<<<<< HEAD
  "version": "9.0.3"
=======
  "types": "./dist/commonjs/APIClient.d.ts",
  "version": "9.0.4"
>>>>>>> 8d921532
}<|MERGE_RESOLUTION|>--- conflicted
+++ resolved
@@ -77,10 +77,5 @@
     "test:node": "cross-env NODE_DEBUG=@wireapp/api-client* jasmine --config=jasmine.json",
     "watch": "webpack-dev-server --config webpack.config.js"
   },
-<<<<<<< HEAD
-  "version": "9.0.3"
-=======
-  "types": "./dist/commonjs/APIClient.d.ts",
   "version": "9.0.4"
->>>>>>> 8d921532
 }