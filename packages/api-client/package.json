{
  "browser": {
    "./dist/commonjs/shims/node/buffer": "./dist/commonjs/shims/browser/buffer.js",
    "./dist/commonjs/shims/node/cookie": "./dist/commonjs/shims/browser/cookie.js"
  },
  "dependencies": {
    "@types/node": "10.12.0",
    "@types/spark-md5": "3.0.1",
    "@types/tough-cookie": "2.3.3",
<<<<<<< HEAD
    "@types/ws": "6.0.1",
    "@wireapp/priority-queue": "0.2.29",
    "@wireapp/store-engine": "1.0.4",
=======
    "@wireapp/priority-queue": "0.2.31",
    "@wireapp/store-engine": "1.0.6",
>>>>>>> 151dc48d
    "axios": "0.18.0",
    "logdown": "3.2.7",
    "reconnecting-websocket": "4.1.10",
    "spark-md5": "3.0.0",
    "tough-cookie": "2.4.3"
  },
  "devDependencies": {
    "@babel/core": "7.1.2",
    "@babel/preset-react": "7.0.0",
    "@wireapp/react-ui-kit": "4.3.12",
    "babel-loader": "8.0.4",
    "browser-sync": "2.26.3",
    "concurrently": "4.0.1",
    "cross-env": "5.2.0",
    "istanbul": "1.1.0-alpha.1",
    "jasmine": "3.3.0",
    "karma": "3.1.1",
    "karma-chrome-launcher": "2.2.0",
    "karma-jasmine": "1.1.2",
    "karma-jasmine-diff-reporter": "2.0.0",
    "karma-sourcemap-loader": "0.3.7",
    "karma-spec-reporter": "0.0.32",
    "nock": "10.0.1",
    "optimist": "0.6.1",
    "react-hot-loader": "4.3.11",
    "rimraf": "2.6.2",
    "sinon": "7.1.0",
    "sinon-har-server": "0.3.0",
    "typescript": "3.1.3",
    "webpack": "4.23.1",
    "webpack-cli": "3.1.2",
    "webpack-dev-server": "3.1.10"
  },
  "description": "Wire API Client to send and receive data.",
  "files": [
    "dist/commonjs"
  ],
  "license": "GPL-3.0",
  "main": "./dist/commonjs/APIClient.js",
  "name": "@wireapp/api-client",
  "repository": "https://github.com/wireapp/wire-web-packages/tree/master/packages/api-client",
  "scripts": {
    "build": "yarn build:node && yarn build:browser",
    "build:browser": "webpack --config ./webpack.browser.js",
    "build:node": "tsc",
    "clean": "rimraf dist",
    "coverage": "istanbul cover --report html ./node_modules/jasmine/bin/jasmine.js",
    "dist": "yarn clean && yarn build",
    "start": "yarn build:node && concurrently \"tsc -w\" \"webpack -w\" \"browser-sync start -c bs-config.js\"",
    "test": "yarn test:node && yarn test:browser",
    "test:project": "yarn dist && yarn test",
    "test:browser": "webpack && karma start",
    "test:node": "cross-env NODE_DEBUG=@wireapp/api-client* JASMINE_CONFIG_PATH=src/test/node/support/jasmine.json jasmine",
    "watch": "webpack-dev-server --config webpack.config.js"
  },
  "types": "./dist/commonjs/APIClient.d.ts",
  "version": "3.0.6"
}<|MERGE_RESOLUTION|>--- conflicted
+++ resolved
@@ -7,14 +7,8 @@
     "@types/node": "10.12.0",
     "@types/spark-md5": "3.0.1",
     "@types/tough-cookie": "2.3.3",
-<<<<<<< HEAD
-    "@types/ws": "6.0.1",
-    "@wireapp/priority-queue": "0.2.29",
-    "@wireapp/store-engine": "1.0.4",
-=======
     "@wireapp/priority-queue": "0.2.31",
     "@wireapp/store-engine": "1.0.6",
->>>>>>> 151dc48d
     "axios": "0.18.0",
     "logdown": "3.2.7",
     "reconnecting-websocket": "4.1.10",
