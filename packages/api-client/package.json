{
  "name": "@wireapp/api-client",
  "license": "GPL-3.0",
  "description": "Wire API Client to send and receive data.",
  "repository": "https://github.com/wireapp/wire-web-packages/tree/main/packages/api-client",
  "files": [
    "lib"
  ],
  "main": "lib/APIClient",
  "browser": {
    "./lib/shims/node/buffer": "./lib/shims/browser/buffer.js",
    "./lib/shims/node/cookie": "./lib/shims/browser/cookie.js",
    "./lib/shims/node/websocket": "./lib/shims/browser/websocket.js"
  },
  "dependencies": {
    "@wireapp/commons": "workspace:^",
    "@wireapp/priority-queue": "workspace:^",
    "@wireapp/protocol-messaging": "1.44.0",
    "axios": "1.5.0",
    "axios-retry": "3.8.0",
    "http-status-codes": "2.3.0",
    "logdown": "3.3.1",
    "pako": "2.1.0",
    "reconnecting-websocket": "4.4.0",
    "spark-md5": "3.0.2",
    "tough-cookie": "4.1.3",
<<<<<<< HEAD
    "ws": "8.14.1",
    "zod": "3.21.4"
=======
    "ws": "8.14.2"
>>>>>>> 2de6d46e
  },
  "devDependencies": {
    "@swc/core": "^1.3.10",
    "@swc/jest": "^0.2.23",
    "@types/axios": "^0.14.0",
    "@types/jest": "^29.2.0",
    "@types/node": "^20.1.0",
    "@types/pako": "2",
    "@types/spark-md5": "3.0.2",
    "@types/tough-cookie": "4.0.3",
    "@types/ws": "8.5.5",
    "@wireapp/store-engine": "workspace:^",
    "@wireapp/store-engine-fs": "workspace:^",
    "browser-sync": "2.29.3",
    "concurrently": "8.2.1",
    "cross-env": "7.0.3",
    "dotenv": "16.3.1",
    "jest": "^29.2.1",
    "nock": "13.3.3",
    "react": "18.2.0",
    "react-dom": "18.2.0",
    "rimraf": "^3.0.2",
    "ts-node": "^10.9.1",
    "typescript": "^5.0.4",
    "webpack": "^5.74.0",
    "ws": "8.14.2"
  },
  "scripts": {
    "build": "yarn clean && tsc",
    "clean": "rimraf lib",
    "dist": "yarn build",
    "demo:http401": "cross-env NODE_DEBUG='@wireapp/api-client*' ts-node src/demo/http401.ts",
    "demo:self": "cross-env NODE_DEBUG='@wireapp/api-client*' ts-node src/demo/self.ts",
    "start": "concurrently \"tsc -w\" \"webpack -w\" \"browser-sync start -c bs-config.js\"",
    "start:node": "cross-env NODE_DEBUG='@wireapp*' node --inspect -r ts-node/register demo.ts",
    "test": "jest",
    "test:coverage": "jest --coverage",
    "watch": "webpack serve --config webpack.browser.js",
    "prepare": "yarn dist"
  },
  "version": "26.2.0",
  "gitHead": "5339f01fe01ef0871da8c8bc8662fbe9e604754a"
}<|MERGE_RESOLUTION|>--- conflicted
+++ resolved
@@ -24,12 +24,8 @@
     "reconnecting-websocket": "4.4.0",
     "spark-md5": "3.0.2",
     "tough-cookie": "4.1.3",
-<<<<<<< HEAD
-    "ws": "8.14.1",
+    "ws": "8.14.2",
     "zod": "3.21.4"
-=======
-    "ws": "8.14.2"
->>>>>>> 2de6d46e
   },
   "devDependencies": {
     "@swc/core": "^1.3.10",
