{
  "dependencies": {
    "ed2curve": "0.2.1",
<<<<<<< HEAD
    "libsodium-wrappers-sumo": "0.7.3",
=======
    "libsodium-wrappers-sumo": "0.5.4",
>>>>>>> 326c50de
    "wire-webapp-cbor": "2.1.5"
  },
  "description": "Axolotl protocol implementation for JavaScript.",
  "devDependencies": {
    "bower": "1.8.2",
    "chai": "4.1.2",
    "jsdoc": "3.5.5",
    "mocha": "4.1.0",
    "tsd-jsdoc": "dcodeio/tsd-jsdoc#fe76c4dc071b00bb549d3af7a3bad8c555999e81",
    "webpack": "3.10.0"
  },
  "files": ["dist/typings", "dist/window", "src"],
  "license": "GPL-3.0",
  "main": "src/proteus.js",
  "name": "@wireapp/proteus",
  "repository": "https://github.com/wireapp/wire-web-packages/tree/master/packages/proteus",
  "scripts": {
    "clear": "exit 0",
    "dist": "bower install && webpack --progress",
    "types": "jsdoc --verbose --pedantic --configure jsdoc.json src/ && node replace.js",
    "preversion": "yarn test && yarn types",
    "version": "yarn dist && git add dist/**/*",
    "postversion": "git push && git push --tags",
    "start": "node dist/index.js",
    "test": "yarn dist && yarn test:node",
    "test:node": "mocha -s 30000 -t 30000 --recursive test/harness.js test --trace-warnings"
  },
  "types": "dist/typings/typings.d.ts",
  "version": "5.3.0"
}<|MERGE_RESOLUTION|>--- conflicted
+++ resolved
@@ -1,11 +1,7 @@
 {
   "dependencies": {
     "ed2curve": "0.2.1",
-<<<<<<< HEAD
-    "libsodium-wrappers-sumo": "0.7.3",
-=======
     "libsodium-wrappers-sumo": "0.5.4",
->>>>>>> 326c50de
     "wire-webapp-cbor": "2.1.5"
   },
   "description": "Axolotl protocol implementation for JavaScript.",
@@ -13,7 +9,7 @@
     "bower": "1.8.2",
     "chai": "4.1.2",
     "jsdoc": "3.5.5",
-    "mocha": "4.1.0",
+    "mocha": "2.5.3",
     "tsd-jsdoc": "dcodeio/tsd-jsdoc#fe76c4dc071b00bb549d3af7a3bad8c555999e81",
     "webpack": "3.10.0"
   },
