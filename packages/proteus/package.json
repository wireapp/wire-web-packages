--- conflicted
+++ resolved
@@ -26,11 +26,7 @@
     "test": "yarn dist && yarn test:node",
     "test:node":
       "mocha -s 30000 -t 30000 --recursive test/harness.js test --trace-warnings --grep LongRunning --invert",
-<<<<<<< HEAD
-    "test:longrunning": "mocha -s 30000 -t 30000 --recursive test/harness.js test --trace-warnings --grep communication"
-=======
     "test:longrunning": "mocha -s 30000 -t 30000 --recursive test/harness.js test --trace-warnings --grep LongRunning"
->>>>>>> 9295dd18
   },
   "types": "dist/typings/typings.d.ts",
   "version": "5.3.1"
