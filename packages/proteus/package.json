{
  "dependencies": {
<<<<<<< HEAD
    "@types/chai": "4.2.7",
=======
    "@types/chai": "4.2.11",
    "@types/ed2curve": "0.2.2",
>>>>>>> 3b73fbcc
    "@types/node": "~12",
    "@wireapp/cbor": "4.5.9",
    "ed2curve": "0.3.0",
    "libsodium-wrappers-sumo": "0.7.6"
  },
  "description": "Axolotl protocol implementation for JavaScript.",
  "devDependencies": {
    "@types/jasmine": "3.5.9",
    "@types/libsodium-wrappers-sumo": "0.7.3",
    "bower": "1.8.8",
    "chai": "4.2.0",
    "jasmine": "3.5.0",
    "nyc": "15.0.0",
    "rimraf": "3.0.0",
    "typescript": "3.8.3",
    "webpack": "4.42.1",
    "webpack-cli": "3.3.11"
  },
  "files": [
    "dist"
  ],
  "license": "GPL-3.0",
  "main": "dist/index.js",
  "name": "@wireapp/proteus",
  "repository": "https://github.com/wireapp/wire-web-packages/tree/master/packages/proteus",
  "scripts": {
    "build:browser": "bower install && webpack --progress",
    "build:node": "tsc",
    "clean": "rimraf dist",
    "dist": "yarn clean && yarn build:node && yarn build:browser",
    "start": "node dist/index.js",
    "test": "yarn test:node",
    "test:project": "yarn dist && yarn test",
    "test:node": "nyc jasmine --config=jasmine.json"
  },
  "version": "9.6.10"
}<|MERGE_RESOLUTION|>--- conflicted
+++ resolved
@@ -1,11 +1,7 @@
 {
   "dependencies": {
-<<<<<<< HEAD
-    "@types/chai": "4.2.7",
-=======
     "@types/chai": "4.2.11",
     "@types/ed2curve": "0.2.2",
->>>>>>> 3b73fbcc
     "@types/node": "~12",
     "@wireapp/cbor": "4.5.9",
     "ed2curve": "0.3.0",
