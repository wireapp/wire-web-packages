--- conflicted
+++ resolved
@@ -2,13 +2,8 @@
   "dependencies": {
     "@types/chai": "4.1.4",
     "@types/ed2curve": "0.2.2",
-<<<<<<< HEAD
     "@types/node": "10.5.1",
-    "@wireapp/cbor": "3.0.53",
-=======
-    "@types/node": "10.5.0",
     "@wireapp/cbor": "3.0.54",
->>>>>>> 12b8aa0b
     "ed2curve": "0.2.1",
     "libsodium-wrappers-sumo": "0.7.3"
   },
