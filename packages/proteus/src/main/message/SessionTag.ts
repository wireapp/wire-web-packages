--- conflicted
+++ resolved
@@ -20,12 +20,7 @@
 import * as CBOR from '@wireapp/cbor';
 import * as sodium from 'libsodium-wrappers-sumo';
 
-<<<<<<< HEAD
 import {InvalidArrayLen} from '../errors/DecodeError';
-import * as ClassUtil from '../util/ClassUtil';
-=======
-import {DecodeError} from '../errors/DecodeError';
->>>>>>> dfbb4034
 import * as RandomUtil from '../util/RandomUtil';
 
 export class SessionTag {
