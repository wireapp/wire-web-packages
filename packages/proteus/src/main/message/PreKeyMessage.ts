/*
 * Wire
 * Copyright (C) 2018 Wire Swiss GmbH
 *
 * This program is free software: you can redistribute it and/or modify
 * it under the terms of the GNU General Public License as published by
 * the Free Software Foundation, either version 3 of the License, or
 * (at your option) any later version.
 *
 * This program is distributed in the hope that it will be useful,
 * but WITHOUT ANY WARRANTY; without even the implied warranty of
 * MERCHANTABILITY or FITNESS FOR A PARTICULAR PURPOSE. See the
 * GNU General Public License for more details.
 *
 * You should have received a copy of the GNU General Public License
 * along with this program. If not, see http://www.gnu.org/licenses/.
 *
 */

import * as CBOR from '@wireapp/cbor';

import {IdentityKey} from '../keys/IdentityKey';
import {PublicKey} from '../keys/PublicKey';

import {TypeError} from '../errors/InputError';
import {CipherMessage} from './CipherMessage';
import {Message} from './Message';
import {DecodeError} from '../errors';

export class PreKeyMessage extends Message {
  readonly base_key: PublicKey;
  readonly identity_key: IdentityKey;
  readonly message: CipherMessage;
  readonly prekey_id: number;
  private static readonly propertiesLength = 4;

  constructor(prekeyId: number, baseKey: PublicKey, identityKey: IdentityKey, message: CipherMessage) {
    super();
    this.prekey_id = prekeyId;
    this.base_key = baseKey;
    this.identity_key = identityKey;
    this.message = message;
  }

  encode(encoder: CBOR.Encoder): CBOR.Encoder {
    encoder.object(PreKeyMessage.propertiesLength);
    encoder.u8(0);
    encoder.u16(this.prekey_id);
    encoder.u8(1);
    this.base_key.encode(encoder);
    encoder.u8(2);
    this.identity_key.encode(encoder);
    encoder.u8(3);
    return this.message.encode(encoder);
  }

  static decode(decoder: CBOR.Decoder): PreKeyMessage {
    const propertiesLength = decoder.object();
    if (propertiesLength === PreKeyMessage.propertiesLength) {
      decoder.u8();
      const prekeyId = Number(decoder.u16());

      decoder.u8();
      const baseKey = PublicKey.decode(decoder);

      decoder.u8();
      const identityKey = IdentityKey.decode(decoder);

      decoder.u8();
      const message = CipherMessage.decode(decoder);

      if (!isNaN(prekeyId) && baseKey && identityKey && message) {
        return new PreKeyMessage(prekeyId, baseKey, identityKey, message);
      }
      throw new InputError.TypeError(`Given PreKeyMessage doesn't match expected signature.`, InputError.CODE.CASE_406);
    }
<<<<<<< HEAD
    throw new TypeError(`Given PreKeyMessage doesn't match expected signature.`, TypeError.CODE.CASE_406);
=======
    throw new DecodeError(`Unexpected number of properties: "${propertiesLength}"`);
>>>>>>> dfbb4034
  }
}<|MERGE_RESOLUTION|>--- conflicted
+++ resolved
@@ -72,12 +72,8 @@
       if (!isNaN(prekeyId) && baseKey && identityKey && message) {
         return new PreKeyMessage(prekeyId, baseKey, identityKey, message);
       }
-      throw new InputError.TypeError(`Given PreKeyMessage doesn't match expected signature.`, InputError.CODE.CASE_406);
+      throw new TypeError(`Given PreKeyMessage doesn't match expected signature.`, TypeError.CODE.CASE_406);
     }
-<<<<<<< HEAD
-    throw new TypeError(`Given PreKeyMessage doesn't match expected signature.`, TypeError.CODE.CASE_406);
-=======
     throw new DecodeError(`Unexpected number of properties: "${propertiesLength}"`);
->>>>>>> dfbb4034
   }
 }