--- conflicted
+++ resolved
@@ -84,13 +84,9 @@
         return new CipherMessage(sessionTag, counter, prevCounter, ratchetKey, cipherText);
       }
 
-      throw new InputError.TypeError(`Given CipherMessage doesn't match expected signature.`, InputError.CODE.CASE_405);
+      throw new TypeError(`Given CipherMessage doesn't match expected signature.`, TypeError.CODE.CASE_405);
     }
-<<<<<<< HEAD
-    throw new TypeError(`Given CipherMessage doesn't match expected signature.`, TypeError.CODE.CASE_405);
-=======
 
     throw new DecodeError(`Unexpected number of properties: "${propertiesLength}"`);
->>>>>>> dfbb4034
   }
 }