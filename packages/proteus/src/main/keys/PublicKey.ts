/*
 * Wire
 * Copyright (C) 2018 Wire Swiss GmbH
 *
 * This program is free software: you can redistribute it and/or modify
 * it under the terms of the GNU General Public License as published by
 * the Free Software Foundation, either version 3 of the License, or
 * (at your option) any later version.
 *
 * This program is distributed in the hope that it will be useful,
 * but WITHOUT ANY WARRANTY; without even the implied warranty of
 * MERCHANTABILITY or FITNESS FOR A PARTICULAR PURPOSE. See the
 * GNU General Public License for more details.
 *
 * You should have received a copy of the GNU General Public License
 * along with this program. If not, see http://www.gnu.org/licenses/.
 *
 */

import * as CBOR from '@wireapp/cbor';
import * as sodium from 'libsodium-wrappers-sumo';

import {InputError} from '../errors/InputError';
import {DecodeError} from '../errors';

export class PublicKey {
  readonly pub_edward: Uint8Array;
  readonly pub_curve: Uint8Array;
  private static readonly propertiesLength = 1;

  constructor(pubEdward: Uint8Array, pubCurve: Uint8Array) {
    this.pub_edward = pubEdward;
    this.pub_curve = pubCurve;
  }

  /**
   * This function can be used to verify a message signature.
   *
   * @param signature The signature to verify
   * @param message The message from which the signature was computed.
   * @returns `true` if the signature is valid, `false` otherwise.
   */
  verify(signature: Uint8Array, message: Uint8Array | string): boolean {
    return sodium.crypto_sign_verify_detached(signature, message, this.pub_edward);
  }

  fingerprint(): string {
    return sodium.to_hex(this.pub_edward);
  }

  encode(encoder: CBOR.Encoder): CBOR.Encoder {
    encoder.object(PublicKey.propertiesLength);
    encoder.u8(0);
    return encoder.bytes(this.pub_edward);
  }

  static decode(decoder: CBOR.Decoder): PublicKey {
    const propertiesLength = decoder.object();
    if (propertiesLength === PublicKey.propertiesLength) {
      decoder.u8();
      const pubEdward = new Uint8Array(decoder.bytes());
      const pubCurve = ed2curve.convertPublicKey(pubEdward);
      if (pubCurve) {
        return new PublicKey(pubEdward, pubCurve);
      }

<<<<<<< HEAD
      throw new InputError.ConversionError('Could not convert private key with ed2curve.', 409);
    }

    throw new DecodeError(`Unexpected number of properties: "${propertiesLength}"`);
=======
    try {
      const pub_curve = sodium.crypto_sign_ed25519_pk_to_curve25519(self.pub_edward);

      self.pub_curve = pub_curve;
      return self;
    } catch (error) {
      throw new InputError.ConversionError('Could not convert public key with libsodium.', 409);
    }
>>>>>>> c3fc6376
  }
}<|MERGE_RESOLUTION|>--- conflicted
+++ resolved
@@ -59,25 +59,15 @@
     if (propertiesLength === PublicKey.propertiesLength) {
       decoder.u8();
       const pubEdward = new Uint8Array(decoder.bytes());
-      const pubCurve = ed2curve.convertPublicKey(pubEdward);
-      if (pubCurve) {
+
+      try {
+        const pubCurve = sodium.crypto_sign_ed25519_pk_to_curve25519(pubEdward);
         return new PublicKey(pubEdward, pubCurve);
+      } catch (error) {
+        throw new InputError.ConversionError('Could not convert public key with libsodium.', 409);
       }
-
-<<<<<<< HEAD
-      throw new InputError.ConversionError('Could not convert private key with ed2curve.', 409);
     }
 
     throw new DecodeError(`Unexpected number of properties: "${propertiesLength}"`);
-=======
-    try {
-      const pub_curve = sodium.crypto_sign_ed25519_pk_to_curve25519(self.pub_edward);
-
-      self.pub_curve = pub_curve;
-      return self;
-    } catch (error) {
-      throw new InputError.ConversionError('Could not convert public key with libsodium.', 409);
-    }
->>>>>>> c3fc6376
   }
 }