--- conflicted
+++ resolved
@@ -20,13 +20,8 @@
 import * as CBOR from '@wireapp/cbor';
 import * as sodium from 'libsodium-wrappers-sumo';
 
-<<<<<<< HEAD
 import {ConversionError} from '../errors/InputError';
-import * as ClassUtil from '../util/ClassUtil';
-=======
-import {InputError} from '../errors/InputError';
 import {DecodeError} from '../errors';
->>>>>>> dfbb4034
 
 export class PublicKey {
   readonly pub_edward: Uint8Array;
@@ -69,21 +64,10 @@
         const pubCurve = sodium.crypto_sign_ed25519_pk_to_curve25519(pubEdward);
         return new PublicKey(pubEdward, pubCurve);
       } catch (error) {
-        throw new InputError.ConversionError('Could not convert public key with libsodium.', 409);
+        throw new ConversionError('Could not convert public key with libsodium.', ConversionError.CODE.CASE_409);
       }
     }
 
-<<<<<<< HEAD
-    try {
-      const pub_curve = sodium.crypto_sign_ed25519_pk_to_curve25519(self.pub_edward);
-
-      self.pub_curve = pub_curve;
-      return self;
-    } catch (error) {
-      throw new ConversionError('Could not convert public key with libsodium.', ConversionError.CODE.CASE_409);
-    }
-=======
     throw new DecodeError(`Unexpected number of properties: "${propertiesLength}"`);
->>>>>>> dfbb4034
   }
 }