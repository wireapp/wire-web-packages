--- conflicted
+++ resolved
@@ -20,14 +20,8 @@
 import * as CBOR from '@wireapp/cbor';
 import * as sodium from 'libsodium-wrappers-sumo';
 
-<<<<<<< HEAD
-//import InputError from '../errors/InputError';
-import ArrayUtil from '../util/ArrayUtil';
-import ClassUtil from '../util/ClassUtil';
-=======
-import {InputError} from '../errors/InputError';
+import * as ArrayUtil from '../util/ArrayUtil';
 import * as ClassUtil from '../util/ClassUtil';
->>>>>>> 952bae11
 
 export class PublicKey {
   pub_edward: Uint8Array;
@@ -89,8 +83,6 @@
       self.pub_curve = pub_curve;
       return self;
     } catch (error) {
-      //console.log(error);
-      //throw new InputError.ConversionError('Could not convert public key with libsodium.', 409);
       return self;
     }
   }
