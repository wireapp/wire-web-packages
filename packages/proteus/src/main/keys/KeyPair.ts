--- conflicted
+++ resolved
@@ -20,16 +20,10 @@
 import * as CBOR from '@wireapp/cbor';
 import * as _sodium from 'libsodium-wrappers-sumo';
 
-<<<<<<< HEAD
-import ArrayUtil from '../util/ArrayUtil';
-import ClassUtil from '../util/ClassUtil';
-import PublicKey from './PublicKey';
-import SecretKey from './SecretKey';
-=======
+import * as ArrayUtil from '../util/ArrayUtil';
 import * as ClassUtil from '../util/ClassUtil';
 import {PublicKey} from './PublicKey';
 import {SecretKey} from './SecretKey';
->>>>>>> 952bae11
 
 import {InputError} from '../errors/InputError';
 
