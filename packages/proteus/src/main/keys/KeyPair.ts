--- conflicted
+++ resolved
@@ -18,12 +18,7 @@
  */
 
 import * as CBOR from '@wireapp/cbor';
-<<<<<<< HEAD
-import * as ed2curve from 'ed2curve';
 import * as sodium from 'libsodium-wrappers-sumo';
-=======
-import * as _sodium from 'libsodium-wrappers-sumo';
->>>>>>> c3fc6376
 import {DecodeError} from '../errors';
 import {InputError} from '../errors/InputError';
 import {PublicKey} from './PublicKey';
@@ -55,21 +50,13 @@
    * @returns Constructed private key
    * @see https://download.libsodium.org/doc/advanced/ed25519-curve25519.html
    */
-<<<<<<< HEAD
-  static construct_private_key(ed25519KeyPair: sodium.KeyPair): SecretKey {
-    const skEd25519 = ed25519KeyPair.privateKey;
-    const skCurve25519 = ed2curve.convertSecretKey(skEd25519);
-    if (skCurve25519) {
-      return new SecretKey(skEd25519, skCurve25519);
-=======
-  static construct_private_key(ed25519_key_pair: _sodium.KeyPair): SecretKey {
+  static construct_private_key(ed25519_key_pair: sodium.KeyPair): SecretKey {
     try {
       const sk_ed25519 = ed25519_key_pair.privateKey;
-      const sk_curve25519 = _sodium.crypto_sign_ed25519_sk_to_curve25519(sk_ed25519);
-      return SecretKey.new(sk_ed25519, sk_curve25519);
+      const sk_curve25519 = sodium.crypto_sign_ed25519_sk_to_curve25519(sk_ed25519);
+      return new SecretKey(sk_ed25519, sk_curve25519);
     } catch (error) {
       throw new InputError.ConversionError('Could not convert secret key with libsodium.', 409);
->>>>>>> c3fc6376
     }
   }
 
@@ -77,21 +64,13 @@
    * @param ed25519KeyPair Key pair based on Edwards-curve (Ed25519)
    * @returns Constructed public key
    */
-<<<<<<< HEAD
-  static construct_public_key(ed25519KeyPair: sodium.KeyPair): PublicKey {
-    const pkEd25519 = ed25519KeyPair.publicKey;
-    const pkCurve25519 = ed2curve.convertPublicKey(pkEd25519);
-    if (pkCurve25519) {
-      return new PublicKey(pkEd25519, pkCurve25519);
-=======
-  static construct_public_key(ed25519_key_pair: _sodium.KeyPair): PublicKey {
+  static construct_public_key(ed25519_key_pair: sodium.KeyPair): PublicKey {
     try {
       const pk_ed25519 = ed25519_key_pair.publicKey;
-      const pk_curve25519 = _sodium.crypto_sign_ed25519_pk_to_curve25519(pk_ed25519);
-      return PublicKey.new(pk_ed25519, pk_curve25519);
+      const pk_curve25519 = sodium.crypto_sign_ed25519_pk_to_curve25519(pk_ed25519);
+      return new PublicKey(pk_ed25519, pk_curve25519);
     } catch (error) {
       throw new InputError.ConversionError('Could not convert public key with libsodium.', 408);
->>>>>>> c3fc6376
     }
   }
 
