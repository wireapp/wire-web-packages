--- conflicted
+++ resolved
@@ -20,13 +20,7 @@
 import * as CBOR from '@wireapp/cbor';
 import * as sodium from 'libsodium-wrappers-sumo';
 
-<<<<<<< HEAD
-import * as ClassUtil from '../util/ClassUtil';
-
 import {ConversionError} from '../errors/InputError';
-=======
-import {InputError} from '../errors/InputError';
->>>>>>> dfbb4034
 import * as ArrayUtil from '../util/ArrayUtil';
 import {PublicKey} from './PublicKey';
 import {DecodeError} from '../errors';
@@ -80,20 +74,10 @@
         const secCurve = sodium.crypto_sign_ed25519_sk_to_curve25519(secEdward);
         return new SecretKey(secEdward, secCurve);
       } catch (error) {
-        throw new InputError.ConversionError('Could not convert secret key with libsodium.', 408);
+        throw new ConversionError('Could not convert secret key with libsodium.', ConversionError.CODE.CASE_408);
       }
     }
 
-<<<<<<< HEAD
-    try {
-      const sec_curve = sodium.crypto_sign_ed25519_sk_to_curve25519(self.sec_edward);
-      self.sec_curve = sec_curve;
-      return self;
-    } catch (error) {
-      throw new ConversionError('Could not convert secret key with libsodium.', ConversionError.CODE.CASE_408);
-    }
-=======
     throw new DecodeError(`Unexpected number of properties: "${propertiesLength}"`);
->>>>>>> dfbb4034
   }
 }