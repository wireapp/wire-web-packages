--- conflicted
+++ resolved
@@ -70,24 +70,14 @@
       decoder.u8();
       const secEdward = new Uint8Array(decoder.bytes());
 
-      const secCurve = ed2curve.convertSecretKey(secEdward);
-      if (secCurve) {
+      try {
+        const secCurve = sodium.crypto_sign_ed25519_sk_to_curve25519(secEdward);
         return new SecretKey(secEdward, secCurve);
+      } catch (error) {
+        throw new InputError.ConversionError('Could not convert secret key with libsodium.', 408);
       }
-
-<<<<<<< HEAD
-      throw new InputError.ConversionError('Could not convert public key with ed2curve.', 408);
     }
 
     throw new DecodeError(`Unexpected number of properties: "${propertiesLength}"`);
-=======
-    try {
-      const sec_curve = sodium.crypto_sign_ed25519_sk_to_curve25519(self.sec_edward);
-      self.sec_curve = sec_curve;
-      return self;
-    } catch (error) {
-      throw new InputError.ConversionError('Could not convert secret key with libsodium.', 408);
-    }
->>>>>>> c3fc6376
   }
 }