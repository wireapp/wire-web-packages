--- conflicted
+++ resolved
@@ -19,13 +19,8 @@
 
 import * as CBOR from '@wireapp/cbor';
 
-<<<<<<< HEAD
-import * as ClassUtil from '../util/ClassUtil';
-import {TypeError, RangeError} from '../errors/InputError';
-=======
-import {InputError} from '../errors/InputError';
+import {RangeError, TypeError} from '../errors/InputError';
 
->>>>>>> dfbb4034
 import {KeyPair} from './KeyPair';
 import {DecodeError} from '../errors';
 
@@ -53,41 +48,22 @@
     return new PreKey(keyPair, preKeyId, 1);
   }
 
-<<<<<<< HEAD
-  static validate_pre_key_id(pre_key_id: number): void {
-    if (pre_key_id === undefined) {
+  static validate_pre_key_id(preKeyId: number): void {
+    if (preKeyId === undefined) {
       throw new TypeError('PreKey ID is undefined.', TypeError.CODE.CASE_404);
     }
 
-    if (typeof pre_key_id === 'string') {
-      throw new TypeError(`PreKey ID "${pre_key_id}" is a string.`, TypeError.CODE.CASE_403);
-    }
-
-    if (pre_key_id % 1 !== 0) {
-      throw new TypeError(`PreKey ID "${pre_key_id}" is a floating-point number.`, TypeError.CODE.CASE_403);
-    }
-
-    if (pre_key_id < 0 || pre_key_id > PreKey.MAX_PREKEY_ID) {
-      const message = `PreKey ID (${pre_key_id}) must be between or equal to 0 and ${PreKey.MAX_PREKEY_ID}.`;
-      throw new RangeError(message, RangeError.CODE.CASE_400);
-=======
-  static validate_pre_key_id(preKeyId: number): void {
-    if (preKeyId === undefined) {
-      throw new InputError.TypeError('PreKey ID is undefined.', InputError.CODE.CASE_404);
-    }
-
     if (typeof preKeyId === 'string') {
-      throw new InputError.TypeError(`PreKey ID "${preKeyId}" is a string.`, InputError.CODE.CASE_403);
+      throw new TypeError(`PreKey ID "${preKeyId}" is a string.`, TypeError.CODE.CASE_403);
     }
 
     if (preKeyId % 1 !== 0) {
-      throw new InputError.TypeError(`PreKey ID "${preKeyId}" is a floating-point number.`, InputError.CODE.CASE_403);
+      throw new TypeError(`PreKey ID "${preKeyId}" is a floating-point number.`, TypeError.CODE.CASE_403);
     }
 
     if (preKeyId < 0 || preKeyId > PreKey.MAX_PREKEY_ID) {
       const message = `PreKey ID (${preKeyId}) must be between or equal to 0 and ${PreKey.MAX_PREKEY_ID}.`;
-      throw new InputError.RangeError(message, InputError.CODE.CASE_400);
->>>>>>> dfbb4034
+      throw new RangeError(message, RangeError.CODE.CASE_400);
     }
   }
 
