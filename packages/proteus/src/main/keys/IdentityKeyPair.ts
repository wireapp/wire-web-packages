--- conflicted
+++ resolved
@@ -53,14 +53,10 @@
   }
 
   encode(encoder: CBOR.Encoder): CBOR.Encoder {
-<<<<<<< HEAD
     // Prepare KeyPair with three elements
-    encoder.object(3);
+    encoder.object(IdentityKeyPair.propertiesLength);
 
     // Add version at position 0
-=======
-    encoder.object(IdentityKeyPair.propertiesLength);
->>>>>>> 594d55e8
     encoder.u8(0);
     encoder.u8(this.version);
 
