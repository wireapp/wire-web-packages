--- conflicted
+++ resolved
@@ -39,11 +39,7 @@
     const cipherKey = new Uint8Array(outputKeyMaterial.buffer.slice(0, 32));
     const macKey = new Uint8Array(outputKeyMaterial.buffer.slice(32, 64));
 
-<<<<<<< HEAD
-    MemoryUtil.zeroize(outputKeyMaterial.buffer);
-=======
-    MemoryUtil.zeroize(output_key_material);
->>>>>>> c3fc6376
+    MemoryUtil.zeroize(outputKeyMaterial);
 
     return new DerivedSecrets(new CipherKey(cipherKey), new MacKey(macKey));
   }
