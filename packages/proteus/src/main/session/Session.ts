--- conflicted
+++ resolved
@@ -30,6 +30,7 @@
   DecryptError,
 } from '../errors/DecryptError';
 import {ProteusError} from '../errors/ProteusError';
+import {DecodeError} from '../errors/DecodeError';
 import {SessionState} from './SessionState';
 
 import {IdentityKey} from '../keys/IdentityKey';
@@ -358,13 +359,8 @@
         }
         case 2: {
           const identity_key = IdentityKey.decode(decoder);
-<<<<<<< HEAD
-          if (local_identity.public_key.fingerprint() !== identity_key.fingerprint()) {
+          if (localIdentity.public_key.fingerprint() !== identity_key.fingerprint()) {
             throw new LocalIdentityChanged(undefined, LocalIdentityChanged.CODE.CASE_300);
-=======
-          if (localIdentity.public_key.fingerprint() !== identity_key.fingerprint()) {
-            throw new DecodeError.LocalIdentityChanged(undefined, DecodeError.CODE.CASE_300);
->>>>>>> dfbb4034
           }
           localIdentity = localIdentity;
           break;
