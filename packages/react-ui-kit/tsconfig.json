--- conflicted
+++ resolved
@@ -8,11 +8,7 @@
     "outDir": "src",
     "rootDir": "src",
     "strict": false,
-<<<<<<< HEAD
-    "skipLibCheck": true,
-=======
     "skipLibCheck": true
->>>>>>> 3672473c
   },
   "exclude": ["node_modules", "src/**/*.test.ts", "src/**/*.test.tsx", "src/test/**/*"],
   "extends": "../../tsconfig.json"
