/*
 * Wire
 * Copyright (C) 2018 Wire Swiss GmbH
 *
 * This program is free software: you can redistribute it and/or modify
 * it under the terms of the GNU General Public License as published by
 * the Free Software Foundation, either version 3 of the License, or
 * (at your option) any later version.
 *
 * This program is distributed in the hope that it will be useful,
 * but WITHOUT ANY WARRANTY; without even the implied warranty of
 * MERCHANTABILITY or FITNESS FOR A PARTICULAR PURPOSE. See the
 * GNU General Public License for more details.
 *
 * You should have received a copy of the GNU General Public License
 * along with this program. If not, see http://www.gnu.org/licenses/.
 *
 */

/** @jsx jsx */
import {CSSObject, jsx} from '@emotion/react';

import {COLOR_V2} from '../Identity';
import type {Theme} from '../Layout';
import {filterProps, inlineSVG} from '../util';
import {inputStyle} from './Input';
import React, {ReactElement, useEffect, useRef, useState} from 'react';
import InputLabel from './InputLabel';

export type SelectOption = {
  value: string | number;
  label: string;
  description?: string;
};

export interface SelectProps<T extends SelectOption = SelectOption> {
  id: string;
  onChange: (selectedOption: T['value']) => void;
  dataUieName: string;
  options: T[];
  value?: T | null;
  helperText?: string;
  label?: string;
  disabled?: boolean;
  required?: boolean;
  markInvalid?: boolean;
  error?: ReactElement;
  wrapperCSS?: CSSObject;
}

const ArrowDown = (theme: Theme) => `
    <svg xmlns="http://www.w3.org/2000/svg" width="16" height="16" viewBox="0 0 16 16">
        <path fill="${theme.general.color}" fill-rule="evenodd" clip-rule="evenodd" d="M7.99963 12.5711L15.6565 4.91421L14.2423 3.5L7.99963 9.74264L1.75699 3.5L0.342773 4.91421L7.99963 12.5711Z"/>
    </svg>
`;

export const selectStyle: <T>(theme: Theme, props, error?: boolean) => CSSObject = (
  theme,
  {disabled = false, markInvalid, ...props},
  error = false,
) => ({
  ...inputStyle(theme, props),
  '&:-moz-focusring': {
    color: 'transparent',
    textShadow: '0 0 0 #000',
  },
  '&:disabled': {
    color: COLOR_V2.GRAY,
  },
  appearance: 'none',
  background: disabled
    ? `${theme.Input.backgroundColorDisabled} center right 16px no-repeat url("${inlineSVG(ArrowDown(theme))}")`
    : `${theme.Input.backgroundColor} center right 16px no-repeat url("${inlineSVG(ArrowDown(theme))}")`,
  boxShadow: markInvalid ? `0 0 0 1px ${COLOR_V2.RED}` : `0 0 0 1px ${COLOR_V2.GRAY_40}`,
  cursor: disabled ? 'normal' : 'pointer',
  fontSize: '16px',
  fontWeight: 300,
  paddingRight: '30px',
  textAlign: 'left',
  marginBottom: error && '8px',
  '&:invalid, option:first-of-type': {
    color: COLOR_V2.RED,
  },
  ...(!disabled && {
    '&:hover': {
      boxShadow: `0 0 0 1px ${COLOR_V2.GRAY_60}`,
    },
    '&:focus, &:active': {
      boxShadow: `0 0 0 1px ${COLOR_V2.BLUE}`,
    },
  }),
});

const dropdownStyles = (theme: Theme, isDropdownOpen: boolean): CSSObject => ({
  height: isDropdownOpen ? 'auto' : 0,
  visibility: isDropdownOpen ? 'visible' : 'hidden',
  margin: '3px 0 0',
  padding: 0,
  borderRadius: '10px',
  border: `1px solid ${COLOR_V2.BLUE}`,
  position: 'absolute',
  top: '100%',
  left: 0,
  width: '100%',
  maxHeight: '240px',
  overflowY: 'auto',
  zIndex: 9,
});

const dropdownOptionStyles = (theme: Theme, isSelected: boolean): CSSObject => ({
  background: isSelected ? COLOR_V2.BLUE : COLOR_V2.WHITE,
  listStyle: 'none',
  padding: '10px 20px 14px',
  cursor: 'pointer',
  fontSize: '16px',
  fontWeight: 300,
  lineHeight: '24px',
  letterSpacing: '0.05px',
  color: isSelected ? COLOR_V2.WHITE : COLOR_V2.BLACK,
  '&:first-of-type': {
    borderRadius: '10px 10px 0 0',
  },
  '&:last-of-type': {
    borderRadius: '0 0 10px 10px',
  },
  '&:not(:last-of-type)': {
    borderBottom: `1px solid ${COLOR_V2.GRAY_40}`,
  },
  '&:hover, &:active, &:focus': {
    background: COLOR_V2.BLUE,
    borderColor: COLOR_V2.BLUE,
    color: COLOR_V2.WHITE,
  },
});

const filterSelectProps = props => filterProps(props, ['markInvalid']);

const placeholderText = '- Please select -';

export const Select = <T extends SelectOption = SelectOption>({
  id,
  label,
  error,
  helperText,
  options = [],
  value = null,
  onChange,
  required,
  markInvalid,
  dataUieName,
  wrapperCSS = {},
  ...props
}: SelectProps<T>) => {
  const currentOption = options.findIndex(option => option.value === value?.value);

  const selectContainerRef = useRef<HTMLDivElement>(null);
  const listRef = useRef<HTMLUListElement>(null);
  const [isDropdownOpen, setIsDropdownOpen] = useState(false);
<<<<<<< HEAD
  const [selectedOption, setSelectedOption] = useState<number | null>(currentOption === -1 ? null : currentOption);
=======
  const [selectedOption, setSelectedOption] = useState<number | null>(() =>
    value ? options.findIndex(option => option.value === value.value) : null,
  );
>>>>>>> 21dedc42

  const hasSelectedOption = selectedOption !== null;
  const hasError = !!error;

  const scrollToCurrentOption = (idx: number) => {
    if (listRef.current) {
      const listSelectedOption = listRef.current.children[idx] as HTMLLIElement;
      const getYPosition = listSelectedOption && listSelectedOption.offsetTop;

      listRef.current.scroll({
        top: getYPosition ?? 0,
        behavior: 'smooth',
      });
    }
  };

  const onToggleDropdown = () => {
    setIsDropdownOpen(prevState => !prevState);

    if (!isDropdownOpen) {
      scrollToCurrentOption(null)
    }
  }

  const onOptionSelect = (idx: number) => {
    setSelectedOption(idx);
    onChange(options[idx].value);
    scrollToCurrentOption(idx);
  };

  const onOptionChange = (idx: number) => {
    onOptionSelect(idx);
    setIsDropdownOpen(false);
  };

  const handleListKeyDown = e => {
    switch (e.key) {
      case 'Escape':
        e.preventDefault();
        setIsDropdownOpen(false);
        break;
      case 'ArrowUp':
      case 'ArrowLeft':
        if (!isDropdownOpen) {
          setIsDropdownOpen(true);
        }

        e.preventDefault();
        onOptionSelect(selectedOption - 1 >= 0 ? selectedOption - 1 : options.length - 1);
        break;
      case 'ArrowDown':
      case 'ArrowRight':
        if (!isDropdownOpen) {
          setIsDropdownOpen(true);
        }

        e.preventDefault();
        if (selectedOption === null) {
          onOptionSelect(0);
        } else {
          onOptionSelect(selectedOption === options.length - 1 ? 0 : selectedOption + 1);
        }
        break;
      default:
        break;
    }
  };

  const handleKeyDown = index => e => {
    switch (e.key) {
      case ' ':
      case 'SpaceBar':
      case 'Enter':
        e.preventDefault();
        onOptionChange(index);
        break;
      default:
        break;
    }
  };

  const handleOutsideClick = (event: MouseEvent) => {
    if (selectContainerRef.current && !selectContainerRef.current.contains(event.target as Node)) {
      setIsDropdownOpen(false);
    }
  };

  useEffect(() => {
    window.addEventListener('click', handleOutsideClick);

    return () => {
      window.removeEventListener('click', handleOutsideClick);
    };
  }, []);

  useEffect(() => {
    if (value) {
      const valueIdx = options.findIndex(option => option.value === value.value);
      setSelectedOption(valueIdx);
    }
  }, [options, value]);

  return (
    <div
      css={{
        marginBottom: markInvalid ? '2px' : '20px',
        width: '100%',
        '&:focus-within label': {
          color: COLOR_V2.BLUE,
        },
        ...wrapperCSS,
      }}
      data-uie-name={dataUieName}
      ref={selectContainerRef}
    >
      {label && (
        <InputLabel htmlFor={id} isRequired={required} markInvalid={markInvalid}>
          {label}
        </InputLabel>
      )}

      <div css={{position: 'relative'}}>
        <button
          type="button"
          aria-activedescendant={hasSelectedOption ? value.label : ''}
          aria-expanded={isDropdownOpen}
          aria-haspopup="listbox"
          aria-labelledby={id}
          id={id}
          onClick={onToggleDropdown}
          onKeyDown={handleListKeyDown}
          css={(theme: Theme) => selectStyle(theme, props, hasError)}
          {...filterSelectProps(props)}
          data-uie-name={dataUieName}
        >
          {hasSelectedOption ? value.label : placeholderText}
        </button>

        <ul
          ref={listRef}
          role="listbox"
          aria-labelledby={id}
          tabIndex={-1}
          onKeyDown={handleListKeyDown}
          css={(theme: Theme) => dropdownStyles(theme, isDropdownOpen)}
          {...(dataUieName && {
            'data-uie-name': `dropdown-${dataUieName}`,
          })}
        >
          {options.map((option, index) => {
            const isSelected = currentOption == index;

            return (
              <li
                key={option.value}
                id={option.value.toString()}
                role="option"
                aria-selected={isSelected}
                tabIndex={0}
                onKeyDown={handleKeyDown(index)}
                onClick={() => onOptionChange(index)}
                css={(theme: Theme) => dropdownOptionStyles(theme, isSelected)}
                {...(dataUieName && {
                  'data-uie-name': `option-${dataUieName}`,
                  'data-uie-value': option.label,
                })}
              >
                {option.label}

                {option.description && (
                  <p
                    css={{
                      marginBottom: 0,
                      fontSize: '14px',
                      color: isSelected ? COLOR_V2.WHITE : COLOR_V2.GRAY_80,
                    }}
                  >
                    {option.description}
                  </p>
                )}
              </li>
            );
          })}
        </ul>
      </div>

      {!hasError && helperText && (
        <p css={{fontSize: '12px', fontWeight: 400, color: COLOR_V2.GRAY_80, marginTop: 8}}>{helperText}</p>
      )}

      {error}
    </div>
  );
};<|MERGE_RESOLUTION|>--- conflicted
+++ resolved
@@ -156,13 +156,7 @@
   const selectContainerRef = useRef<HTMLDivElement>(null);
   const listRef = useRef<HTMLUListElement>(null);
   const [isDropdownOpen, setIsDropdownOpen] = useState(false);
-<<<<<<< HEAD
   const [selectedOption, setSelectedOption] = useState<number | null>(currentOption === -1 ? null : currentOption);
-=======
-  const [selectedOption, setSelectedOption] = useState<number | null>(() =>
-    value ? options.findIndex(option => option.value === value.value) : null,
-  );
->>>>>>> 21dedc42
 
   const hasSelectedOption = selectedOption !== null;
   const hasError = !!error;
@@ -179,13 +173,7 @@
     }
   };
 
-  const onToggleDropdown = () => {
-    setIsDropdownOpen(prevState => !prevState);
-
-    if (!isDropdownOpen) {
-      scrollToCurrentOption(null)
-    }
-  }
+  const onToggleDropdown = () => setIsDropdownOpen(prevState => !prevState);
 
   const onOptionSelect = (idx: number) => {
     setSelectedOption(idx);
@@ -257,13 +245,6 @@
       window.removeEventListener('click', handleOutsideClick);
     };
   }, []);
-
-  useEffect(() => {
-    if (value) {
-      const valueIdx = options.findIndex(option => option.value === value.value);
-      setSelectedOption(valueIdx);
-    }
-  }, [options, value]);
 
   return (
     <div
