--- conflicted
+++ resolved
@@ -18,20 +18,13 @@
  */
 
 /** @jsx jsx */
-<<<<<<< HEAD
 import {CSSObject, jsx, Theme} from '@emotion/react';
+import {ErrorIcon} from 'src/Icon';
+import {filterFlexBoxProps, FlexBox, FlexBoxProps, flexBoxStyle} from 'src/Layout';
+import {filterProps} from 'src/util';
 
 import {COLOR} from '../Identity';
-import {Text, TextProps, linkStyle, textStyle} from '../Text';
-=======
-import {CSSObject, jsx} from '@emotion/core';
-import {ErrorIcon} from '../Icon';
-
-import {COLOR} from '../Identity';
-import {FlexBox, FlexBoxProps, flexBoxStyle, filterFlexBoxProps, Theme} from '../Layout';
 import {Text, linkStyle} from '../Text';
-import {filterProps} from '../util';
->>>>>>> d9b1b017
 
 type ErrorMessageProps<T = HTMLDivElement> = FlexBoxProps<T>;
 
