/*
 * Wire
 * Copyright (C) 2018 Wire Swiss GmbH
 *
 * This program is free software: you can redistribute it and/or modify
 * it under the terms of the GNU General Public License as published by
 * the Free Software Foundation, either version 3 of the License, or
 * (at your option) any later version.
 *
 * This program is distributed in the hope that it will be useful,
 * but WITHOUT ANY WARRANTY; without even the implied warranty of
 * MERCHANTABILITY or FITNESS FOR A PARTICULAR PURPOSE. See the
 * GNU General Public License for more details.
 *
 * You should have received a copy of the GNU General Public License
 * along with this program. If not, see http://www.gnu.org/licenses/.
 *
 */

/** @jsx jsx */
import {jsx} from '@emotion/react';
import React from 'react';
import clsx from 'clsx';

import {COLOR} from '../Identity';
import {Theme} from '../Layout';
import {Text, TextProps, textStyle, textLinkStyle} from '../Text';
import {filterProps} from '../util';
import {INPUT_CLASSNAME, InputProps} from './Input';

export interface StyledLabelProps<T = HTMLLabelElement> extends React.HTMLProps<T> {
  disabled?: boolean;
  markInvalid?: boolean;
  aligncenter?: boolean;
}

const filterStyledLabelProps = (props: StyledLabelProps) => filterProps(props, ['markInvalid']);

const StyledLabel = (props: StyledLabelProps) => {
<<<<<<< HEAD
  const {disabled, markInvalid, alignCenter = false} = props;

=======
  const {disabled, markInvalid, aligncenter = false} = props;
>>>>>>> 3672473c
  return (
    <label
      css={(theme: Theme) => ({
        [`.${INPUT_CLASSNAME}:checked + &::before`]: {
          background: `${disabled ? theme.Checkbox.disablecheckedBgColor : theme.general.primaryColor}`,
          borderColor: theme.general.primaryColor,
        },
        [`.${INPUT_CLASSNAME}:checked + & > svg`]: {
          fill: theme.general.backgroundColor,
        },
        [`.${INPUT_CLASSNAME} + & > svg`]: {
          fill: 'none',
          position: 'absolute',
          left: '0.25rem',
          top: '0.25rem',
        },
        ...(!disabled && {
          [`.${INPUT_CLASSNAME}:hover + &::before`]: {
            borderColor: theme.general.primaryColor,
          },
          [`.${INPUT_CLASSNAME}.hover + &::before`]: {
            borderColor: theme.general.primaryColor,
          },
        }),
        [`.${INPUT_CLASSNAME} + &::before`]: {
          background: disabled ? theme.Checkbox.disableBgColor : theme.Checkbox.background,
          ...(!disabled
            ? {
                border: markInvalid
                  ? `1.5px solid ${theme.Checkbox.invalidBorderColor}`
                  : `1.5px solid ${theme.Checkbox.border}`,
              }
            : {
                border: `1.5px solid ${theme.Checkbox.disableBorderColor}`,
              }),
          borderRadius: '3px',
          boxSizing: 'border-box',
          content: '""',
          display: 'inline-block',
          width: '22px',
          height: '22px',
          lineHeight: 1.4,
          margin: '0 8px 0 0px',
          color: theme.general.color,
        },
        a: {
          ...textLinkStyle(theme, {}),
        },
        position: 'relative',
        margin: '0 0 0 -16px',
        width: aligncenter ? 'auto' : '100%',
        lineHeight: 1.4,
        display: 'flex',
        opacity: disabled ? 0.56 : 1,
        cursor: disabled ? 'not-allowed' : 'pointer',
      })}
      {...filterStyledLabelProps(props)}
    >
      {props.children}
      <svg width="15" height="13" viewBox="0 0 16 13" xmlns="http://www.w3.org/2000/svg">
        <path d="M5.65685 12.0711L15.9842 1.62738L14.57 0.213167L5.65685 9.24264L1.41421 5L0 6.41421L5.65685 12.0711Z" />
      </svg>
    </label>
  );
};

interface CheckboxProps<T = HTMLInputElement> extends InputProps<T> {
  id?: string;
<<<<<<< HEAD
  alignCenter?: boolean;
  checkboxClassName?: string;
=======
  aligncenter?: boolean;
>>>>>>> 3672473c
}

const filterCheckboxProps = (props: CheckboxProps) => filterProps(props, ['markInvalid']);

// We use Math.random..., because some of apps doesn't migrated to newest version of React.
export const Checkbox: React.FC<CheckboxProps<HTMLInputElement>> = React.forwardRef<
  HTMLInputElement,
  CheckboxProps<HTMLInputElement>
>(
  (
    {id = Math.random().toString(), children, style, disabled, wrapperCSS = {}, checkboxClassName = '', ...props},
    ref,
  ) => (
    <div
      css={(theme: Theme) => ({
        alignItems: 'center',
        display: 'flex',
        justifyContent: 'flex-start',
        position: 'relative',
        left: '-0.3rem',
        [`.${INPUT_CLASSNAME}:focus-visible + label`]: {
          outline: `1px solid ${theme.general.primaryColor}`,
          outlineOffset: '0.4rem',
        },
        ...wrapperCSS,
      })}
      style={style}
      onClick={event => event.stopPropagation()}
    >
      <input
        type="checkbox"
        id={id}
        style={{
          height: '22px',
          marginBottom: '0',
          opacity: 0,
          width: '22px',
          cursor: disabled ? 'not-allowed' : 'pointer',
        }}
        disabled={disabled}
        ref={ref}
        className={clsx(INPUT_CLASSNAME, checkboxClassName)}
        {...filterCheckboxProps(props)}
      />

<<<<<<< HEAD
      <StyledLabel htmlFor={id} disabled={disabled} markInvalid={props.markInvalid} alignCenter={props.alignCenter}>
        {children}
      </StyledLabel>
    </div>
  ),
);
=======
    <StyledLabel htmlFor={id} disabled={disabled} markInvalid={props.markInvalid} aligncenter={props.aligncenter}>
      {children}
    </StyledLabel>
  </div>
));
>>>>>>> 3672473c

export type CheckboxLabelProps<T = HTMLSpanElement> = TextProps<T>;

export const CheckboxLabel = ({color = COLOR.TEXT, ...props}: CheckboxLabelProps) => (
  <Text
    css={(theme: Theme) => ({
      ...textStyle(theme, {
        color,
        ...props,
      }),
      a: {
        color: COLOR.LINK,
        textDecoration: 'none',
      },
    })}
    {...props}
  />
);<|MERGE_RESOLUTION|>--- conflicted
+++ resolved
@@ -37,12 +37,7 @@
 const filterStyledLabelProps = (props: StyledLabelProps) => filterProps(props, ['markInvalid']);
 
 const StyledLabel = (props: StyledLabelProps) => {
-<<<<<<< HEAD
-  const {disabled, markInvalid, alignCenter = false} = props;
-
-=======
   const {disabled, markInvalid, aligncenter = false} = props;
->>>>>>> 3672473c
   return (
     <label
       css={(theme: Theme) => ({
@@ -111,12 +106,8 @@
 
 interface CheckboxProps<T = HTMLInputElement> extends InputProps<T> {
   id?: string;
-<<<<<<< HEAD
-  alignCenter?: boolean;
+  aligncenter?: boolean;
   checkboxClassName?: string;
-=======
-  aligncenter?: boolean;
->>>>>>> 3672473c
 }
 
 const filterCheckboxProps = (props: CheckboxProps) => filterProps(props, ['markInvalid']);
@@ -162,20 +153,12 @@
         {...filterCheckboxProps(props)}
       />
 
-<<<<<<< HEAD
-      <StyledLabel htmlFor={id} disabled={disabled} markInvalid={props.markInvalid} alignCenter={props.alignCenter}>
+      <StyledLabel htmlFor={id} disabled={disabled} markInvalid={props.markInvalid} aligncenter={props.aligncenter}>
         {children}
       </StyledLabel>
     </div>
   ),
 );
-=======
-    <StyledLabel htmlFor={id} disabled={disabled} markInvalid={props.markInvalid} aligncenter={props.aligncenter}>
-      {children}
-    </StyledLabel>
-  </div>
-));
->>>>>>> 3672473c
 
 export type CheckboxLabelProps<T = HTMLSpanElement> = TextProps<T>;
 
