--- conflicted
+++ resolved
@@ -38,6 +38,7 @@
 
 const StyledLabel = (props: StyledLabelProps) => {
   const {disabled, markInvalid, alignCenter = false} = props;
+
   return (
     <label
       css={(theme: Theme) => ({
@@ -106,11 +107,8 @@
 
 interface CheckboxProps<T = HTMLInputElement> extends InputProps<T> {
   id?: string;
-<<<<<<< HEAD
+  alignCenter?: boolean;
   checkboxClassName?: string;
-=======
-  alignCenter?: boolean;
->>>>>>> bbe98e85
 }
 
 const filterCheckboxProps = (props: CheckboxProps) => filterProps(props, ['markInvalid']);
@@ -156,20 +154,12 @@
         {...filterCheckboxProps(props)}
       />
 
-<<<<<<< HEAD
-      <StyledLabel htmlFor={id} disabled={disabled} markInvalid={props.markInvalid}>
+      <StyledLabel htmlFor={id} disabled={disabled} markInvalid={props.markInvalid} alignCenter={props.alignCenter}>
         {children}
       </StyledLabel>
     </div>
   ),
 );
-=======
-    <StyledLabel htmlFor={id} disabled={disabled} markInvalid={props.markInvalid} alignCenter={props.alignCenter}>
-      {children}
-    </StyledLabel>
-  </div>
-));
->>>>>>> bbe98e85
 
 export type CheckboxLabelProps<T = HTMLSpanElement> = TextProps<T>;
 
