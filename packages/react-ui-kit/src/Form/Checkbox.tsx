/*
 * Wire
 * Copyright (C) 2018 Wire Swiss GmbH
 *
 * This program is free software: you can redistribute it and/or modify
 * it under the terms of the GNU General Public License as published by
 * the Free Software Foundation, either version 3 of the License, or
 * (at your option) any later version.
 *
 * This program is distributed in the hope that it will be useful,
 * but WITHOUT ANY WARRANTY; without even the implied warranty of
 * MERCHANTABILITY or FITNESS FOR A PARTICULAR PURPOSE. See the
 * GNU General Public License for more details.
 *
 * You should have received a copy of the GNU General Public License
 * along with this program. If not, see http://www.gnu.org/licenses/.
 *
 */

/** @jsx jsx */
import {jsx} from '@emotion/react';
import React from 'react';

import {COLOR} from '../Identity';
import {Theme} from '../Layout';
import {Text, TextProps, textStyle, textLinkStyle} from '../Text';
import {filterProps} from '../util';
import {INPUT_CLASSNAME, InputProps} from './Input';

export interface StyledLabelProps<T = HTMLLabelElement> extends React.HTMLProps<T> {
  disabled?: boolean;
  markInvalid?: boolean;
}

const filterStyledLabelProps = (props: StyledLabelProps) => filterProps(props, ['markInvalid']);

const StyledLabel = (props: StyledLabelProps) => {
  const {disabled, markInvalid} = props;
  return (
    <label
      css={(theme: Theme) => ({
        [`.${INPUT_CLASSNAME}:checked + &::before`]: {
          background: `${disabled ? theme.checkbox.disablecheckedBgColor : theme.general.primaryColor}`,
          borderColor: theme.general.primaryColor,
        },
        [`.${INPUT_CLASSNAME}:checked + & > svg`]: {
          fill: theme.general.backgroundColor,
        },
        [`.${INPUT_CLASSNAME} + & > svg`]: {
          fill: 'none',
          position: 'absolute',
          left: '-0.75rem',
          top: '0.25rem',
        },
        ...(!disabled && {
<<<<<<< HEAD
=======
          [`.${INPUT_CLASSNAME}:focus-visible + &::before`]: {
            borderColor: theme.general.primaryColor,
          },
>>>>>>> 86ed8dfc
          [`.${INPUT_CLASSNAME}:hover + &::before`]: {
            borderColor: theme.general.primaryColor,
          },
        }),
        [`.${INPUT_CLASSNAME} + &::before`]: {
          background: disabled ? theme.checkbox.disableBgColor : theme.checkbox.background,
          ...(!disabled
            ? {
                border: markInvalid
                  ? `1.5px solid ${theme.checkbox.invalidBorderColor}`
                  : `1.5px solid ${theme.checkbox.border}`,
              }
            : {
                border: `1.5px solid ${theme.checkbox.disableBorderColor}`,
              }),
          borderRadius: '3px',
          boxSizing: 'border-box',
          content: '""',
          display: 'inline-block',
          height: '22px',
          lineHeight: 1.4,
          margin: '0 8px 0 -16px',
          width: '22px',
          color: theme.general.color,
        },
        a: {
          ...textLinkStyle(theme, {}),
        },
        position: 'relative',
        lineHeight: 1.4,
        display: 'flex',
        opacity: disabled ? 0.56 : 1,
        cursor: disabled ? 'not-allowed' : 'pointer',
      })}
      {...filterStyledLabelProps(props)}
    >
      {props.children}
      <svg width="15" height="13" viewBox="0 0 16 13" xmlns="http://www.w3.org/2000/svg">
        <path d="M5.65685 12.0711L15.9842 1.62738L14.57 0.213167L5.65685 9.24264L1.41421 5L0 6.41421L5.65685 12.0711Z" />
      </svg>
    </label>
  );
};

interface CheckboxProps<T = HTMLInputElement> extends InputProps<T> {
  id?: string;
}

const filterCheckboxProps = (props: CheckboxProps) => filterProps(props, ['markInvalid']);

// We use Math.random..., because some of apps doesn't migrated to newest version of React.
export const Checkbox: React.FC<CheckboxProps<HTMLInputElement>> = React.forwardRef<
  HTMLInputElement,
  CheckboxProps<HTMLInputElement>
>(({id = Math.random().toString(), children, style, disabled, ...props}, ref) => (
  <div
    css={(theme: Theme) => ({
      alignItems: 'center',
      display: 'flex',
      justifyContent: 'flex-start',
      position: 'relative',
      left: '-0.3rem',
<<<<<<< HEAD

      ':focus-within': {
        border: `1px solid ${theme.general.primaryColor}`,
      },
    })}
=======
    }}
>>>>>>> 86ed8dfc
    style={style}
  >
    <input
      type="checkbox"
      id={id}
      style={{
        height: '22px',
        marginBottom: '0',
        opacity: 0,
        width: '22px',
        cursor: disabled ? 'not-allowed' : 'pointer',
      }}
      disabled={disabled}
      ref={ref}
      className={INPUT_CLASSNAME}
      {...filterCheckboxProps(props)}
    />

    <StyledLabel htmlFor={id} disabled={disabled} markInvalid={props.markInvalid}>
      {children}
    </StyledLabel>
  </div>
));

export type CheckboxLabelProps<T = HTMLSpanElement> = TextProps<T>;

export const CheckboxLabel = ({color = COLOR.TEXT, ...props}: CheckboxLabelProps) => (
  <Text
    css={(theme: Theme) => ({
      ...textStyle(theme, {
        color,
        ...props,
      }),
      a: {
        color: COLOR.LINK,
        textDecoration: 'none',
      },
    })}
    {...props}
  />
);<|MERGE_RESOLUTION|>--- conflicted
+++ resolved
@@ -53,12 +53,6 @@
           top: '0.25rem',
         },
         ...(!disabled && {
-<<<<<<< HEAD
-=======
-          [`.${INPUT_CLASSNAME}:focus-visible + &::before`]: {
-            borderColor: theme.general.primaryColor,
-          },
->>>>>>> 86ed8dfc
           [`.${INPUT_CLASSNAME}:hover + &::before`]: {
             borderColor: theme.general.primaryColor,
           },
@@ -121,15 +115,11 @@
       justifyContent: 'flex-start',
       position: 'relative',
       left: '-0.3rem',
-<<<<<<< HEAD
 
-      ':focus-within': {
+      ':focus-visible': {
         border: `1px solid ${theme.general.primaryColor}`,
       },
     })}
-=======
-    }}
->>>>>>> 86ed8dfc
     style={style}
   >
     <input
