--- conflicted
+++ resolved
@@ -17,7 +17,7 @@
  *
  */
 
-import {FC, ForwardedRef, forwardRef, InputHTMLAttributes, LabelHTMLAttributes, useId} from 'react';
+import {ForwardedRef, InputHTMLAttributes, LabelHTMLAttributes, useId, FC, forwardRef} from 'react';
 
 import {CSSObject} from '@emotion/react';
 
@@ -124,54 +124,7 @@
   markInvalid?: boolean;
 }
 
-<<<<<<< HEAD
-const CheckboxInner: FC<CheckboxProps> = (props: CheckboxProps, ref: ForwardedRef<HTMLInputElement>) => {
-  const {
-    id,
-    children,
-    style,
-    disabled,
-    wrapperCSS = {},
-    markInvalid,
-    aligncenter,
-    labelBeforeCheckbox,
-    outlineOffset = '0.4rem',
-    ...rest
-  } = props;
-  const inputId = useId();
-  return (
-    <div
-      css={(theme: Theme) => ({
-        alignItems: 'center',
-        display: 'flex',
-        justifyContent: 'flex-start',
-        position: 'relative',
-        left: '-0.3rem',
-        [`.${INPUT_CLASSNAME}:focus-visible + label`]: {
-          outline: `1px solid ${theme.general.primaryColor}`,
-          outlineOffset: outlineOffset,
-        },
-        ...wrapperCSS,
-      })}
-      style={style}
-    >
-      <input
-        type="checkbox"
-        id={id ?? inputId}
-        style={{
-          height: '22px',
-          marginBottom: '0',
-          opacity: 0,
-          width: '22px',
-          cursor: disabled ? 'not-allowed' : 'pointer',
-        }}
-        disabled={disabled}
-        ref={ref}
-        className={INPUT_CLASSNAME}
-        {...rest}
-      />
-=======
-export const Checkbox: React.FC<CheckboxProps> = React.forwardRef<HTMLInputElement, CheckboxProps>(
+const Checkbox: FC<CheckboxProps> = forwardRef<HTMLInputElement, CheckboxProps>(
   (
     {
       id,
@@ -205,21 +158,7 @@
         })}
         style={style}
       >
-        <input
-          type="checkbox"
-          id={id ?? inputId}
-          style={{
-            height: '22px',
-            marginBottom: '0',
-            opacity: 0,
-            width: '22px',
-            cursor: disabled ? 'not-allowed' : 'pointer',
-          }}
-          disabled={disabled}
-          ref={ref}
-          className={INPUT_CLASSNAME}
-          {...props}
-        />
+        {children}
 
         <StyledLabel
           htmlFor={id ?? inputId}
@@ -235,23 +174,9 @@
   },
 );
 Checkbox.displayName = 'Checkbox';
->>>>>>> 5d46638e
 
-      <StyledLabel
-        htmlFor={id}
-        disabled={disabled}
-        markInvalid={markInvalid}
-        aligncenter={aligncenter}
-        labelBeforeCheckbox={labelBeforeCheckbox}
-      >
-        {children}
-      </StyledLabel>
-    </div>
-  );
-};
-const Checkbox = forwardRef(CheckboxInner);
+export type CheckboxLabelProps<T = HTMLSpanElement> = TextProps<T>;
 
-export type CheckboxLabelProps = LabelHTMLAttributes<HTMLSpanElement> & TextProps;
 const CheckboxLabel = ({...props}: CheckboxLabelProps) => (
   <Text
     css={(theme: Theme) => ({
