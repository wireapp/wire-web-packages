--- conflicted
+++ resolved
@@ -1,18 +1,12 @@
 // Jest Snapshot v1, https://goo.gl/fbAQLP
 
 exports[`"ErrorMessage" renders 1`] = `
-<<<<<<< HEAD
 .emotion-0 {
   background: rgb(247, 248, 250);
-=======
-.emotion-3 {
-  background: rgb(247,248,250);
->>>>>>> d9b1b017
   -webkit-transition: background 0.15s;
   transition: background 0.15s;
 }
 
-<<<<<<< HEAD
 .emotion-1 {
   color: rgb(52, 56, 59);
   display: inline;
@@ -33,50 +27,6 @@
 
 .emotion-1 a {
   color: rgb(52, 56, 59);
-=======
-.emotion-2 {
-  -webkit-align-items: flex-start;
-  -webkit-box-align: flex-start;
-  -ms-flex-align: flex-start;
-  align-items: flex-start;
-  display: -webkit-box;
-  display: -webkit-flex;
-  display: -ms-flexbox;
-  display: flex;
-  -webkit-flex-direction: row;
-  -ms-flex-direction: row;
-  flex-direction: row;
-  -webkit-flex-wrap: nowrap;
-  -ms-flex-wrap: nowrap;
-  flex-wrap: nowrap;
-  -webkit-box-pack: start;
-  -webkit-justify-content: flex-start;
-  -ms-flex-pack: start;
-  justify-content: flex-start;
-  -webkit-align-items: center;
-  -webkit-box-align: center;
-  -ms-flex-align: center;
-  align-items: center;
-  display: -webkit-box;
-  display: -webkit-flex;
-  display: -ms-flexbox;
-  display: flex;
-  -webkit-flex-direction: row;
-  -ms-flex-direction: row;
-  flex-direction: row;
-  -webkit-flex-wrap: nowrap;
-  -ms-flex-wrap: nowrap;
-  flex-wrap: nowrap;
-  -webkit-box-pack: center;
-  -webkit-justify-content: center;
-  -ms-flex-pack: center;
-  justify-content: center;
-  margin-bottom: 12px;
-}
-
-.emotion-2 a {
-  color: rgb(52,56,59);
->>>>>>> d9b1b017
   display: inline;
   font-size: 11px;
   font-weight: 300;
@@ -90,7 +40,6 @@
   transition: all 0.24s;
 }
 
-<<<<<<< HEAD
 .emotion-1 a:hover {
   color: rgb(44, 47, 50);
 }
@@ -99,16 +48,6 @@
 .emotion-1 a:link,
 .emotion-1 a:active {
   color: rgb(52, 56, 59);
-=======
-.emotion-2 a:hover {
-  color: rgb(44,47,50);
-}
-
-.emotion-2 a:visited,
-.emotion-2 a:link,
-.emotion-2 a:active {
-  color: rgb(52,56,59);
->>>>>>> d9b1b017
 }
 
 .emotion-0 {
@@ -127,17 +66,10 @@
 }
 
 <div
-<<<<<<< HEAD
   className="emotion-0"
 >
   <span
     className="emotion-1"
-=======
-  className="emotion-3"
->
-  <div
-    className="emotion-2"
->>>>>>> d9b1b017
   >
     <svg
       className="emotion-0"
