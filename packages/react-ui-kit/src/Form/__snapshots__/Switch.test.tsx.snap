--- conflicted
+++ resolved
@@ -1,7 +1,13 @@
 // Jest Snapshot v1, https://goo.gl/fbAQLP
 
 exports[`"Switch" renders (dark theme) 1`] = `
-.emotion-4 {
+.emotion-0 {
+  background: #000;
+  -webkit-transition: background 0.15s;
+  transition: background 0.15s;
+}
+
+.emotion-1 {
   display: inline-block;
   position: relative;
   text-align: left;
@@ -13,12 +19,7 @@
   width: 42px;
 }
 
-.emotion-0 {
-<<<<<<< HEAD
-  background: #000;
-  -webkit-transition: background 0.15s;
-  transition: background 0.15s;
-=======
+.emotion-2 {
   display: none;
 }
 
@@ -28,10 +29,9 @@
   display: block;
   margin: 0;
   overflow: hidden;
->>>>>>> d9b1b017
-}
-
-.emotion-1 {
+}
+
+.emotion-4 {
   display: block;
   margin-left: -100%;
   -webkit-transition: margin 0.1s ease-in 0s;
@@ -39,19 +39,19 @@
   width: 200%;
 }
 
-.emotion-1:after {
+.emotion-4:after {
   content: " ";
   padding-right: 10px;
   text-align: right;
 }
 
-.emotion-1:before {
+.emotion-4:before {
   content: " ";
   padding-left: 10px;
 }
 
-.emotion-1:before,
-.emotion-1:after {
+.emotion-4:before,
+.emotion-4:after {
   background-color: #d2d2d2;
   box-sizing: border-box;
   display: block;
@@ -62,11 +62,7 @@
   width: 50%;
 }
 
-<<<<<<< HEAD
-<div
-  className="emotion-0"
-=======
-.emotion-2 {
+.emotion-5 {
   background: #fff;
   border-radius: 100%;
   bottom: 0;
@@ -82,22 +78,15 @@
   width: 23px;
 }
 
-.emotion-5 {
-  background: #000;
-  -webkit-transition: background 0.15s;
-  transition: background 0.15s;
-}
-
 <div
-  className="emotion-5"
->>>>>>> d9b1b017
+  className="emotion-0"
 >
   <div
-    className="emotion-4"
+    className="emotion-1"
   >
     <input
       checked={false}
-      className="emotion-0"
+      className="emotion-2"
       id="3"
       onChange={[Function]}
       type="checkbox"
@@ -107,10 +96,10 @@
       htmlFor="3"
     >
       <span
-        className="emotion-1"
-      />
-      <span
-        className="emotion-2"
+        className="emotion-4"
+      />
+      <span
+        className="emotion-5"
       />
     </label>
   </div>
@@ -118,20 +107,13 @@
 `;
 
 exports[`"Switch" renders checked 1`] = `
-<<<<<<< HEAD
 .emotion-0 {
   background: rgb(247, 248, 250);
-=======
-.emotion-5 {
-  background: rgb(247,248,250);
->>>>>>> d9b1b017
   -webkit-transition: background 0.15s;
   transition: background 0.15s;
 }
 
-<<<<<<< HEAD
-=======
-.emotion-4 {
+.emotion-1 {
   display: inline-block;
   position: relative;
   text-align: left;
@@ -143,7 +125,7 @@
   width: 42px;
 }
 
-.emotion-0 {
+.emotion-2 {
   display: none;
 }
 
@@ -155,8 +137,7 @@
   overflow: hidden;
 }
 
->>>>>>> d9b1b017
-.emotion-1 {
+.emotion-4 {
   display: block;
   margin-left: 0;
   -webkit-transition: margin 0.1s ease-in 0s;
@@ -164,19 +145,19 @@
   width: 200%;
 }
 
-.emotion-1:after {
+.emotion-4:after {
   content: " ";
   padding-right: 10px;
   text-align: right;
 }
 
-.emotion-1:before {
+.emotion-4:before {
   content: " ";
   padding-left: 10px;
 }
 
-.emotion-1:before,
-.emotion-1:after {
+.emotion-4:before,
+.emotion-4:after {
   background-color: #0c78ba;
   box-sizing: border-box;
   display: block;
@@ -187,7 +168,7 @@
   width: 50%;
 }
 
-.emotion-2 {
+.emotion-5 {
   background: #fff;
   border-radius: 100%;
   bottom: 0;
@@ -204,18 +185,14 @@
 }
 
 <div
-<<<<<<< HEAD
   className="emotion-0"
-=======
-  className="emotion-5"
->>>>>>> d9b1b017
 >
   <div
-    className="emotion-4"
+    className="emotion-1"
   >
     <input
       checked={true}
-      className="emotion-0"
+      className="emotion-2"
       id="2"
       onChange={[Function]}
       type="checkbox"
@@ -225,10 +202,10 @@
       htmlFor="2"
     >
       <span
-        className="emotion-1"
-      />
-      <span
-        className="emotion-2"
+        className="emotion-4"
+      />
+      <span
+        className="emotion-5"
       />
     </label>
   </div>
@@ -236,20 +213,13 @@
 `;
 
 exports[`"Switch" renders disabled 1`] = `
-<<<<<<< HEAD
 .emotion-0 {
   background: rgb(247, 248, 250);
-=======
-.emotion-5 {
-  background: rgb(247,248,250);
->>>>>>> d9b1b017
   -webkit-transition: background 0.15s;
   transition: background 0.15s;
 }
 
-<<<<<<< HEAD
-=======
-.emotion-4 {
+.emotion-1 {
   display: inline-block;
   position: relative;
   text-align: left;
@@ -261,19 +231,19 @@
   width: 42px;
 }
 
-.emotion-0 {
+.emotion-2 {
   display: none;
 }
 
 .emotion-3 {
   border-radius: 20px;
+  cursor: ;
   display: block;
   margin: 0;
   overflow: hidden;
 }
 
->>>>>>> d9b1b017
-.emotion-1 {
+.emotion-4 {
   display: block;
   margin-left: -100%;
   -webkit-transition: margin 0.1s ease-in 0s;
@@ -281,24 +251,20 @@
   width: 200%;
 }
 
-.emotion-1:after {
+.emotion-4:after {
   content: " ";
   padding-right: 10px;
   text-align: right;
 }
 
-.emotion-1:before {
+.emotion-4:before {
   content: " ";
   padding-left: 10px;
 }
 
-.emotion-1:before,
-.emotion-1:after {
-<<<<<<< HEAD
+.emotion-4:before,
+.emotion-4:after {
   background-color: rgb(228, 228, 228);
-=======
-  background-color: rgb(228,228,228);
->>>>>>> d9b1b017
   box-sizing: border-box;
   display: block;
   float: left;
@@ -308,7 +274,7 @@
   width: 50%;
 }
 
-.emotion-2 {
+.emotion-5 {
   background: #fff;
   border-radius: 100%;
   bottom: 0;
@@ -326,18 +292,14 @@
 }
 
 <div
-<<<<<<< HEAD
   className="emotion-0"
-=======
-  className="emotion-5"
->>>>>>> d9b1b017
 >
   <div
-    className="emotion-4"
+    className="emotion-1"
   >
     <input
       checked={false}
-      className="emotion-0"
+      className="emotion-2"
       disabled={true}
       id="4"
       onChange={[Function]}
@@ -348,10 +310,10 @@
       htmlFor="4"
     >
       <span
-        className="emotion-1"
-      />
-      <span
-        className="emotion-2"
+        className="emotion-4"
+      />
+      <span
+        className="emotion-5"
       />
     </label>
   </div>
@@ -359,20 +321,13 @@
 `;
 
 exports[`"Switch" renders unchecked 1`] = `
-<<<<<<< HEAD
 .emotion-0 {
   background: rgb(247, 248, 250);
-=======
-.emotion-5 {
-  background: rgb(247,248,250);
->>>>>>> d9b1b017
   -webkit-transition: background 0.15s;
   transition: background 0.15s;
 }
 
-<<<<<<< HEAD
-=======
-.emotion-4 {
+.emotion-1 {
   display: inline-block;
   position: relative;
   text-align: left;
@@ -384,7 +339,7 @@
   width: 42px;
 }
 
-.emotion-0 {
+.emotion-2 {
   display: none;
 }
 
@@ -396,8 +351,7 @@
   overflow: hidden;
 }
 
->>>>>>> d9b1b017
-.emotion-1 {
+.emotion-4 {
   display: block;
   margin-left: -100%;
   -webkit-transition: margin 0.1s ease-in 0s;
@@ -405,19 +359,19 @@
   width: 200%;
 }
 
-.emotion-1:after {
+.emotion-4:after {
   content: " ";
   padding-right: 10px;
   text-align: right;
 }
 
-.emotion-1:before {
+.emotion-4:before {
   content: " ";
   padding-left: 10px;
 }
 
-.emotion-1:before,
-.emotion-1:after {
+.emotion-4:before,
+.emotion-4:after {
   background-color: #d2d2d2;
   box-sizing: border-box;
   display: block;
@@ -428,7 +382,7 @@
   width: 50%;
 }
 
-.emotion-2 {
+.emotion-5 {
   background: #fff;
   border-radius: 100%;
   bottom: 0;
@@ -445,18 +399,14 @@
 }
 
 <div
-<<<<<<< HEAD
   className="emotion-0"
-=======
-  className="emotion-5"
->>>>>>> d9b1b017
 >
   <div
-    className="emotion-4"
+    className="emotion-1"
   >
     <input
       checked={false}
-      className="emotion-0"
+      className="emotion-2"
       id="1"
       onChange={[Function]}
       type="checkbox"
@@ -466,10 +416,10 @@
       htmlFor="1"
     >
       <span
-        className="emotion-1"
-      />
-      <span
-        className="emotion-2"
+        className="emotion-4"
+      />
+      <span
+        className="emotion-5"
       />
     </label>
   </div>
