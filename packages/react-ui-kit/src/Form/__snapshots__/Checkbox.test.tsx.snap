// Jest Snapshot v1, https://goo.gl/fbAQLP

exports[`"Checkbox" renders (dark theme) 1`] = `
.emotion-0 {
  background: #000;
  -webkit-transition: background 0.15s;
  transition: background 0.15s;
}

.emotion-1 {
  -webkit-align-items: center;
  -webkit-box-align: center;
  -ms-flex-align: center;
  align-items: center;
  display: -webkit-box;
  display: -webkit-flex;
  display: -ms-flexbox;
  display: flex;
  -webkit-box-pack: start;
  -ms-flex-pack: start;
  -webkit-justify-content: flex-start;
  justify-content: flex-start;
  position: relative;
<<<<<<< HEAD
  left: -0.4rem;
=======
  left: -0.3rem;
>>>>>>> fdabefe9
}

.emotion-2 {
  position: relative;
  line-height: 1.4;
  display: -webkit-box;
  display: -webkit-flex;
  display: -ms-flexbox;
  display: flex;
  opacity: 1;
  cursor: pointer;
}

.wireinput:checked+.emotion-2::before {
  background: #0667c8;
  border-color: #0667c8;
}

.wireinput:checked+.emotion-2>svg {
  fill: #000;
}

.wireinput+.emotion-2>svg {
  fill: none;
  position: absolute;
  left: -0.75rem;
  top: 0.25rem;
}

.wireinput:focus-visible+.emotion-2::before {
  border-color: #0667c8;
}

.wireinput:hover+.emotion-2::before {
  border-color: #0667c8;
}

.wireinput+.emotion-2::before {
  background: #edeff0;
  border: 1.5px solid #54585f;
  border-radius: 3px;
  box-sizing: border-box;
  content: "";
  display: inline-block;
  height: 22px;
  line-height: 1.4;
  margin: 0 8px 0 -16px;
  width: 22px;
  color: #fff;
}

.emotion-2 a {
  color: #0667c8;
  display: inline;
  font-size: 16px;
  font-weight: 300;
  text-align: left;
  text-transform: none;
  cursor: pointer;
  -webkit-text-decoration: none;
  text-decoration: none;
  -webkit-transition: all 0.24s;
  transition: all 0.24s;
}

.emotion-2 a:hover {
  color: rgb(5, 87, 168);
}

.emotion-2 a:visited,
.emotion-2 a:link,
.emotion-2 a:active {
  color: #0667c8;
}

<div
  className="emotion-0"
>
  <div
    className="emotion-1"
  >
    <input
      className="wireinput"
      id="1"
      style={
        Object {
          "cursor": "pointer",
          "height": "22px",
          "marginBottom": "0",
          "opacity": 0,
          "width": "22px",
        }
      }
      type="checkbox"
    />
    <label
      className="emotion-2"
      htmlFor="1"
    >
      Checkbox
      <svg
        height="13"
        viewBox="0 0 16 13"
        width="15"
        xmlns="http://www.w3.org/2000/svg"
      >
        <path
          d="M5.65685 12.0711L15.9842 1.62738L14.57 0.213167L5.65685 9.24264L1.41421 5L0 6.41421L5.65685 12.0711Z"
        />
      </svg>
    </label>
  </div>
</div>
`;

exports[`"Checkbox" renders 1`] = `
.emotion-0 {
  background: rgb(237, 237, 238);
  -webkit-transition: background 0.15s;
  transition: background 0.15s;
}

.emotion-1 {
  -webkit-align-items: center;
  -webkit-box-align: center;
  -ms-flex-align: center;
  align-items: center;
  display: -webkit-box;
  display: -webkit-flex;
  display: -ms-flexbox;
  display: flex;
  -webkit-box-pack: start;
  -ms-flex-pack: start;
  -webkit-justify-content: flex-start;
  justify-content: flex-start;
  position: relative;
<<<<<<< HEAD
  left: -0.4rem;
=======
  left: -0.3rem;
>>>>>>> fdabefe9
}

.emotion-2 {
  position: relative;
  line-height: 1.4;
  display: -webkit-box;
  display: -webkit-flex;
  display: -ms-flexbox;
  display: flex;
  opacity: 1;
  cursor: pointer;
}

.wireinput:checked+.emotion-2::before {
  background: #0667c8;
  border-color: #0667c8;
}

.wireinput:checked+.emotion-2>svg {
  fill: rgb(237, 237, 238);
}

.wireinput+.emotion-2>svg {
  fill: none;
  position: absolute;
  left: -0.75rem;
  top: 0.25rem;
}

.wireinput:focus-visible+.emotion-2::before {
  border-color: #0667c8;
}

.wireinput:hover+.emotion-2::before {
  border-color: #0667c8;
}

.wireinput+.emotion-2::before {
  background: #edeff0;
  border: 1.5px solid #edeff0;
  border-radius: 3px;
  box-sizing: border-box;
  content: "";
  display: inline-block;
  height: 22px;
  line-height: 1.4;
  margin: 0 8px 0 -16px;
  width: 22px;
  color: rgb(29, 30, 31);
}

.emotion-2 a {
  color: #0667c8;
  display: inline;
  font-size: 16px;
  font-weight: 300;
  text-align: left;
  text-transform: none;
  cursor: pointer;
  -webkit-text-decoration: none;
  text-decoration: none;
  -webkit-transition: all 0.24s;
  transition: all 0.24s;
}

.emotion-2 a:hover {
  color: rgb(5, 87, 168);
}

.emotion-2 a:visited,
.emotion-2 a:link,
.emotion-2 a:active {
  color: #0667c8;
}

<div
  className="emotion-0"
>
  <div
    className="emotion-1"
  >
    <input
      className="wireinput"
      id="1"
      style={
        Object {
          "cursor": "pointer",
          "height": "22px",
          "marginBottom": "0",
          "opacity": 0,
          "width": "22px",
        }
      }
      type="checkbox"
    />
    <label
      className="emotion-2"
      htmlFor="1"
    >
      Check
      <svg
        height="13"
        viewBox="0 0 16 13"
        width="15"
        xmlns="http://www.w3.org/2000/svg"
      >
        <path
          d="M5.65685 12.0711L15.9842 1.62738L14.57 0.213167L5.65685 9.24264L1.41421 5L0 6.41421L5.65685 12.0711Z"
        />
      </svg>
    </label>
  </div>
</div>
`;

exports[`"Checkbox" renders as invalid 1`] = `
.emotion-0 {
  background: rgb(237, 237, 238);
  -webkit-transition: background 0.15s;
  transition: background 0.15s;
}

.emotion-1 {
  -webkit-align-items: center;
  -webkit-box-align: center;
  -ms-flex-align: center;
  align-items: center;
  display: -webkit-box;
  display: -webkit-flex;
  display: -ms-flexbox;
  display: flex;
  -webkit-box-pack: start;
  -ms-flex-pack: start;
  -webkit-justify-content: flex-start;
  justify-content: flex-start;
  position: relative;
<<<<<<< HEAD
  left: -0.4rem;
=======
  left: -0.3rem;
>>>>>>> fdabefe9
}

.emotion-2 {
  position: relative;
  line-height: 1.4;
  display: -webkit-box;
  display: -webkit-flex;
  display: -ms-flexbox;
  display: flex;
  opacity: 1;
  cursor: pointer;
}

.wireinput:checked+.emotion-2::before {
  background: #0667c8;
  border-color: #0667c8;
}

.wireinput:checked+.emotion-2>svg {
  fill: rgb(237, 237, 238);
}

.wireinput+.emotion-2>svg {
  fill: none;
  position: absolute;
  left: -0.75rem;
  top: 0.25rem;
}

.wireinput:focus-visible+.emotion-2::before {
  border-color: #0667c8;
}

.wireinput:hover+.emotion-2::before {
  border-color: #0667c8;
}

.wireinput+.emotion-2::before {
  background: #edeff0;
  border: 1.5px solid #c20013;
  border-radius: 3px;
  box-sizing: border-box;
  content: "";
  display: inline-block;
  height: 22px;
  line-height: 1.4;
  margin: 0 8px 0 -16px;
  width: 22px;
  color: rgb(29, 30, 31);
}

.emotion-2 a {
  color: #0667c8;
  display: inline;
  font-size: 16px;
  font-weight: 300;
  text-align: left;
  text-transform: none;
  cursor: pointer;
  -webkit-text-decoration: none;
  text-decoration: none;
  -webkit-transition: all 0.24s;
  transition: all 0.24s;
}

.emotion-2 a:hover {
  color: rgb(5, 87, 168);
}

.emotion-2 a:visited,
.emotion-2 a:link,
.emotion-2 a:active {
  color: #0667c8;
}

<div
  className="emotion-0"
>
  <div
    className="emotion-1"
  >
    <input
      className="wireinput"
      id="1"
      style={
        Object {
          "cursor": "pointer",
          "height": "22px",
          "marginBottom": "0",
          "opacity": 0,
          "width": "22px",
        }
      }
      type="checkbox"
    />
    <label
      className="emotion-2"
      htmlFor="1"
    >
      Check
      <svg
        height="13"
        viewBox="0 0 16 13"
        width="15"
        xmlns="http://www.w3.org/2000/svg"
      >
        <path
          d="M5.65685 12.0711L15.9842 1.62738L14.57 0.213167L5.65685 9.24264L1.41421 5L0 6.41421L5.65685 12.0711Z"
        />
      </svg>
    </label>
  </div>
</div>
`;

exports[`"Checkbox" renders disabled 1`] = `
.emotion-0 {
  background: rgb(237, 237, 238);
  -webkit-transition: background 0.15s;
  transition: background 0.15s;
}

.emotion-1 {
  -webkit-align-items: center;
  -webkit-box-align: center;
  -ms-flex-align: center;
  align-items: center;
  display: -webkit-box;
  display: -webkit-flex;
  display: -ms-flexbox;
  display: flex;
  -webkit-box-pack: start;
  -ms-flex-pack: start;
  -webkit-justify-content: flex-start;
  justify-content: flex-start;
  position: relative;
<<<<<<< HEAD
  left: -0.4rem;
=======
  left: -0.3rem;
>>>>>>> fdabefe9
}

.emotion-2 {
  position: relative;
  line-height: 1.4;
  display: -webkit-box;
  display: -webkit-flex;
  display: -ms-flexbox;
  display: flex;
  opacity: 0.56;
  cursor: not-allowed;
}

.wireinput:checked+.emotion-2::before {
  background: #edeff0;
  border-color: #0667c8;
}

.wireinput:checked+.emotion-2>svg {
  fill: rgb(237, 237, 238);
}

.wireinput+.emotion-2>svg {
  fill: none;
  position: absolute;
  left: -0.75rem;
  top: 0.25rem;
}

.wireinput+.emotion-2::before {
  background: #edeff0;
  border: 1.5px solid #9fa1a7;
  border-radius: 3px;
  box-sizing: border-box;
  content: "";
  display: inline-block;
  height: 22px;
  line-height: 1.4;
  margin: 0 8px 0 -16px;
  width: 22px;
  color: rgb(29, 30, 31);
}

.emotion-2 a {
  color: #0667c8;
  display: inline;
  font-size: 16px;
  font-weight: 300;
  text-align: left;
  text-transform: none;
  cursor: pointer;
  -webkit-text-decoration: none;
  text-decoration: none;
  -webkit-transition: all 0.24s;
  transition: all 0.24s;
}

.emotion-2 a:hover {
  color: rgb(5, 87, 168);
}

.emotion-2 a:visited,
.emotion-2 a:link,
.emotion-2 a:active {
  color: #0667c8;
}

<div
  className="emotion-0"
>
  <div
    className="emotion-1"
  >
    <input
      className="wireinput"
      disabled={true}
      id="1"
      style={
        Object {
          "cursor": "not-allowed",
          "height": "22px",
          "marginBottom": "0",
          "opacity": 0,
          "width": "22px",
        }
      }
      type="checkbox"
    />
    <label
      className="emotion-2"
      disabled={true}
      htmlFor="1"
    >
      Check
      <svg
        height="13"
        viewBox="0 0 16 13"
        width="15"
        xmlns="http://www.w3.org/2000/svg"
      >
        <path
          d="M5.65685 12.0711L15.9842 1.62738L14.57 0.213167L5.65685 9.24264L1.41421 5L0 6.41421L5.65685 12.0711Z"
        />
      </svg>
    </label>
  </div>
</div>
`;

exports[`"CheckboxLabel" renders 1`] = `
.emotion-0 {
  background: rgb(237, 237, 238);
  -webkit-transition: background 0.15s;
  transition: background 0.15s;
}

.emotion-1 {
  color: rgb(29, 30, 31);
  display: inline;
  font-size: 16px;
  font-weight: 300;
  text-align: left;
  text-transform: none;
  color: rgb(29, 30, 31);
  display: inline;
  font-size: 16px;
  font-weight: 300;
  text-align: left;
  text-transform: none;
}

.emotion-1 a {
  color: rgb(29, 30, 31);
  -webkit-text-decoration: none;
  text-decoration: none;
}

<div
  className="emotion-0"
>
  <span
    className="emotion-1"
  >
    Label
  </span>
</div>
`;<|MERGE_RESOLUTION|>--- conflicted
+++ resolved
@@ -21,11 +21,7 @@
   -webkit-justify-content: flex-start;
   justify-content: flex-start;
   position: relative;
-<<<<<<< HEAD
-  left: -0.4rem;
-=======
   left: -0.3rem;
->>>>>>> fdabefe9
 }
 
 .emotion-2 {
@@ -162,11 +158,7 @@
   -webkit-justify-content: flex-start;
   justify-content: flex-start;
   position: relative;
-<<<<<<< HEAD
-  left: -0.4rem;
-=======
   left: -0.3rem;
->>>>>>> fdabefe9
 }
 
 .emotion-2 {
@@ -303,11 +295,7 @@
   -webkit-justify-content: flex-start;
   justify-content: flex-start;
   position: relative;
-<<<<<<< HEAD
-  left: -0.4rem;
-=======
   left: -0.3rem;
->>>>>>> fdabefe9
 }
 
 .emotion-2 {
@@ -444,11 +432,7 @@
   -webkit-justify-content: flex-start;
   justify-content: flex-start;
   position: relative;
-<<<<<<< HEAD
-  left: -0.4rem;
-=======
   left: -0.3rem;
->>>>>>> fdabefe9
 }
 
 .emotion-2 {
