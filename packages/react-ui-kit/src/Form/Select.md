--- conflicted
+++ resolved
@@ -143,10 +143,6 @@
         id="manyItemsSelect"
         options={[...selectOptions, ...selectOptions, ...selectOptions, ...selectOptions]}
         dataUieName="required-select"
-<<<<<<< HEAD
-        defaultMenuIsOpen={true}
-=======
->>>>>>> c4ddaa39
       />
     </Column>
   </Columns>
