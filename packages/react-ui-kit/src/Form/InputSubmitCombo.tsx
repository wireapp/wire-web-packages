/*
 * Wire
 * Copyright (C) 2018 Wire Swiss GmbH
 *
 * This program is free software: you can redistribute it and/or modify
 * it under the terms of the GNU General Public License as published by
 * the Free Software Foundation, either version 3 of the License, or
 * (at your option) any later version.
 *
 * This program is distributed in the hope that it will be useful,
 * but WITHOUT ANY WARRANTY; without even the implied warranty of
 * MERCHANTABILITY or FITNESS FOR A PARTICULAR PURPOSE. See the
 * GNU General Public License for more details.
 *
 * You should have received a copy of the GNU General Public License
 * along with this program. If not, see http://www.gnu.org/licenses/.
 *
 */

/** @jsx jsx */
import {jsx} from '@emotion/core';
import {INPUT_CLASSNAME, InputProps, inputStyle} from './Input';
import {COLOR} from '../Identity';
import {Label} from '../Text';

export type InputSubmitComboProps<T = HTMLDivElement> = InputProps<T>;

export const INPUT_SUBMIT_COMBO_CLASSNAME = 'inputSubmitCombo';

export const InputSubmitCombo = ({children, label, ...props}: InputSubmitComboProps) => (
  <Label style={{width: '100%'}} bold={false} className={INPUT_SUBMIT_COMBO_CLASSNAME}>
    {label && <span style={{margin: '16px'}}>{label}</span>}
    <div
      css={theme => ({
        ...inputStyle(theme, props),
        '&:focus-within': {
          boxShadow: `0 0 0 1px ${COLOR.BLUE}`,
        },
<<<<<<< HEAD
        [`.${INPUT_CLASSNAME}`]: {
          '&:focus': {
            boxShadow: 'none',
          },
          flexGrow: 1,
          margin: '0 8px 0 0',
          padding: '0 0 0 16px',
        },
        alignItems: 'center',
        display: 'flex',
        justifyContent: 'space-between',
        marginBottom: '4px',
        paddingLeft: 0,
      })}
      {...props}
    >
      {children}
    </div>
  </Label>
=======
        flexGrow: 1,
        margin: '0 8px 0 0',
        padding: '0 0 0 16px',
      },
      alignItems: 'center',
      display: 'flex',
      height: '57px', // needs a bit more space to not overlap with the `boxShadow` from `:focus`
      justifyContent: 'space-between',
      marginBottom: '4px',
      paddingLeft: 0,
    })}
    {...props}
  />
>>>>>>> b5eb9a3c
);<|MERGE_RESOLUTION|>--- conflicted
+++ resolved
@@ -36,7 +36,6 @@
         '&:focus-within': {
           boxShadow: `0 0 0 1px ${COLOR.BLUE}`,
         },
-<<<<<<< HEAD
         [`.${INPUT_CLASSNAME}`]: {
           '&:focus': {
             boxShadow: 'none',
@@ -47,6 +46,7 @@
         },
         alignItems: 'center',
         display: 'flex',
+        height: '57px', // needs a bit more space to not overlap with the `boxShadow` from `:focus`
         justifyContent: 'space-between',
         marginBottom: '4px',
         paddingLeft: 0,
@@ -56,19 +56,4 @@
       {children}
     </div>
   </Label>
-=======
-        flexGrow: 1,
-        margin: '0 8px 0 0',
-        padding: '0 0 0 16px',
-      },
-      alignItems: 'center',
-      display: 'flex',
-      height: '57px', // needs a bit more space to not overlap with the `boxShadow` from `:focus`
-      justifyContent: 'space-between',
-      marginBottom: '4px',
-      paddingLeft: 0,
-    })}
-    {...props}
-  />
->>>>>>> b5eb9a3c
 );