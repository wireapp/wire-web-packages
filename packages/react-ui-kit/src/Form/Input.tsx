/*
 * Wire
 * Copyright (C) 2018 Wire Swiss GmbH
 *
 * This program is free software: you can redistribute it and/or modify
 * it under the terms of the GNU General Public License as published by
 * the Free Software Foundation, either version 3 of the License, or
 * (at your option) any later version.
 *
 * This program is distributed in the hope that it will be useful,
 * but WITHOUT ANY WARRANTY; without even the implied warranty of
 * MERCHANTABILITY or FITNESS FOR A PARTICULAR PURPOSE. See the
 * GNU General Public License for more details.
 *
 * You should have received a copy of the GNU General Public License
 * along with this program. If not, see http://www.gnu.org/licenses/.
 *
 */

/** @jsx jsx */
<<<<<<< HEAD
import {CSSObject, jsx, Theme} from '@emotion/react';

import React from 'react';
import {TextTransformProperty} from 'csstype';
import {COLOR} from '../Identity';
import {TextProps} from '../Text';
=======
import {CSSObject, jsx} from '@emotion/core';
import type {Property} from 'csstype';
import React from 'react';

import {COLOR} from '../Identity';
import type {Theme} from '../Layout';
import type {TextProps} from '../Text';
>>>>>>> d9b1b017
import {filterProps} from '../util';

export interface InputProps<T = HTMLInputElement> extends TextProps<T> {
  markInvalid?: boolean;
  placeholderTextTransform?: Property.TextTransform;
}

export const inputStyle: <T>(theme: Theme, props: InputProps<T>) => CSSObject = (
  theme,
  {markInvalid = false, placeholderTextTransform = 'none', disabled = false},
) => {
  const placeholderStyle = {
    color: theme.Input.placeholderColor,
    fontSize: '11px',
    textTransform: placeholderTextTransform,
  };

  return {
    '&::-moz-placeholder': {
      ...placeholderStyle,
      opacity: 1,
    },
    '&::-ms-input-placeholder': {
      ...placeholderStyle,
    },
    '&::-webkit-input-placeholder': {
      ...placeholderStyle,
    },
    '&:focus': {
      boxShadow: `0 0 0 1px ${COLOR.BLUE}`,
    },
    '&:invalid:not(:focus)': !markInvalid
      ? {
          boxShadow: `0 0 0 1px ${COLOR.GRAY}`,
        }
      : {},
    background: disabled ? theme.Input.backgroundColorDisabled : theme.Input.backgroundColor,
    border: 'none',
    borderRadius: '4px',
    boxShadow: markInvalid ? `0 0 0 1px ${COLOR.RED}` : `0 0 0 1px ${COLOR.GRAY}`,
    caretColor: COLOR.BLUE,
    color: theme.general.color,
    fontWeight: 300,
    height: '56px',
    lineHeight: '24px',
    margin: '0 0 16px',
    outline: 'none',
    padding: '0 16px',
    width: '100%',
  };
};

export const INPUT_CLASSNAME = 'wireinput';
const filterInputProps = (props: InputProps) => filterProps(props, ['markInvalid', 'placeholderTextTransform']);

export const Input: React.FC<InputProps<HTMLInputElement>> = React.forwardRef<
  HTMLInputElement,
  InputProps<HTMLInputElement>
>(({type, ...props}, ref) => {
  return (
    <input
      className={INPUT_CLASSNAME}
      css={theme => inputStyle(theme, props)}
      ref={ref}
      type={type}
      {...filterInputProps(props)}
    />
  );
});<|MERGE_RESOLUTION|>--- conflicted
+++ resolved
@@ -18,22 +18,12 @@
  */
 
 /** @jsx jsx */
-<<<<<<< HEAD
 import {CSSObject, jsx, Theme} from '@emotion/react';
 
 import React from 'react';
-import {TextTransformProperty} from 'csstype';
+import {Property} from 'csstype';
 import {COLOR} from '../Identity';
 import {TextProps} from '../Text';
-=======
-import {CSSObject, jsx} from '@emotion/core';
-import type {Property} from 'csstype';
-import React from 'react';
-
-import {COLOR} from '../Identity';
-import type {Theme} from '../Layout';
-import type {TextProps} from '../Text';
->>>>>>> d9b1b017
 import {filterProps} from '../util';
 
 export interface InputProps<T = HTMLInputElement> extends TextProps<T> {
