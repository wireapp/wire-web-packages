--- conflicted
+++ resolved
@@ -75,23 +75,13 @@
 
 const INPUT_CLASSNAME = 'input';
 
-<<<<<<< HEAD
-const Input = React.forwardRef((props: InputProps, ref: React.Ref<HTMLInputElement>) => (
-  <input className={INPUT_CLASSNAME} css={inputStyle(props)} ref={ref} type={props.type} {...props} />
-));
-
-Input.defaultProps = {
-  markInvalid: false,
-  placeholderTextTransform: 'uppercase',
-};
-=======
 const Input = React.forwardRef(
   (
     {markInvalid = false, placeholderTextTransform = 'uppercase', ...props}: InputProps,
     ref: React.Ref<HTMLInputElement>
   ) => (
     <input
-      className={INPUT_CLASSANME}
+      className={INPUT_CLASSNAME}
       css={inputStyle({markInvalid, placeholderTextTransform})}
       ref={ref}
       type={props.type}
@@ -99,6 +89,5 @@
     />
   )
 );
->>>>>>> a7bec9e5
 
 export {INPUT_CLASSNAME, Input, inputStyle};