--- conflicted
+++ resolved
@@ -141,11 +141,7 @@
         {isPasswordInput && (
           <button
             type="button"
-<<<<<<< HEAD
-            data-uie-name={togglePassword ? 'do-show-password' : 'do-hide-password'}
-=======
-            data-uie-name="do-show-password"
->>>>>>> 86ed8dfc
+            data-uie-name={!togglePassword ? 'do-show-password' : 'do-hide-password'}
             css={{...centerInputAction, background: 'transparent', border: 'none', cursor: 'pointer', padding: 0}}
             onClick={toggleSetPassword}
             title="Toggle password visibility"
