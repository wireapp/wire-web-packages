--- conflicted
+++ resolved
@@ -18,14 +18,9 @@
  */
 
 /** @jsx jsx */
-<<<<<<< HEAD
 import {CSSObject, jsx, Theme} from '@emotion/react';
 
-import {FlexWrapProperty} from 'csstype';
-=======
-import {CSSObject, jsx} from '@emotion/core';
-import type {Property} from 'csstype';
->>>>>>> d9b1b017
+import {Property} from 'csstype';
 import React from 'react';
 
 import {filterProps} from '../util';
