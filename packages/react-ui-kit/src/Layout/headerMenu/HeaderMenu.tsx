--- conflicted
+++ resolved
@@ -18,15 +18,8 @@
  */
 
 /** @jsx jsx */
-<<<<<<< HEAD
 import {jsx} from '@emotion/react';
 import React, {useState} from 'react';
-=======
-import {jsx} from '@emotion/core';
-import React from 'react';
-import {useState} from 'react';
-
->>>>>>> d9b1b017
 import {MenuContent} from './MenuContent';
 import {MenuItems} from './MenuItems';
 import {MenuOpenButton} from './MenuOpenButton';
