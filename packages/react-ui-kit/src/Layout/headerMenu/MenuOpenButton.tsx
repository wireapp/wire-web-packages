--- conflicted
+++ resolved
@@ -24,10 +24,6 @@
 
 import {QueryKeys, media} from '../../mediaQueries';
 import {filterProps} from '../../util';
-<<<<<<< HEAD
-=======
-import type {Theme} from '../Theme';
->>>>>>> d9b1b017
 
 export interface MenuOpenButtonProps<T = HTMLDivElement> extends React.HTMLProps<T> {
   open?: boolean;
