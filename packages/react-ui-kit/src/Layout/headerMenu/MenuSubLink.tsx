--- conflicted
+++ resolved
@@ -26,10 +26,6 @@
 import {defaultTransition} from '../../Identity/motions';
 import {QueryKeys, media} from '../../mediaQueries';
 import {TextProps, textStyle} from '../../Text';
-<<<<<<< HEAD
-=======
-import type {Theme} from '../Theme';
->>>>>>> d9b1b017
 
 type MenuSubLinkProps<T = HTMLDivElement> = TextProps<T>;
 
