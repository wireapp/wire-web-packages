/*
 * Wire
 * Copyright (C) 2018 Wire Swiss GmbH
 *
 * This program is free software: you can redistribute it and/or modify
 * it under the terms of the GNU General Public License as published by
 * the Free Software Foundation, either version 3 of the License, or
 * (at your option) any later version.
 *
 * This program is distributed in the hope that it will be useful,
 * but WITHOUT ANY WARRANTY; without even the implied warranty of
 * MERCHANTABILITY or FITNESS FOR A PARTICULAR PURPOSE. See the
 * GNU General Public License for more details.
 *
 * You should have received a copy of the GNU General Public License
 * along with this program. If not, see http://www.gnu.org/licenses/.
 *
 */

/** @jsx jsx */
import {CSSObject, jsx, Theme} from '@emotion/react';

import React from 'react';

import {COLOR, Opacity, Slide, YAxisMovement} from '../../Identity';
import {DURATION} from '../../Identity/motions';
import {QUERY} from '../../mediaQueries';
<<<<<<< HEAD
=======
import type {Theme} from '../Theme';
>>>>>>> d9b1b017
import {MenuSubLink} from './MenuSubLink';
import {MENU_LINK_CLASSNAME} from './MenuLink';

export type DesktopStyledHeaderSubMenuProps<T = HTMLDivElement> = React.HTMLProps<T>;

const desktopStyledHeaderSubMenuStyle: (theme: Theme, props: DesktopStyledHeaderSubMenuProps) => CSSObject = (
  theme,
  props,
) => ({
  alignItems: 'left',
  backgroundColor: COLOR.tint(theme.general.backgroundColor, 0.16),
  borderRadius: '8px',
  boxShadow: '0 8px 24px 0 rgba(0, 0, 0, 0.16)',
  display: 'flex',
  flexDirection: 'column',
  justifyContent: 'center',
  minWidth: '200px',
  padding: '8px 8px',
  span: {
    '&:hover': {
      backgroundColor: theme.general.backgroundColor,
      borderRadius: '4px',
    },
    alignItems: 'center',
    display: 'flex',
    height: '30px',
    margin: 0,
    paddingLeft: '10px !important',
    paddingRight: '10px !important',
    whiteSpace: 'nowrap',
  },
  [`.${MENU_LINK_CLASSNAME}:nth-of-type(n+2)`]: {
    marginTop: '8px',
  },
});

export const DESKTOP_HEADER_SUB_MENU_CLASSNAME = 'desktopStyledHeaderSubMenu';

export const DesktopStyledHeaderSubMenu = (props: DesktopStyledHeaderSubMenuProps) => (
  <div
    className={DESKTOP_HEADER_SUB_MENU_CLASSNAME}
    css={theme => desktopStyledHeaderSubMenuStyle(theme, props)}
    {...props}
  />
);

export interface MobileStyledHeaderSubMenuProps<T = HTMLSpanElement> extends React.HTMLProps<T> {
  open?: boolean;
}

const mobileStyledHeaderSubMenuStyle: (props: MobileStyledHeaderSubMenuProps) => CSSObject = props => ({
  '*': {
    fontWeight: 200,
  },
  alignItems: 'center',
  borderTop: `1px solid ${COLOR.GRAY_LIGHTEN_72}`,
  display: 'flex',
  flexDirection: 'column',
  justifyContent: 'center',
  marginTop: '16px',
  paddingTop: '8px',
});

export const MobileStyledHeaderSubMenu = (props: MobileStyledHeaderSubMenuProps) => (
  <span css={mobileStyledHeaderSubMenuStyle(props)} {...props} />
);

export interface HeaderSubMenuProps<T = HTMLParagraphElement> extends React.HTMLProps<T> {
  caption: string;
  isOpen: boolean;
}

export const HeaderSubMenu: React.FC<HeaderSubMenuProps> = ({caption, isOpen, children, ...props}) => {
  const isDesktop = typeof window !== 'undefined' && window.matchMedia(`(${QUERY.desktop})`).matches;
  return (
    <MenuSubLink
      {...props}
      style={{cursor: 'pointer', display: 'inline-block', position: 'relative', textAlign: 'center'}}
    >
      <span>{caption}</span>
      <Opacity
        in={isOpen && isDesktop}
        timeout={DURATION.DEFAULT}
        style={{display: 'inline-block', left: -18, marginTop: 10, paddingTop: 20, position: 'absolute', zIndex: 1}}
        mountOnEnter={false}
        unmountOnExit={false}
      >
        <YAxisMovement
          in={isOpen && isDesktop}
          startValue={'-30px'}
          endValue={'0px'}
          style={{display: 'inline-block'}}
          timeout={DURATION.DEFAULT}
          mountOnEnter={false}
          unmountOnExit={true}
        >
          <DesktopStyledHeaderSubMenu>{children}</DesktopStyledHeaderSubMenu>
        </YAxisMovement>
      </Opacity>
      <Opacity
        in={isOpen && !isDesktop}
        timeout={DURATION.DEFAULT}
        mountOnEnter={false}
        unmountOnExit={false}
        style={{display: 'block', position: 'relative'}}
      >
        <Slide
          in={isOpen && !isDesktop}
          startValue={'-56%'}
          endValue={'0'}
          timeout={DURATION.DEFAULT}
          mountOnEnter={false}
          unmountOnExit={true}
        >
          <MobileStyledHeaderSubMenu>{children}</MobileStyledHeaderSubMenu>
        </Slide>
      </Opacity>
    </MenuSubLink>
  );
};<|MERGE_RESOLUTION|>--- conflicted
+++ resolved
@@ -25,10 +25,6 @@
 import {COLOR, Opacity, Slide, YAxisMovement} from '../../Identity';
 import {DURATION} from '../../Identity/motions';
 import {QUERY} from '../../mediaQueries';
-<<<<<<< HEAD
-=======
-import type {Theme} from '../Theme';
->>>>>>> d9b1b017
 import {MenuSubLink} from './MenuSubLink';
 import {MENU_LINK_CLASSNAME} from './MenuLink';
 
