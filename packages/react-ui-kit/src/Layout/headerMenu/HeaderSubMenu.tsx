--- conflicted
+++ resolved
@@ -17,7 +17,7 @@
  *
  */
 
-import {FC, HTMLProps} from 'react';
+import {FC, HTMLProps, ReactNode} from 'react';
 
 import {CSSObject} from '@emotion/react';
 
@@ -27,14 +27,12 @@
 import {COLOR, Opacity, Slide, YAxisMovement} from '../../Identity';
 import {DURATION} from '../../Identity/motions';
 import {QUERY} from '../../mediaQueries';
-<<<<<<< HEAD
 import {ParagraphProps} from '../../Text';
-import {Theme} from '../Theme';
-=======
 import {Theme} from '../../Theme/Theme';
->>>>>>> 5d46638e
 
-export type DesktopStyledHeaderSubMenuProps<T = HTMLDivElement> = HTMLProps<T>;
+export type DesktopStyledHeaderSubMenuProps<T = HTMLDivElement> = HTMLProps<T> & {
+  children?: ReactNode;
+};
 
 const desktopStyledHeaderSubMenuStyle: (theme: Theme, props: DesktopStyledHeaderSubMenuProps) => CSSObject = theme => ({
   alignItems: 'left',
@@ -76,6 +74,7 @@
 
 export interface MobileStyledHeaderSubMenuProps<T = HTMLSpanElement> extends HTMLProps<T> {
   open?: boolean;
+  children?: ReactNode;
 }
 
 const mobileStyledHeaderSubMenuStyle: (props: MobileStyledHeaderSubMenuProps) => CSSObject = _ => ({
@@ -98,6 +97,7 @@
 export interface HeaderSubMenuProps extends ParagraphProps<HTMLParagraphElement> {
   caption: string;
   isOpen: boolean;
+  children: ReactNode;
 }
 
 export const HeaderSubMenu: FC<HeaderSubMenuProps> = ({caption, isOpen, children, ...props}) => {
