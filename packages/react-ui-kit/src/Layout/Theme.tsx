--- conflicted
+++ resolved
@@ -103,11 +103,7 @@
     },
     Checkbox: {
       background: COLOR_V2.GRAY_20,
-<<<<<<< HEAD
-      border: COLOR_V2.BLUE,
-=======
       border: COLOR_V2.GRAY_80,
->>>>>>> af247da6
       borderFocused: BASE_LIGHT_COLOR.BLUE,
       disableBgColor: COLOR_V2.GRAY_20,
       disableBorderColor: COLOR_V2.GRAY_60,
