--- conflicted
+++ resolved
@@ -154,9 +154,11 @@
   a {
     margin: 0px;
     padding-left: 10px !important;
+    padding-right: 10px !important;
     height: 30px;
     display: flex;
     align-items: center;
+    white-space: nowrap;
   }
   a:hover {
     background-color: ${COLOR.GRAY_LIGHTEN_72};
@@ -168,7 +170,6 @@
   display: flex;
   flex-direction: column;
   justify-content: center;
-<<<<<<< HEAD
 
   align-items: center;
   border-top: 1px solid ${COLOR.GRAY_LIGHTEN_72};
@@ -179,41 +180,6 @@
   justify-content: center;
   * {
     font-weight: 200 !important;
-=======
-  @media (${QUERY.desktop}) {
-    align-items: left;
-    background-color: white;
-    box-shadow: 0 8px 24px 0 rgba(0, 0, 0, 0.16);
-    border-radius: 8px;
-    padding: 8px 8px;
-    animation: ${ANIMATION.fadeIn} ${DURATION.DEFAULT} ${EASE.EXPONENTIAL},
-      ${ANIMATION.topDownMovementLight} ${DURATION.DEFAULT} ${EASE.EXPONENTIAL};
-    a {
-      margin: 0px;
-      padding-left: 10px !important;
-      padding-right: 10px !important;
-      height: 30px;
-      display: flex;
-      align-items: center;
-      white-space: nowrap;
-    }
-    a:hover {
-      background-color: ${COLOR.GRAY_LIGHTEN_72};
-      border-radius: 4px;
-    }
-  }
-  @media (${QUERY.tabletDown}) {
-    align-items: center;
-    border-top: 1px solid ${COLOR.GRAY_LIGHTEN_72};
-    margin-top: 16px;
-    padding-top: 8px;
-    display: flex;
-    flex-direction: column;
-    justify-content: center;
-    * {
-      font-weight: 200 !important;
-    }
->>>>>>> c4efa841
   }
 `;
 
