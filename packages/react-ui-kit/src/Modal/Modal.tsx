--- conflicted
+++ resolved
@@ -26,11 +26,6 @@
 import {CloseIcon} from '../Icon';
 import type {SVGIconProps} from '../Icon/SVGIcon';
 import {COLOR} from '../Identity';
-<<<<<<< HEAD
-
-=======
-import type {Theme} from '../Layout';
->>>>>>> d9b1b017
 import {QueryKeys, media} from '../mediaQueries';
 import {filterProps, noop} from '../util';
 import {OverlayBackgroundProps, OverlayWrapper, overlayBackgroundStyle} from './Overlay';
