--- conflicted
+++ resolved
@@ -25,10 +25,6 @@
 export {Label, LabelLink} from './Label';
 export * from './Line';
 export * from './Paragraph';
-<<<<<<< HEAD
 export * from './StrongLink';
 export * from './Text';
-=======
-export * from './Text';
-export * from './Title';
->>>>>>> 0651bd52
+export * from './Title';