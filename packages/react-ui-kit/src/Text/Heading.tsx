/*
 * Wire
 * Copyright (C) 2018 Wire Swiss GmbH
 *
 * This program is free software: you can redistribute it and/or modify
 * it under the terms of the GNU General Public License as published by
 * the Free Software Foundation, either version 3 of the License, or
 * (at your option) any later version.
 *
 * This program is distributed in the hope that it will be useful,
 * but WITHOUT ANY WARRANTY; without even the implied warranty of
 * MERCHANTABILITY or FITNESS FOR A PARTICULAR PURPOSE. See the
 * GNU General Public License for more details.
 *
 * You should have received a copy of the GNU General Public License
 * along with this program. If not, see http://www.gnu.org/licenses/.
 *
 */

/** @jsx jsx */
import {ObjectInterpolation, jsx} from '@emotion/core';
import {COLOR} from '../Identity';
import {QueryKeys, media} from '../mediaQueries';
import {TextProps, filterTextProps, textStyle} from './Text';

interface HeadingProps<T = HTMLHeadingElement> extends TextProps<T> {
  level?: string;
}

export const h1Style: <T>(props: HeadingProps<T>) => ObjectInterpolation<undefined> = ({
  block = true,
  color = COLOR.TEXT,
  level = '1',
  noWrap = false,
  textTransform = 'none',
  ...props
}) => ({
  ...textStyle({block, color, noWrap, textTransform, ...props}),
  fontSize: '48px',
  fontWeight: 300,
  lineHeight: '56px',
  marginBottom: '64px',
  marginTop: 0,
  minHeight: '48px',
  [media[QueryKeys.MOBILE]]: {
    fontSize: '40px',
    lineHeight: '48px',
  },
});

export const H1 = (props: HeadingProps) => <h1 css={h1Style(props)} {...filterTextProps(props)} />;

export const h2Style: <T>(props: HeadingProps<T>) => ObjectInterpolation<undefined> = ({
  block = true,
  color = COLOR.TEXT,
  noWrap = false,
  textTransform = 'none',
  ...props
}) => ({
  ...textStyle({block, color, noWrap, textTransform, ...props}),
  fontSize: '24px',
  fontWeight: 700,
  lineHeight: '32px',
  marginBottom: '24px',
  marginTop: '48px',
  [media[QueryKeys.MOBILE]]: {
    fontSize: '20px',
    lineHeight: '28px',
    marginBottom: '20px',
    marginTop: '44px',
  },
});

export const H2 = (props: HeadingProps) => <h2 css={h2Style(props)} {...filterTextProps(props)} />;

export const h3Style: <T>(props: HeadingProps<T>) => ObjectInterpolation<undefined> = ({
  block = true,
  color = COLOR.TEXT,
  noWrap = false,
  textTransform = 'none',
  ...props
}) => ({
  ...textStyle({block, color, noWrap, textTransform, ...props}),
  fontSize: '16px',
  fontWeight: 600,
  marginBottom: '16px',
});

export const H3 = (props: HeadingProps) => <h3 css={h3Style(props)} {...filterTextProps(props)} />;

export const h4Style: <T>(props: HeadingProps<T>) => ObjectInterpolation<undefined> = ({
  block = true,
  color = COLOR.TEXT,
  noWrap = false,
  textTransform = 'none',
  ...props
}) => ({
  ...textStyle({block, color, noWrap, textTransform, ...props}),
  fontSize: '11px',
  fontWeight: 300,
  marginBottom: '5px',
  marginTop: '20px',
});

export const H4 = (props: HeadingProps) => <h3 css={h4Style(props)} {...filterTextProps(props)} />;

<<<<<<< HEAD
const Heading = ({level, ...props}: HeadingProps) => {
=======
export const Heading = ({level, ...props}) => {
>>>>>>> 211db743
  switch (level) {
    case '2':
      return <H2 {...props} />;
    case '3':
      return <H3 {...props} />;
    case '4':
      return <H4 {...props} />;
    case '1':
    default:
      return <H1 {...props} />;
  }
};<|MERGE_RESOLUTION|>--- conflicted
+++ resolved
@@ -104,11 +104,7 @@
 
 export const H4 = (props: HeadingProps) => <h3 css={h4Style(props)} {...filterTextProps(props)} />;
 
-<<<<<<< HEAD
-const Heading = ({level, ...props}: HeadingProps) => {
-=======
-export const Heading = ({level, ...props}) => {
->>>>>>> 211db743
+export const Heading = ({level, ...props}: HeadingProps) => {
   switch (level) {
     case '2':
       return <H2 {...props} />;
