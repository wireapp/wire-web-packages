--- conflicted
+++ resolved
@@ -21,13 +21,7 @@
 import {CSSObject, jsx, Theme} from '@emotion/react';
 
 import React from 'react';
-<<<<<<< HEAD
-import {TextTransformProperty} from 'csstype';
-=======
-import type {Property} from 'csstype';
-
-import type {Theme} from '../Layout';
->>>>>>> d9b1b017
+import {Property} from 'csstype';
 import {filterProps} from '../util';
 
 export interface TextProps<T = HTMLSpanElement> extends React.HTMLProps<T> {
