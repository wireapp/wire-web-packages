/*
 * Wire
 * Copyright (C) 2018 Wire Swiss GmbH
 *
 * This program is free software: you can redistribute it and/or modify
 * it under the terms of the GNU General Public License as published by
 * the Free Software Foundation, either version 3 of the License, or
 * (at your option) any later version.
 *
 * This program is distributed in the hope that it will be useful,
 * but WITHOUT ANY WARRANTY; without even the implied warranty of
 * MERCHANTABILITY or FITNESS FOR A PARTICULAR PURPOSE. See the
 * GNU General Public License for more details.
 *
 * You should have received a copy of the GNU General Public License
 * along with this program. If not, see http://www.gnu.org/licenses/.
 *
 */

/** @jsx jsx */
import {CSSObject, jsx, keyframes, Theme} from '@emotion/react';
import React from 'react';

import {COLOR} from '../Identity';
import {DURATION, EASE} from '../Identity/motions';
<<<<<<< HEAD

=======
import type {Theme} from '../Layout';
>>>>>>> d9b1b017
import {filterProps} from '../util';

export interface PillProps<T = HTMLSpanElement> extends React.HTMLProps<T> {
  active?: boolean;
  type?: PILL_TYPE;
}

export enum PILL_TYPE {
  error = 'ERROR',
  success = 'SUCCESS',
  warning = 'WARNING',
}

export const pillStyle: <T>(theme: Theme, props: PillProps<T>) => CSSObject = (
  theme,
  {active = false, type = null},
) => {
  const backgroundColors = {
    [PILL_TYPE.error]: COLOR.RED_OPAQUE_32,
    [PILL_TYPE.success]: COLOR.GREEN_OPAQUE_32,
    [PILL_TYPE.warning]: COLOR.YELLOW_OPAQUE_32,
  };
  const backgroundColor = active ? '#eee' : type ? backgroundColors[type] : 'transparent';
  const pillAnimation = keyframes`
    0% {
      background-color: transparent;
    }
    100% {
      background-color: ${backgroundColor};
    }
`;
  return {
    '&:first-of-type': {
      marginLeft: 0,
    },
    '&:last-of-type': {
      marginRight: 0,
    },
    animation: `${pillAnimation} ${DURATION.DEFAULT}ms ${EASE.QUART}`,
    backgroundColor,
    borderRadius: '160px',
    color: active ? COLOR.TEXT : theme.general.color,
    cursor: active ? 'default' : undefined,
    display: 'inline-block',
    fontSize: '12px',
    lineHeight: '16px',
    margin: type ? '12px 0 0 0' : '0 8px',
    minHeight: '32px',
    padding: '8px 24px',
    textAlign: 'center',
    textDecoration: 'none',
  };
};

export const filterPillProps = (props: PillProps) => filterProps(props, ['active']);

export const Pill = (props: PillProps) => (
  <span
    css={theme => pillStyle(theme, props)}
    data-uie-name="element-pill"
    data-uie-status={props.type}
    {...filterPillProps(props)}
  />
);<|MERGE_RESOLUTION|>--- conflicted
+++ resolved
@@ -23,11 +23,6 @@
 
 import {COLOR} from '../Identity';
 import {DURATION, EASE} from '../Identity/motions';
-<<<<<<< HEAD
-
-=======
-import type {Theme} from '../Layout';
->>>>>>> d9b1b017
 import {filterProps} from '../util';
 
 export interface PillProps<T = HTMLSpanElement> extends React.HTMLProps<T> {
