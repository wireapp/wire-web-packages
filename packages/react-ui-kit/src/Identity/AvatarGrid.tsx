/*
 * Wire
 * Copyright (C) 2019 Wire Swiss GmbH
 *
 * This program is free software: you can redistribute it and/or modify
 * it under the terms of the GNU General Public License as published by
 * the Free Software Foundation, either version 3 of the License, or
 * (at your option) any later version.
 *
 * This program is distributed in the hope that it will be useful,
 * but WITHOUT ANY WARRANTY; without even the implied warranty of
 * MERCHANTABILITY or FITNESS FOR A PARTICULAR PURPOSE. See the
 * GNU General Public License for more details.
 *
 * You should have received a copy of the GNU General Public License
 * along with this program. If not, see http://www.gnu.org/licenses/.
 *
 */

/** @jsx jsx */
<<<<<<< HEAD
import {CSSObject, jsx, Theme} from '@emotion/react';

=======
import {CSSObject, jsx} from '@emotion/core';
>>>>>>> 112ba536
import React from 'react';
import {AvatarProps} from '../Identity/';
import {IsInViewport} from '../Misc/';
import {filterProps} from '../util';
import {Avatar, DEFAULT_AVATAR_SIZE} from './Avatar';
import {COLOR} from './colors';

interface Props<T = HTMLDivElement> extends React.HTMLProps<T> {
  backgroundColor?: string;
  borderColor?: string;
  borderWidth?: number;
  fetchImages?: () => void;
  items: Omit<AvatarProps, 'borderColor' | 'size' | 'borderColor' | 'isAvatarGridItem' | 'fetchImage'>[];
  size?: number;
}

const avatarGridStyle: <T>(props: Props<T>) => CSSObject = ({
  borderWidth,
  size,
  backgroundColor = COLOR.GRAY_DARKEN_48,
  borderColor = COLOR.GRAY_DARKEN_48,
}) => {
  return {
    alignItems: 'start',
    backgroundColor: backgroundColor,
    border: `${borderWidth}px solid ${borderColor}`,
    borderRadius: '16%',
    display: 'grid',
    gridGap: borderWidth,
    gridTemplateColumns: 'repeat(2, 1fr)',
    gridTemplateRows: 'repeat(2, 1fr)',
    height: `${size}px`,
    justifyItems: 'center',
    minWidth: `${size}px`,
    overflow: 'hidden',
    width: `${size}px`,
  };
};

const filteredAvatarGridProps = (props: Props) =>
  filterProps(props, ['backgroundColor', 'borderColor', 'items', 'size', 'borderWidth']);

export const AvatarGrid = ({borderWidth = 1, size = DEFAULT_AVATAR_SIZE, items, fetchImages, ...props}: Props) => {
  const allProps = {borderWidth, items, size, ...props};
  const slicedItems = items.slice(0, 4);
  const missing = 4 - slicedItems.length;
  for (let index = 0; index < missing; index++) {
    slicedItems.push(null);
  }
  return (
    <IsInViewport
      checkViewportOnce
      onEnterViewport={fetchImages}
      css={avatarGridStyle(allProps)}
      {...filteredAvatarGridProps(allProps)}
    >
      {slicedItems.map(item =>
        item ? (
          <Avatar
            key={Math.random().toString()}
            backgroundColor={item.backgroundColor || COLOR.GRAY_DARKEN_80}
            base64Image={item.base64Image}
            color={item.color}
            forceInitials={item.forceInitials}
            isAvatarGridItem
            name={item.name}
            size={size / 2 - borderWidth}
            style={{height: '100%', width: '100%'}}
          />
        ) : (
          <div
            css={{
              backgroundColor: COLOR.GRAY_DARKEN_80,
              height: '100%',
              width: '100%',
            }}
          />
        ),
      )}
    </IsInViewport>
  );
};<|MERGE_RESOLUTION|>--- conflicted
+++ resolved
@@ -18,12 +18,8 @@
  */
 
 /** @jsx jsx */
-<<<<<<< HEAD
-import {CSSObject, jsx, Theme} from '@emotion/react';
+import {CSSObject, jsx} from '@emotion/react';
 
-=======
-import {CSSObject, jsx} from '@emotion/core';
->>>>>>> 112ba536
 import React from 'react';
 import {AvatarProps} from '../Identity/';
 import {IsInViewport} from '../Misc/';
