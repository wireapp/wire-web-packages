/*
 * Wire
 * Copyright (C) 2018 Wire Swiss GmbH
 *
 * This program is free software: you can redistribute it and/or modify
 * it under the terms of the GNU General Public License as published by
 * the Free Software Foundation, either version 3 of the License, or
 * (at your option) any later version.
 *
 * This program is distributed in the hope that it will be useful,
 * but WITHOUT ANY WARRANTY; without even the implied warranty of
 * MERCHANTABILITY or FITNESS FOR A PARTICULAR PURPOSE. See the
 * GNU General Public License for more details.
 *
 * You should have received a copy of the GNU General Public License
 * along with this program. If not, see http://www.gnu.org/licenses/.
 *
 */

/* eslint-disable sort-keys, sort-vars, no-magic-numbers */

import Color from 'color';

function shade(color, percentage) {
  return Color(color)
    .mix(Color(BASE_COLOR.BLACK), percentage)
    .toString();
}

function tint(color, percentage) {
  return Color(color)
    .mix(Color(BASE_COLOR.WHITE), percentage)
    .toString();
}

function opaque(color, percentage) {
  return Color(color)
    .fade(percentage)
    .toString();
}

const BASE_COLOR = {
  BLACK: '#000',
  BLUE: '#2391d3',
  GRAY: '#bac8d1',
  GREEN: '#00c800',
  ORANGE: '#ff8900',
  RED: '#fb0807',
  WHITE: '#fff',
  YELLOW: '#febf02',
};

const DARK_COLOR = {
  BLUE_DARKEN_8: shade(BASE_COLOR.BLUE, 0.08),
  BLUE_DARKEN_48: shade(BASE_COLOR.BLUE, 0.48),
  BLUE_DARKEN_72: shade(BASE_COLOR.BLUE, 0.72),
  BLUE_DARKEN_88: shade(BASE_COLOR.BLUE, 0.88),
  GRAY_DARKEN_24: shade(BASE_COLOR.GRAY, 0.24),
  GRAY_DARKEN_32: shade(BASE_COLOR.GRAY, 0.32),
  GRAY_DARKEN_72: shade(BASE_COLOR.GRAY, 0.72),
  GREEN_DARKEN_8: shade(BASE_COLOR.GREEN, 0.08),
  GREEN_DARKEN_48: shade(BASE_COLOR.GREEN, 0.48),
  GREEN_DARKEN_72: shade(BASE_COLOR.GREEN, 0.72),
  GREEN_DARKEN_88: shade(BASE_COLOR.GREEN, 0.88),
  ORANGE_DARKEN_8: shade(BASE_COLOR.ORANGE, 0.08),
  ORANGE_DARKEN_48: shade(BASE_COLOR.ORANGE, 0.48),
  ORANGE_DARKEN_72: shade(BASE_COLOR.ORANGE, 0.72),
  ORANGE_DARKEN_88: shade(BASE_COLOR.ORANGE, 0.88),
  RED_DARKEN_8: shade(BASE_COLOR.RED, 0.08),
  RED_DARKEN_48: shade(BASE_COLOR.RED, 0.48),
  RED_DARKEN_72: shade(BASE_COLOR.RED, 0.72),
  RED_DARKEN_88: shade(BASE_COLOR.RED, 0.88),
  YELLOW_DARKEN_8: shade(BASE_COLOR.YELLOW, 0.08),
  YELLOW_DARKEN_48: shade(BASE_COLOR.YELLOW, 0.48),
  YELLOW_DARKEN_72: shade(BASE_COLOR.YELLOW, 0.72),
  YELLOW_DARKEN_88: shade(BASE_COLOR.YELLOW, 0.88),
};

const LIGHT_COLOR = {
  GRAY_LIGHTEN_24: tint(BASE_COLOR.GRAY, 0.24),
  GRAY_LIGHTEN_48: tint(BASE_COLOR.GRAY, 0.48),
  GRAY_LIGHTEN_72: tint(BASE_COLOR.GRAY, 0.72),
  GRAY_LIGHTEN_88: tint(BASE_COLOR.GRAY, 0.88),
  GRAY_LIGHTEN_92: tint(BASE_COLOR.GRAY, 0.92),
};

const OPAQUE_COLOR = {
  BLUE_OPAQUE_16: opaque(BASE_COLOR.BLUE, 0.16),
  BLUE_OPAQUE_24: opaque(BASE_COLOR.BLUE, 0.24),
  GRAY_OPAQUE_16: opaque(BASE_COLOR.GRAY, 0.16),
  GRAY_OPAQUE_24: opaque(BASE_COLOR.GRAY, 0.24),
  GREEN_OPAQUE_16: opaque(BASE_COLOR.GREEN, 0.16),
  GREEN_OPAQUE_24: opaque(BASE_COLOR.GREEN, 0.24),
  ORANGE_OPAQUE_16: opaque(BASE_COLOR.ORANGE, 0.16),
  ORANGE_OPAQUE_24: opaque(BASE_COLOR.ORANGE, 0.24),
  RED_OPAQUE_16: opaque(BASE_COLOR.RED, 0.16),
  RED_OPAQUE_24: opaque(BASE_COLOR.RED, 0.24),
  YELLOW_OPAQUE_16: opaque(BASE_COLOR.YELLOW, 0.16),
  YELLOW_OPAQUE_24: opaque(BASE_COLOR.YELLOW, 0.24),
};

const COMPONENT_COLOR = {
<<<<<<< HEAD
=======
  ACTION_LINK: DARK_COLOR.GRAY_DARKEN_72,
  TEXT: DARK_COLOR.GRAY_DARKEN_72,
  ICON: DARK_COLOR.GRAY_DARKEN_72,
>>>>>>> d316ce4f
  DISABLED: opaque(DARK_COLOR.GRAY_DARKEN_32, 0.84),
  LINK: DARK_COLOR.BLUE,
  STRONG_LINK: DARK_COLOR.GRAY_DARKEN_72,
  TEXT: DARK_COLOR.GRAY_DARKEN_72,
};

export const COLOR = {
  ...BASE_COLOR,
  ...DARK_COLOR,
  ...LIGHT_COLOR,
  ...OPAQUE_COLOR,
  ...COMPONENT_COLOR,
  shade,
};<|MERGE_RESOLUTION|>--- conflicted
+++ resolved
@@ -100,15 +100,11 @@
 };
 
 const COMPONENT_COLOR = {
-<<<<<<< HEAD
-=======
-  ACTION_LINK: DARK_COLOR.GRAY_DARKEN_72,
-  TEXT: DARK_COLOR.GRAY_DARKEN_72,
+  DISABLED: opaque(DARK_COLOR.GRAY_DARKEN_32, 0.84),
   ICON: DARK_COLOR.GRAY_DARKEN_72,
->>>>>>> d316ce4f
-  DISABLED: opaque(DARK_COLOR.GRAY_DARKEN_32, 0.84),
   LINK: DARK_COLOR.BLUE,
   STRONG_LINK: DARK_COLOR.GRAY_DARKEN_72,
+  TEXT: DARK_COLOR.GRAY_DARKEN_72,
   TEXT: DARK_COLOR.GRAY_DARKEN_72,
 };
 
