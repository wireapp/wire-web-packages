--- conflicted
+++ resolved
@@ -23,11 +23,6 @@
 import React from 'react';
 
 import {COLOR} from '../Identity';
-<<<<<<< HEAD
-
-=======
-import type {Theme} from '../Layout';
->>>>>>> d9b1b017
 import {TextProps, textStyle} from '../Text';
 import {filterProps} from '../util';
 
