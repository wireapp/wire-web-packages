{
  "name": "@wireapp/react-ui-kit",
  "license": "GPL-3.0",
  "repository": "https://github.com/wireapp/wire-web-packages/tree/main/packages/react-ui-kit",
  "files": [
    "lib"
  ],
  "main": "lib/index",
  "homepage": "https://wire-react-ui-kit.netlify.app/",
  "dependencies": {
    "@types/color": "3.0.3",
    "color": "4.2.3",
    "emotion-normalize": "11.0.1",
    "react-select": "5.6.0",
    "react-transition-group": "4.4.5"
  },
  "devDependencies": {
    "@babel/cli": "7.19.3",
    "@babel/core": "7.20.2",
    "@babel/preset-env": "7.20.2",
    "@babel/preset-react": "7.18.6",
    "@babel/preset-typescript": "7.18.6",
    "@emotion/babel-plugin": "11.10.5",
    "@emotion/jest": "11.10.5",
    "@emotion/react": "^11.10.4",
    "@hot-loader/react-dom": "17.0.2",
    "@swc/core": "^1.3.10",
    "@swc/jest": "^0.2.23",
    "@testing-library/jest-dom": "5.16.5",
    "@testing-library/react": "13.4.0",
    "@types/jest": "^29.2.0",
    "@types/node": "^18.11.5",
<<<<<<< HEAD
    "@types/react": "^18.0.25",
    "@types/react-dom": "^18.0.8",
=======
    "@types/react": "18.0.25",
>>>>>>> 9fdfa224
    "@types/rimraf": "^3.0.2",
    "@types/webpack-env": "1.18.0",
    "babel-jest": "29.2.2",
    "babel-loader": "8.2.5",
    "jest": "^29.2.1",
    "react": "18.2.0",
    "react-dom": "18.2.0",
    "react-helmet": "6.1.0",
    "react-hot-loader": "4.13.0",
    "react-styleguidist": "13.0.0",
    "react-test-renderer": "18.2.0",
    "rimraf": "^3.0.2",
    "typescript": "^4.8.4",
    "webpack": "^5.74.0"
  },
  "peerDependencies": {
    "@emotion/react": "11.10.4",
    "@types/react": "^18.0.9",
    "react": "^18.1.0",
    "react-dom": "^18.1.0"
  },
  "peerDependenciesMeta": {
    "@types/react": {
      "optional": true
    }
  },
  "scripts": {
    "build": "yarn clean && tsc",
    "build:styleguide": "styleguidist build",
    "clean": "rimraf lib",
    "dist": "yarn build",
    "start": "styleguidist server",
    "test": "jest",
    "test:coverage": "jest --coverage",
    "test:watch": "jest --watch",
    "test:update": "jest --updateSnapshot"
  },
  "version": "9.0.3"
}<|MERGE_RESOLUTION|>--- conflicted
+++ resolved
@@ -30,12 +30,8 @@
     "@testing-library/react": "13.4.0",
     "@types/jest": "^29.2.0",
     "@types/node": "^18.11.5",
-<<<<<<< HEAD
     "@types/react": "^18.0.25",
     "@types/react-dom": "^18.0.8",
-=======
-    "@types/react": "18.0.25",
->>>>>>> 9fdfa224
     "@types/rimraf": "^3.0.2",
     "@types/webpack-env": "1.18.0",
     "babel-jest": "29.2.2",
