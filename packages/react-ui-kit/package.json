--- conflicted
+++ resolved
@@ -24,13 +24,8 @@
     "rimraf": "2.6.3",
     "typescript": "3.5.1",
     "webpack": "4.33.0",
-<<<<<<< HEAD
-    "webpack-cli": "3.3.2",
+    "webpack-cli": "3.3.3",
     "webpack-dev-server": "3.7.1"
-=======
-    "webpack-cli": "3.3.3",
-    "webpack-dev-server": "3.7.0"
->>>>>>> 17eb33ea
   },
   "peerDependencies": {
     "@types/react": "^16.8.0",
