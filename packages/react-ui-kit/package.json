--- conflicted
+++ resolved
@@ -22,14 +22,9 @@
     "gulp-sass": "3.2.1",
     "react-hot-loader": "4.0.1",
     "rimraf": "2.6.2",
-<<<<<<< HEAD
     "webpack": "4.1.1",
     "webpack-cli": "2.0.12",
     "webpack-dev-server": "3.1.1"
-=======
-    "webpack": "3.11.0",
-    "webpack-dev-server": "2.11.2"
->>>>>>> 6fe23e75
   },
   "license": "GPL-3.0",
   "main": "./dist/index.js",
