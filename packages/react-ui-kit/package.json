{
  "dependencies": {
    "color": "3.0.0",
    "gulp-concat": "2.6.1",
    "react": "16.2.0",
    "react-dom": "16.2.0",
    "recompose": "0.26.0",
    "styled-components": "3.1.6",
    "styled-normalize": "4.0.0"
  },
  "devDependencies": {
    "babel-cli": "6.26.0",
    "babel-core": "6.26.0",
    "babel-loader": "7.1.3",
    "babel-plugin-transform-class-properties": "6.24.1",
    "babel-plugin-transform-object-rest-spread": "6.26.0",
    "babel-preset-env": "1.6.1",
    "babel-preset-react": "6.24.1",
    "browser-sync": "2.23.6",
    "gulp": "3.9.1",
    "gulp-plumber": "1.2.0",
    "gulp-sass": "3.1.0",
    "react-hot-loader": "4.0.0",
    "rimraf": "2.6.2",
<<<<<<< HEAD
    "webpack": "4.0.1",
    "webpack-dev-server": "3.1.0"
=======
    "webpack": "3.11.0",
    "webpack-dev-server": "2.11.1"
>>>>>>> 0b64d3e3
  },
  "license": "GPL-3.0",
  "main": "./dist/index.js",
  "files": [
    "dist",
    "README.md"
  ],
  "name": "@wireapp/react-ui-kit",
  "repository": "https://github.com/wireapp/wire-web-packages/tree/master/packages/react-ui-kit",
  "scripts": {
    "build": "babel src --out-dir dist --no-comments",
    "clear": "rimraf dist",
    "dist": "yarn clear && yarn build",
    "start:demo": "webpack-dev-server",
    "start:static": "gulp",
    "start": "yarn start:demo",
    "test": "yarn dist && yarn test:browser",
    "test:browser": "exit 0"
  },
  "version": "1.0.7"
}<|MERGE_RESOLUTION|>--- conflicted
+++ resolved
@@ -22,13 +22,8 @@
     "gulp-sass": "3.1.0",
     "react-hot-loader": "4.0.0",
     "rimraf": "2.6.2",
-<<<<<<< HEAD
     "webpack": "4.0.1",
     "webpack-dev-server": "3.1.0"
-=======
-    "webpack": "3.11.0",
-    "webpack-dev-server": "2.11.1"
->>>>>>> 0b64d3e3
   },
   "license": "GPL-3.0",
   "main": "./dist/index.js",
