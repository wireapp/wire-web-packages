--- conflicted
+++ resolved
@@ -31,12 +31,8 @@
     "typescript": "3.5.1",
     "webpack": "4.33.0",
     "webpack-cli": "3.3.2",
-<<<<<<< HEAD
-    "webpack-dev-server": "3.6.0",
+    "webpack-dev-server": "3.7.0",
     "webpack-env": "0.8.0"
-=======
-    "webpack-dev-server": "3.7.0"
->>>>>>> 4ad3c781
   },
   "peerDependencies": {
     "@types/react": "^16.8.0",
