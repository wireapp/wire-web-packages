{
  "dependencies": {
    "@types/color": "3.0.0",
    "bazinga64": "5.3.17",
    "color": "3.1.0",
    "react": "16.5.2",
    "react-dom": "16.5.2",
    "react-transition-group": "2.5.0",
    "recompose": "0.30.0",
<<<<<<< HEAD
    "styled-components": "4.0.2",
    "styled-normalize": "8.0.1",
=======
    "styled-components": "3.4.10",
    "styled-normalize": "8.0.2",
>>>>>>> b636165b
    "styled-transition-group": "1.0.0"
  },
  "devDependencies": {
    "@babel/core": "7.1.2",
    "@babel/plugin-proposal-class-properties": "7.1.0",
    "@babel/preset-env": "7.1.0",
    "@babel/preset-react": "7.0.0",
    "@babel/preset-typescript": "7.1.0",
    "@types/recompose": "0.27.0",
    "@types/styled-components": "4.0.1",
    "babel-loader": "8.0.4",
    "react-helmet": "5.2.0",
    "react-hot-loader": "4.3.11",
    "rimraf": "2.6.2",
    "typescript": "3.1.3",
    "webpack": "4.21.0",
    "webpack-cli": "3.1.2",
    "webpack-dev-server": "3.1.9"
  },
  "license": "GPL-3.0",
  "main": "dist/index.js",
  "files": [
    "dist"
  ],
  "name": "@wireapp/react-ui-kit",
  "repository": "https://github.com/wireapp/wire-web-packages/tree/master/packages/react-ui-kit",
  "scripts": {
    "build": "tsc",
    "clean": "rimraf dist",
    "dist": "yarn clean && yarn build",
    "start": "webpack-dev-server",
    "test": "yarn test:browser",
    "test:project": "yarn dist && yarn test",
    "test:browser": "exit 0"
  },
  "version": "4.3.6"
}<|MERGE_RESOLUTION|>--- conflicted
+++ resolved
@@ -7,13 +7,8 @@
     "react-dom": "16.5.2",
     "react-transition-group": "2.5.0",
     "recompose": "0.30.0",
-<<<<<<< HEAD
     "styled-components": "4.0.2",
-    "styled-normalize": "8.0.1",
-=======
-    "styled-components": "3.4.10",
     "styled-normalize": "8.0.2",
->>>>>>> b636165b
     "styled-transition-group": "1.0.0"
   },
   "devDependencies": {
