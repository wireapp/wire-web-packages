{
  "dependencies": {
    "@emotion/core": "10.0.28",
    "@types/color": "3.0.1",
    "bazinga64": "5.6.11",
    "color": "3.1.2",
    "emotion-normalize": "10.1.0",
    "emotion-theming": "10.0.27",
    "react-transition-group": "4.3.0"
  },
  "devDependencies": {
    "@babel/cli": "7.8.4",
    "@babel/core": "7.9.0",
    "@babel/plugin-proposal-class-properties": "7.8.3",
    "@babel/preset-env": "7.9.5",
    "@babel/preset-react": "7.8.3",
    "@babel/preset-typescript": "7.8.3",
    "@hot-loader/react-dom": "16.12.0",
    "@types/react": "16.9.19",
    "@types/react-test-renderer": "16.9.2",
    "@types/webpack-env": "1.15.1",
    "babel-jest": "25.3.0",
    "babel-loader": "8.0.6",
    "babel-plugin-emotion": "10.0.29",
    "jest": "25.1.0",
    "jest-emotion": "10.0.32",
    "react": "16.13.0",
    "react-dom": "16.13.1",
    "react-helmet": "5.2.1",
    "react-hot-loader": "4.12.20",
    "react-styleguidist": "11.0.5",
    "react-test-renderer": "16.13.1",
    "rimraf": "3.0.0",
    "typescript": "3.8.3",
    "webpack": "4.42.1",
    "webpack-cli": "3.3.11",
    "webpack-env": "0.8.0"
  },
  "peerDependencies": {
    "@types/react": "^16.8.0",
    "react": "^16.8.0",
    "react-dom": "^16.8.0"
  },
  "peerDependenciesMeta": {
    "@types/react": {
      "optional": true
    }
  },
  "license": "GPL-3.0",
  "main": "dist/index.js",
  "files": [
    "dist"
  ],
  "name": "@wireapp/react-ui-kit",
  "repository": "https://github.com/wireapp/wire-web-packages/tree/master/packages/react-ui-kit",
  "scripts": {
    "build": "tsc && babel --config-file ./babel.config.js --extensions .ts,.tsx ./src -d ./dist --source-maps",
    "clean": "rimraf dist",
    "dist": "yarn clean && yarn build",
<<<<<<< HEAD
    "start": "styleguidist server",
=======
    "start": "webpack-dev-server",
    "styleguide": "styleguidist server",
    "styleguide:build": "styleguidist build",
>>>>>>> ea28c02f
    "test": "jest --config=./jest.config.js ",
    "test:coverage": "yarn test --coverage",
    "test:watch": "yarn test --watch",
    "test:update": "yarn test --updateSnapshot",
    "test:project": "yarn dist && yarn test"
  },
  "version": "7.26.21"
}<|MERGE_RESOLUTION|>--- conflicted
+++ resolved
@@ -57,13 +57,7 @@
     "build": "tsc && babel --config-file ./babel.config.js --extensions .ts,.tsx ./src -d ./dist --source-maps",
     "clean": "rimraf dist",
     "dist": "yarn clean && yarn build",
-<<<<<<< HEAD
     "start": "styleguidist server",
-=======
-    "start": "webpack-dev-server",
-    "styleguide": "styleguidist server",
-    "styleguide:build": "styleguidist build",
->>>>>>> ea28c02f
     "test": "jest --config=./jest.config.js ",
     "test:coverage": "yarn test --coverage",
     "test:watch": "yarn test --watch",
