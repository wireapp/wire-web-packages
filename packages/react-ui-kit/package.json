--- conflicted
+++ resolved
@@ -6,14 +6,9 @@
   "scripts": {
     "clear": "rimraf dist",
     "dist": "yarn clear && yarn babel src --out-dir dist --no-comments",
-    "fix:script": "yarn test --fix",
-    "fix": "yarn fix:script",
-    "precommit": "lint-staged",
     "start": "yarn start:demo",
     "start:static": "gulp",
     "start:demo": "webpack-dev-server",
-    "test": "eslint -c .eslintrc.yaml --ignore-path .gitignore --ignore-path .prettierignore '**/*.{js,jsx}'",
-    "preversion": "yarn test",
     "version": "yarn dist"
   },
   "dependencies": {
@@ -40,16 +35,5 @@
     "rimraf": "2.6.2",
     "webpack": "3.8.1",
     "webpack-dev-server": "2.9.4"
-<<<<<<< HEAD
-  },
-  "repository": "https://github.com/wireapp/wire-web-packages/tree/master/packages/react-ui-kit",
-  "scripts": {
-    "clear": "echo \"Error: no clear specified\" && exit 1",
-    "dist": "echo \"Error: no dist specified\" && exit 1",
-    "start": "npm run start:demo",
-    "start:static": "gulp",
-    "start:demo": "webpack-dev-server"
-=======
->>>>>>> b91fc5c4
   }
 }