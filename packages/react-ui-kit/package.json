--- conflicted
+++ resolved
@@ -13,8 +13,6 @@
     "styled-normalize": "8.0.0"
   },
   "devDependencies": {
-<<<<<<< HEAD
-=======
     "babel-cli": "6.26.0",
     "babel-core": "6.26.3",
     "babel-loader": "8.0.0",
@@ -22,7 +20,6 @@
     "babel-plugin-transform-object-rest-spread": "6.26.0",
     "babel-preset-env": "1.7.0",
     "babel-preset-react": "6.24.1",
->>>>>>> 218e67aa
     "react-helmet": "5.2.0",
     "react-hot-loader": "4.3.5",
     "rimraf": "2.6.2",
