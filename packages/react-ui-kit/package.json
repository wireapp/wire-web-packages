{
  "dependencies": {
    "@emotion/core": "10.0.7",
    "@emotion/styled": "10.0.7",
    "@types/color": "3.0.0",
    "bazinga64": "5.3.41",
    "color": "3.1.0",
<<<<<<< HEAD
    "emotion-normalize": "10.0.0",
    "react": "16.8.1",
    "react-dom": "16.8.1",
=======
    "react": "16.8.2",
    "react-dom": "16.8.2",
>>>>>>> 2105e060
    "react-transition-group": "2.5.3",
    "recompose": "0.30.0",
    "styled-normalize": "8.0.6"
  },
  "devDependencies": {
    "@babel/core": "7.2.2",
    "@babel/plugin-proposal-class-properties": "7.3.0",
    "@babel/preset-env": "7.3.1",
    "@babel/preset-react": "7.0.0",
    "@babel/preset-typescript": "7.1.0",
    "@types/recompose": "0.30.3",
    "babel-loader": "8.0.5",
    "babel-plugin-emotion": "10.0.7",
    "react-helmet": "5.2.0",
    "react-hot-loader": "4.6.5",
    "rimraf": "2.6.3",
    "typescript": "3.3.3",
    "webpack": "4.29.3",
    "webpack-cli": "3.2.3",
    "webpack-dev-server": "3.1.14"
  },
  "license": "GPL-3.0",
  "main": "dist/index.js",
  "files": [
    "dist"
  ],
  "name": "@wireapp/react-ui-kit",
  "repository": "https://github.com/wireapp/wire-web-packages/tree/master/packages/react-ui-kit",
  "scripts": {
    "build": "tsc",
    "clean": "rimraf dist",
    "dist": "yarn clean && yarn build",
    "start": "webpack-dev-server",
    "test": "yarn test:browser",
    "test:project": "yarn dist && yarn test",
    "test:browser": "exit 0"
  },
  "version": "4.3.44"
}<|MERGE_RESOLUTION|>--- conflicted
+++ resolved
@@ -5,14 +5,9 @@
     "@types/color": "3.0.0",
     "bazinga64": "5.3.41",
     "color": "3.1.0",
-<<<<<<< HEAD
     "emotion-normalize": "10.0.0",
-    "react": "16.8.1",
-    "react-dom": "16.8.1",
-=======
     "react": "16.8.2",
     "react-dom": "16.8.2",
->>>>>>> 2105e060
     "react-transition-group": "2.5.3",
     "recompose": "0.30.0",
     "styled-normalize": "8.0.6"
