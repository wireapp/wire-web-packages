--- conflicted
+++ resolved
@@ -4,13 +4,8 @@
     "@types/styled-components": "4.0.3",
     "bazinga64": "5.3.39",
     "color": "3.1.0",
-<<<<<<< HEAD
-    "react": "16.7.0",
+    "react": "16.8.1",
     "react-dom": "16.8.1",
-=======
-    "react": "16.8.1",
-    "react-dom": "16.7.0",
->>>>>>> da860c44
     "react-transition-group": "2.5.3",
     "recompose": "0.30.0",
     "styled-components": "4.1.3",
