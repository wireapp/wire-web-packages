--- conflicted
+++ resolved
@@ -2,13 +2,10 @@
   "dependencies": {
     "color": "3.0.0",
     "gulp-concat": "2.6.1",
-<<<<<<< HEAD
     "react": "16.3.0",
-    "react-dom": "16.2.0",
-=======
+    "react-dom": "16.3.0",
     "react": "16.2.0",
     "react-dom": "16.3.0",
->>>>>>> 45b1b349
     "recompose": "0.26.0",
     "styled-components": "3.2.3",
     "styled-normalize": "4.0.0"
