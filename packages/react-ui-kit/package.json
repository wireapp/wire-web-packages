{
  "dependencies": {
    "color": "3.0.0",
    "gulp-concat": "2.6.1",
<<<<<<< HEAD
    "react": "16.3.1",
    "react-dom": "16.3.0",
=======
    "react": "16.2.0",
    "react-dom": "16.3.1",
>>>>>>> ede4588f
    "recompose": "0.26.0",
    "styled-components": "3.2.5",
    "styled-normalize": "4.0.0"
  },
  "devDependencies": {
    "babel-cli": "6.26.0",
    "babel-core": "6.26.0",
    "babel-loader": "7.1.4",
    "babel-plugin-transform-class-properties": "6.24.1",
    "babel-plugin-transform-object-rest-spread": "6.26.0",
    "babel-preset-env": "1.6.1",
    "babel-preset-react": "6.24.1",
    "browser-sync": "2.23.6",
    "gulp": "3.9.1",
    "gulp-plumber": "1.2.0",
    "gulp-sass": "3.2.1",
    "react-hot-loader": "4.0.1",
    "rimraf": "2.6.2",
    "webpack": "3.11.0",
    "webpack-dev-server": "2.11.2"
  },
  "license": "GPL-3.0",
  "main": "./dist/index.js",
  "files": [
    "dist",
    "README.md"
  ],
  "name": "@wireapp/react-ui-kit",
  "repository": "https://github.com/wireapp/wire-web-packages/tree/master/packages/react-ui-kit",
  "scripts": {
    "build": "babel src --out-dir dist --no-comments",
    "clear": "rimraf dist",
    "dist": "yarn clear && yarn build",
    "start:demo": "webpack-dev-server",
    "start:static": "gulp",
    "start": "yarn start:demo",
    "test": "yarn dist && yarn test:browser",
    "test:browser": "exit 0"
  },
  "version": "1.0.23"
}<|MERGE_RESOLUTION|>--- conflicted
+++ resolved
@@ -2,13 +2,8 @@
   "dependencies": {
     "color": "3.0.0",
     "gulp-concat": "2.6.1",
-<<<<<<< HEAD
     "react": "16.3.1",
-    "react-dom": "16.3.0",
-=======
-    "react": "16.2.0",
     "react-dom": "16.3.1",
->>>>>>> ede4588f
     "recompose": "0.26.0",
     "styled-components": "3.2.5",
     "styled-normalize": "4.0.0"
