{
  "dependencies": {
    "bazinga64": "5.1.12",
    "color": "3.0.0",
<<<<<<< HEAD
    "react": "16.3.2",
    "react-dom": "16.4.0",
=======
    "react": "16.4.0",
    "react-dom": "16.3.2",
>>>>>>> 927c7cf4
    "recompose": "0.27.1",
    "styled-components": "3.3.0",
    "styled-normalize": "4.0.0"
  },
  "devDependencies": {
    "babel-cli": "6.26.0",
    "babel-core": "6.26.3",
    "babel-loader": "7.1.4",
    "babel-plugin-transform-class-properties": "6.24.1",
    "babel-plugin-transform-object-rest-spread": "6.26.0",
    "babel-preset-env": "1.7.0",
    "babel-preset-react": "6.24.1",
    "react-hot-loader": "4.2.0",
    "rimraf": "2.6.2",
    "webpack": "4.9.1",
    "webpack-cli": "2.1.3",
    "webpack-dev-server": "3.1.4"
  },
  "license": "GPL-3.0",
  "main": "./dist/index.js",
  "files": [
    "dist",
    "README.md"
  ],
  "name": "@wireapp/react-ui-kit",
  "repository": "https://github.com/wireapp/wire-web-packages/tree/master/packages/react-ui-kit",
  "scripts": {
    "build": "babel src --out-dir dist --no-comments",
    "clean": "rimraf dist",
    "dist": "yarn clean && yarn build",
    "start": "webpack-dev-server",
    "test": "yarn test:browser",
    "test:project": "yarn dist && yarn test",
    "test:browser": "exit 0"
  },
  "version": "1.1.26"
}<|MERGE_RESOLUTION|>--- conflicted
+++ resolved
@@ -2,13 +2,8 @@
   "dependencies": {
     "bazinga64": "5.1.12",
     "color": "3.0.0",
-<<<<<<< HEAD
-    "react": "16.3.2",
+    "react": "16.4.0",
     "react-dom": "16.4.0",
-=======
-    "react": "16.4.0",
-    "react-dom": "16.3.2",
->>>>>>> 927c7cf4
     "recompose": "0.27.1",
     "styled-components": "3.3.0",
     "styled-normalize": "4.0.0"
