--- conflicted
+++ resolved
@@ -88,6 +88,7 @@
   GifIcon,
   HangupIcon,
   ImageIcon,
+  InfoIcon,
   InviteIcon,
   LeaveIcon,
   MessageIcon,
@@ -135,50 +136,11 @@
         justifyItems: 'center',
       }}
     >
-<<<<<<< HEAD
       {icons.map((Icon, index) => (
         <span key={index} title={Icon.name}>
           <Icon height={32} width={32} />
         </span>
       ))}
-=======
-      <AddPeopleIcon height={32} />
-      <ArrowIcon direction="up" height={32} />
-      <AttachmentIcon height={32} />
-      <AudioVideoIcon height={32} />
-      <CallIcon height={32} />
-      <CameraIcon width={32} />
-      <CamIcon width={32} />
-      <CheckIcon width={32} />
-      <DeviceIcon height={32} />
-      <DownloadIcon height={32} />
-      <EditIcon height={32} />
-      <FileIcon height={32} />
-      <GifIcon width={32} />
-      <HangupIcon width={32} />
-      <ImageIcon height={32} />
-      <InfoIcon height={32} />
-      <InviteIcon height={32} />
-      <LeaveIcon height={32} />
-      <MessageIcon height={32} />
-      <MoreIcon height={32} />
-      <MuteIcon height={32} />
-      <OptionsIcon height={32} />
-      <PingIcon height={32} />
-      <PlaneIcon height={32} />
-      <ProfileIcon height={32} />
-      <RecordIcon width={32} />
-      <RecordPendingIcon width={32} />
-      <ScreenshareIcon width={32} />
-      <ServicesIcon height={32} />
-      <SettingsIcon height={32} />
-      <SpeakerIcon height={32} />
-      <TeamIcon height={32} />
-      <TimedIcon height={32} />
-      <TrashIcon height={32} />
-      <TriangleIcon height={32} />
-      <WireIcon width={32} />
->>>>>>> f2e3b53b
     </div>
 
     <Line />
@@ -192,50 +154,11 @@
         justifyItems: 'center',
       }}
     >
-<<<<<<< HEAD
       {icons.map((Icon, index) => (
         <span key={index} title={Icon.name}>
           <Icon height={32} width={32} shadow color={COLOR.WHITE} />
         </span>
       ))}
-=======
-      <AddPeopleIcon height={32} shadow color={COLOR.WHITE} />
-      <ArrowIcon direction="up" height={32} shadow color={COLOR.WHITE} />
-      <AttachmentIcon height={32} shadow color={COLOR.WHITE} />
-      <AudioVideoIcon height={32} shadow color={COLOR.WHITE} />
-      <CallIcon height={32} shadow color={COLOR.WHITE} />
-      <CameraIcon width={32} shadow color={COLOR.WHITE} />
-      <CamIcon width={32} shadow color={COLOR.WHITE} />
-      <CheckIcon width={32} shadow color={COLOR.WHITE} />
-      <DeviceIcon height={32} shadow color={COLOR.WHITE} />
-      <DownloadIcon height={32} shadow color={COLOR.WHITE} />
-      <EditIcon height={32} shadow color={COLOR.WHITE} />
-      <FileIcon height={32} shadow color={COLOR.WHITE} />
-      <GifIcon width={32} shadow color={COLOR.WHITE} />
-      <HangupIcon width={32} shadow color={COLOR.WHITE} />
-      <ImageIcon height={32} shadow color={COLOR.WHITE} />
-      <InfoIcon height={32} shadow color={COLOR.WHITE} />
-      <InviteIcon height={32} shadow color={COLOR.WHITE} />
-      <LeaveIcon height={32} shadow color={COLOR.WHITE} />
-      <MessageIcon height={32} shadow color={COLOR.WHITE} />
-      <MoreIcon height={32} shadow color={COLOR.WHITE} />
-      <MuteIcon height={32} shadow color={COLOR.WHITE} />
-      <OptionsIcon height={32} shadow color={COLOR.WHITE} />
-      <PingIcon height={32} shadow color={COLOR.WHITE} />
-      <PlaneIcon height={32} shadow color={COLOR.WHITE} />
-      <ProfileIcon height={32} shadow color={COLOR.WHITE} />
-      <RecordIcon width={32} shadow color={COLOR.WHITE} />
-      <RecordPendingIcon width={32} shadow color={COLOR.WHITE} />
-      <ScreenshareIcon width={32} shadow color={COLOR.WHITE} />
-      <ServicesIcon height={32} shadow color={COLOR.WHITE} />
-      <SettingsIcon height={32} shadow color={COLOR.WHITE} />
-      <SpeakerIcon height={32} shadow color={COLOR.WHITE} />
-      <TeamIcon height={32} shadow color={COLOR.WHITE} />
-      <TimedIcon height={32} shadow color={COLOR.WHITE} />
-      <TrashIcon height={32} shadow color={COLOR.WHITE} />
-      <TriangleIcon height={32} shadow color={COLOR.WHITE} />
-      <WireIcon width={32} shadow color={COLOR.WHITE} />
->>>>>>> f2e3b53b
     </div>
     <Line />
     <H1>Brand Icons</H1>
