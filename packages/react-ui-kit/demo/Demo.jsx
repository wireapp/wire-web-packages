--- conflicted
+++ resolved
@@ -50,22 +50,12 @@
 import Helmet from 'react-helmet';
 import {avatarBase64} from './avatarImage';
 
-<<<<<<< HEAD
-export const Demo = () => {
+const Demo = () => {
   const [currentPage, setCurrentPage] = useState(0);
   const [showFirstDropdown, setShowFirstDropdown] = useState(false);
   const [showSecondDropdown, setShowSecondDropdown] = useState(false);
   const paginatedList = [[1, 2], [3, 4], [5, 6], [7, 8], [9, 10], [11, 12], [13, 14], [15, 16], [17, 18]]; // eslint-disable-line no-magic-numbers
   const isDesktop = typeof window !== 'undefined' && window.matchMedia(`(${QUERY.desktop})`).matches;
-=======
-// eslint-disable-next-line import/no-default-export
-export default class Demo extends React.PureComponent {
-  state = {
-    currentPage: 0,
-    showFirstDropdown: false,
-    showSecondDropdown: false,
-  };
->>>>>>> ac8bb305
 
   return (
     <StyledApp>
@@ -225,4 +215,9 @@
       <Footer>Footer</Footer>
     </StyledApp>
   );
-};+};
+
+Demo.displayName = 'Demo';
+
+// eslint-disable-next-line import/no-default-export
+export default Demo;