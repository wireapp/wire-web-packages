--- conflicted
+++ resolved
@@ -214,12 +214,7 @@
     if (typeof record === 'string') {
       record = JSON.parse(record);
     }
-<<<<<<< HEAD
     const updatedRecord = JSON.stringify(deepmerge(record, changes));
-=======
-    // TODO: Apply deep merge!
-    const updatedRecord = JSON.stringify({...record, ...changes});
->>>>>>> 0d027475
     await fs.outputFile(file, updatedRecord);
     return primaryKey;
   }
