--- conflicted
+++ resolved
@@ -1,12 +1,8 @@
 {
   "dependencies": {
     "@types/fs-extra": "8.0.0",
-<<<<<<< HEAD
-    "@wireapp/store-engine": "3.8.1",
+    "@wireapp/store-engine": "3.9.0",
     "deepmerge": "4.0.0",
-=======
-    "@wireapp/store-engine": "3.9.0",
->>>>>>> 8157a7e2
     "fs-extra": "8.1.0"
   },
   "devDependencies": {
