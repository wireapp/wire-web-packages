{
  "bin": {
    "wire-travis-bot": "dist/cli.js"
  },
  "dependencies": {
    "@types/generate-changelog": "1.7.0",
<<<<<<< HEAD
    "@types/node": "10.5.1",
    "@wireapp/core": "3.6.6",
=======
    "@types/node": "10.5.0",
    "@wireapp/core": "3.6.10",
>>>>>>> f607c68b
    "generate-changelog": "1.7.1"
  },
  "description": "A Travis deployment notification bot.",
  "devDependencies": {
    "logdown": "3.2.3",
    "rimraf": "2.6.2",
    "typescript": "2.9.2"
  },
  "files": [
    "dist"
  ],
  "license": "GPL-3.0",
  "main": "dist/index.js",
  "name": "@wireapp/travis-bot",
  "repository": "https://github.com/wireapp/wire-web-packages/tree/master/packages/travis-bot",
  "scripts": {
    "build": "yarn build:node",
    "build:node": "tsc",
    "clean": "rimraf dist",
    "dist": "yarn clean && yarn build",
    "test": "exit 0",
    "test:project": "yarn dist && yarn test"
  },
  "types": "dist/index.d.ts",
  "version": "1.0.50"
}<|MERGE_RESOLUTION|>--- conflicted
+++ resolved
@@ -4,13 +4,8 @@
   },
   "dependencies": {
     "@types/generate-changelog": "1.7.0",
-<<<<<<< HEAD
     "@types/node": "10.5.1",
-    "@wireapp/core": "3.6.6",
-=======
-    "@types/node": "10.5.0",
     "@wireapp/core": "3.6.10",
->>>>>>> f607c68b
     "generate-changelog": "1.7.1"
   },
   "description": "A Travis deployment notification bot.",
