--- conflicted
+++ resolved
@@ -4,13 +4,8 @@
   },
   "dependencies": {
     "@types/generate-changelog": "1.7.0",
-<<<<<<< HEAD
     "@types/node": "10.5.8",
-    "@wireapp/core": "5.7.2",
-=======
-    "@types/node": "10.5.7",
     "@wireapp/core": "5.7.4",
->>>>>>> 8c09bb0f
     "generate-changelog": "1.7.1"
   },
   "description": "A Travis deployment notification bot.",
