/*
 * Wire
 * Copyright (C) 2018 Wire Swiss GmbH
 *
 * This program is free software: you can redistribute it and/or modify
 * it under the terms of the GNU General Public License as published by
 * the Free Software Foundation, either version 3 of the License, or
 * (at your option) any later version.
 *
 * This program is distributed in the hope that it will be useful,
 * but WITHOUT ANY WARRANTY; without even the implied warranty of
 * MERCHANTABILITY or FITNESS FOR A PARTICULAR PURPOSE. See the
 * GNU General Public License for more details.
 *
 * You should have received a copy of the GNU General Public License
 * along with this program. If not, see http://www.gnu.org/licenses/.
 *
 */

import {
  RegisterData,
  AUTH_COOKIE_KEY,
  AUTH_TABLE_NAME,
  Context,
  Cookie,
  CookieStore,
  LoginData,
} from '@wireapp/api-client/lib/auth';
import {ClientClassification, ClientType, RegisteredClient} from '@wireapp/api-client/lib/client/';
import * as Events from '@wireapp/api-client/lib/event';
import {CONVERSATION_EVENT} from '@wireapp/api-client/lib/event';
import {Notification} from '@wireapp/api-client/lib/notification/';
import {AbortHandler, WebSocketClient} from '@wireapp/api-client/lib/tcp/';
import {WEBSOCKET_STATE} from '@wireapp/api-client/lib/tcp/ReconnectingWebsocket';
import logdown from 'logdown';

import {APIClient, BackendFeatures} from '@wireapp/api-client';
import {CoreCrypto} from '@wireapp/core-crypto';
import {Cryptobox} from '@wireapp/cryptobox';
import {CRUDEngine, MemoryEngine} from '@wireapp/store-engine';

import {AccountService} from './account/';
import {LoginSanitizer} from './auth/';
import {BroadcastService} from './broadcast/';
import {ClientInfo, ClientService} from './client/';
import {ConnectionService} from './connection/';
import {AssetService, ConversationService} from './conversation/';
import {getQueueLength, pauseMessageSending, resumeMessageSending} from './conversation/message/messageSender';
import {GiphyService} from './giphy/';
import {LinkPreviewService} from './linkPreview';
import {MLSService} from './messagingProtocols/mls';
import {E2eIdentityService} from './messagingProtocols/mls/E2eIdentityService';
import {User} from './messagingProtocols/mls/E2eIdentityService/E2eIdentityService.types';
import {MLSCallbacks, CryptoProtocolConfig} from './messagingProtocols/mls/types';
import {NewClient, ProteusService} from './messagingProtocols/proteus';
import {
  buildCryptoClient,
  CryptoClientDef,
  CryptoClientType,
} from './messagingProtocols/proteus/ProteusService/CryptoClient';
import {cryptoMigrationStore} from './messagingProtocols/proteus/ProteusService/cryptoMigrationStateStore';
import {HandledEventPayload, NotificationService, NotificationSource} from './notification/';
import {SelfService} from './self/';
import {CoreDatabase, deleteDB, openDB} from './storage/CoreDB';
import {TeamService} from './team/';
import {UserService} from './user/';
import {TypedEventEmitter} from './util/TypedEventEmitter';

export type ProcessedEventPayload = HandledEventPayload;

export enum EVENTS {
  /**
   * event triggered when a message from an unknown client is received.
   * An unknown client is a client we don't yet have a session with
   */
  NEW_SESSION = 'new_session',
}

export enum ConnectionState {
  /** The websocket is closed and notifications stream is not being processed */
  CLOSED = 'closed',
  /** The websocket is being opened */
  CONNECTING = 'connecting',
  /** The websocket is open but locked and notifications stream is being processed */
  PROCESSING_NOTIFICATIONS = 'processing_notifications',
  /** The websocket is open and message will go through and notifications stream is fully processed */
  LIVE = 'live',
}

export type CreateStoreFn = (storeName: string, context: Context) => undefined | Promise<CRUDEngine | undefined>;

interface AccountOptions {
  /** Used to store info in the database (will create a inMemory engine if returns undefined) */
  createStore?: CreateStoreFn;

  /** Number of prekeys to generate when creating a new device (defaults to 2)
   * Prekeys are Diffie-Hellmann public keys which allow offline initiation of a secure Proteus session between two devices.
   * Having a high value will:
   *    - make creating a new device consuming more CPU resources
   *    - make it less likely that all prekeys get consumed while the device is offline and the last resort prekey will not be used to create new session
   * Having a low value will:
   *    - make creating a new device fast
   *    - make it likely that all prekeys get consumed while the device is offline and the last resort prekey will be used to create new session
   */
  nbPrekeys?: number;

  /**
   * Config for MLS and proteus devices. Will fallback to the old proteus logic if not provided
   */
  cryptoProtocolConfig?: CryptoProtocolConfig;
}

type InitOptions = {
  /** cookie used to identify the current user. Will use the browser cookie if not defined */
  cookie?: Cookie;
};

const coreDefaultClient: ClientInfo = {
  classification: ClientClassification.DESKTOP,
  cookieLabel: 'default',
  model: '@wireapp/core',
};

type Events = {
  [EVENTS.NEW_SESSION]: NewClient;
};

export class Account extends TypedEventEmitter<Events> {
  private readonly apiClient: APIClient;
  private readonly logger: logdown.Logger;
  private readonly createStore: CreateStoreFn;
  private readonly nbPrekeys: number;
  private readonly cryptoProtocolConfig?: CryptoProtocolConfig;
<<<<<<< HEAD
  private readonly isMlsEnabled: () => boolean;
  private storeEngine?: CRUDEngine;
  private db?: CoreDatabase;
  private cryptoClientDef?: CryptoClientDef;
=======
  private protectedServices?: {
    mls?: MLSService;
  };
>>>>>>> 1408e89f

  public service?: {
    proteus: ProteusService;
    account: AccountService;
    asset: AssetService;
    broadcast: BroadcastService;
    client: ClientService;
    connection: ConnectionService;
    conversation: ConversationService;
    giphy: GiphyService;
    linkPreview: LinkPreviewService;
    notification: NotificationService;
    self: SelfService;
    team: TeamService;
    user: UserService;
  };
  public backendFeatures: BackendFeatures;

  /**
   * @param apiClient The apiClient instance to use in the core (will create a new new one if undefined)
   * @param accountOptions
   */
  constructor(
    apiClient: APIClient = new APIClient(),
    {createStore = () => undefined, nbPrekeys = 100, cryptoProtocolConfig}: AccountOptions = {},
  ) {
    super();
    this.apiClient = apiClient;
    this.backendFeatures = this.apiClient.backendFeatures;
    this.cryptoProtocolConfig = cryptoProtocolConfig;
    this.nbPrekeys = nbPrekeys;
    this.isMlsEnabled = () => this.backendFeatures.supportsMLS && !!this.cryptoProtocolConfig?.mls;
    this.createStore = createStore;

    apiClient.on(APIClient.TOPIC.COOKIE_REFRESH, async (cookie?: Cookie) => {
      if (cookie && this.storeEngine) {
        try {
          await this.persistCookie(this.storeEngine, cookie);
        } catch (error) {
          this.logger.error(`Failed to save cookie: ${(error as Error).message}`, error);
        }
      }
    });

    this.logger = logdown('@wireapp/core/Account', {
      logger: console,
      markdown: false,
    });
  }

  /**
   * Will set the APIClient to use a specific version of the API (by default uses version 0)
   * It will fetch the API Config and use the highest possible version
   * @param min mininum version to use
   * @param max maximum version to use
   * @param allowDev allow the api-client to use development version of the api (if present). The dev version also need to be listed on the supportedVersions given as parameters
   *   If we have version 2 that is a dev version, this is going to be the output of those calls
   *   - useVersion(0, 2, true) > version 2 is used
   *   - useVersion(0, 2) > version 1 is used
   *   - useVersion(0, 1, true) > version 1 is used
   * @return The highest version that is both supported by client and backend
   */
  public async useAPIVersion(min: number, max: number, allowDev?: boolean) {
    const features = await this.apiClient.useVersion(min, max, allowDev);
    this.backendFeatures = features;
    return features;
  }

  private persistCookie(storeEngine: CRUDEngine, cookie: Cookie): Promise<string> {
    const entity = {expiration: cookie.expiration, zuid: cookie.zuid};
    return storeEngine.updateOrCreate(AUTH_TABLE_NAME, AUTH_COOKIE_KEY, entity);
  }

  private getCoreCryptoClient(): CoreCrypto | undefined {
    if (this.cryptoClientDef) {
      const [, cryptoClient] = this.cryptoClientDef;
      const isCoreCrypto = (client: CoreCrypto | Cryptobox): client is CoreCrypto => client instanceof CoreCrypto;
      const client = cryptoClient.getNativeClient();

      if (isCoreCrypto(client)) {
        return client;
      }
    }
    return undefined;
  }

  public async enrollE2EI(displayName: string, handle: string, discoveryUrl: string): Promise<boolean> {
    const client = this.getCoreCryptoClient();
    const context = this.apiClient.context;
    const domain = context?.domain ?? '';

    if (!client) {
      this.logger.info('Not a core crypto client, skipping E2EI enrollment', this.isMlsEnabled());
      return false;
    }

    const user: User = {
      displayName,
      handle,
      domain,
      id: this.userId,
    };
    try {
      const instance = await E2eIdentityService.getInstance({
        apiClient: this.apiClient,
        coreCryptClient: client,
        user,
        clientId: this.clientId,
        discoveryUrl,
        keyPackagesAmount: this.nbPrekeys,
      });
      const data = await instance.getNewCertificate();
      if (data !== undefined) {
        await this.service?.mls?.deleteMLSKeyPackages(data.keyPackageRefsToRemove, this.clientId);
        await this.service?.mls?.uploadMLSKeyPackages(data.newKeyPackages, this.clientId);
        return true;
      }
      return false;
    } catch (error) {
      this.logger.error('E2EI - Failed to enroll', error);
      throw error;
    }
  }

  get clientId(): string {
    return this.apiClient.validatedClientId;
  }

  get userId(): string {
    return this.apiClient.validatedUserId;
  }

  /**
   * Will register a new user to the backend
   *
   * @param registration The user's data
   * @param clientType Type of client to create (temporary or permanent)
   */
  public async register(registration: RegisterData, clientType: ClientType): Promise<Context> {
    const context = await this.apiClient.register(registration, clientType);
    await this.initServices(context);
    return context;
  }

  /**
   * Will init the core with an already logged in user
   *
   * @param clientType The type of client the user is using (temporary or permanent)
   */
  public async init(clientType: ClientType, {cookie}: InitOptions = {}): Promise<Context> {
    const context = await this.apiClient.init(clientType, cookie);
    await this.initServices(context);
    return context;
  }

  /**
   * Will log the user in with the given credential.
   *
   * @param loginData The credentials of the user
   * @param clientInfo Info about the client to create (name, type...)
   */
  public async login(loginData: LoginData): Promise<Context> {
    this.resetContext();
    LoginSanitizer.removeNonPrintableCharacters(loginData);

    const context = await this.apiClient.login(loginData);
    await this.initServices(context);

    return context;
  }

  /**
   * Will register a new client for the current user
   */
  public async registerClient(
    loginData: LoginData,
    clientInfo: ClientInfo = coreDefaultClient,
    entropyData?: Uint8Array,
  ): Promise<RegisteredClient> {
    if (!this.service || !this.apiClient.context || !this.storeEngine) {
      throw new Error('Services are not set or context not initialized.');
    }
    // we reset the services to re-instantiate a new CryptoClient instance
    await this.initServices(this.apiClient.context);
    const initialPreKeys = await this.service.proteus.createClient(entropyData);

    const client = await this.service.client.register(loginData, clientInfo, initialPreKeys);

    if (this.protectedServices?.mls) {
      const {userId, domain = ''} = this.apiClient.context;
      await this.protectedServices.mls.createClient({id: userId, domain}, client.id);
    }
    this.logger.info(`Created new client {mls: ${!!this.protectedServices?.mls}, id: ${client.id}}`);

    await this.service.notification.initializeNotificationStream();
    await this.service.client.synchronizeClients(client.id);

    return this.initClient(client);
  }

  /**
   * Will initiate all the cryptographic material of the device and setup all the background tasks.
   *
   * @returns The local existing client or undefined if the client does not exist or is not valid (non existing on backend)
   */
  public async initClient(client: RegisteredClient): Promise<RegisteredClient>;
  public async initClient(): Promise<RegisteredClient | undefined>;
  public async initClient(client?: RegisteredClient): Promise<RegisteredClient | undefined> {
    if (!this.service || !this.apiClient.context || !this.storeEngine) {
      throw new Error('Services are not set.');
    }
    const validClient = client ?? (await this.service!.client.loadClient());
    if (!validClient) {
      return undefined;
    }
    this.apiClient.context.clientId = validClient.id;

    // Call /access endpoint with client_id after client initialisation
    await this.apiClient.transport.http.associateClientWithSession(validClient.id);

    await this.service.proteus.initClient(this.storeEngine, this.apiClient.context);
    if (this.protectedServices?.mls) {
      const {userId, domain = ''} = this.apiClient.context;
      if (!client) {
        // If the client has been passed to the method, it means it also has been initialized
        await this.protectedServices.mls.initClient({id: userId, domain}, validClient.id);
      }
      // initialize schedulers for pending mls proposals once client is initialized
      await this.protectedServices.mls.checkExistingPendingProposals();

      // initialize scheduler for syncing key packages with backend
      this.protectedServices.mls.checkForKeyPackagesBackendSync();

      // leave stale conference subconversations (e.g after a crash)
      await this.protectedServices.mls.leaveStaleConferenceSubconversations();
    }

    return validClient;
  }

  private async buildCryptoClient(context: Context, storeEngine: CRUDEngine) {
    /* There are 3 cases where we want to instantiate CoreCrypto:
     * 1. MLS is enabled
     * 2. The user has enabled CoreCrypto in the config
     * 3. The user has already used CoreCrypto in the past (cannot rollback to using cryptobox)
     */
    const clientType =
      this.isMlsEnabled() ||
      !!this.cryptoProtocolConfig?.useCoreCrypto ||
      cryptoMigrationStore.coreCrypto.isReady(storeEngine.storeName)
        ? CryptoClientType.CORE_CRYPTO
        : CryptoClientType.CRYPTOBOX;

    return buildCryptoClient(clientType, {
      storeEngine,
      nbPrekeys: this.nbPrekeys,
      coreCryptoWasmFilePath: this.cryptoProtocolConfig?.coreCrypoWasmFilePath,
      systemCrypto: this.cryptoProtocolConfig?.systemCrypto,
      onNewPrekeys: async prekeys => {
        this.logger.debug(`Received '${prekeys.length}' new PreKeys.`);

        await this.apiClient.api.client.putClient(context.clientId!, {prekeys});
        this.logger.debug(`Successfully uploaded '${prekeys.length}' PreKeys.`);
      },
    });
  }

  /**
   * In order to be able to send MLS messages, the core needs a few information from the consumer.
   * Namely:
   * - is the current user allowed to administrate a specific conversation
   * - what is the groupId of a conversation
   * @param mlsCallbacks
   */
  configureMLSCallbacks(mlsCallbacks: MLSCallbacks) {
    this.protectedServices?.mls?.configureMLSCallbacks(mlsCallbacks);
  }

  public async initServices(context: Context): Promise<void> {
    this.storeEngine = await this.initEngine(context);
    this.db = await openDB(this.generateCoreDbName(context));
    const accountService = new AccountService(this.apiClient);
    const assetService = new AssetService(this.apiClient);

    this.cryptoClientDef = await this.buildCryptoClient(context, this.storeEngine);
    const [clientType, cryptoClient] = this.cryptoClientDef;

    const mlsService =
      clientType === CryptoClientType.CORE_CRYPTO && this.isMlsEnabled()
        ? new MLSService(this.apiClient, cryptoClient.getNativeClient(), {
            ...this.cryptoProtocolConfig?.mls,
            nbKeyPackages: this.nbPrekeys,
          })
        : undefined;

    const proteusService = new ProteusService(this.apiClient, cryptoClient, {
      onNewClient: payload => this.emit(EVENTS.NEW_SESSION, payload),
      nbPrekeys: this.nbPrekeys,
    });

    const clientService = new ClientService(this.apiClient, proteusService, this.storeEngine);
    const connectionService = new ConnectionService(this.apiClient);
    const giphyService = new GiphyService(this.apiClient);
    const linkPreviewService = new LinkPreviewService(assetService);
    const conversationService = new ConversationService(this.apiClient, proteusService, mlsService);
    const notificationService = new NotificationService(this.apiClient, this.storeEngine, conversationService);

    const selfService = new SelfService(this.apiClient);
    const teamService = new TeamService(this.apiClient);

    const broadcastService = new BroadcastService(this.apiClient, proteusService);
    const userService = new UserService(this.apiClient);

    this.protectedServices = {
      mls: mlsService,
    };

    this.service = {
      proteus: proteusService,
      account: accountService,
      asset: assetService,
      broadcast: broadcastService,
      client: clientService,
      connection: connectionService,
      conversation: conversationService,
      giphy: giphyService,
      linkPreview: linkPreviewService,
      notification: notificationService,
      self: selfService,
      team: teamService,
      user: userService,
    };
  }

  private resetContext(): void {
    delete this.apiClient.context;
    delete this.service;
  }

  /**
   * Will logout the current user
   * @param clearData if set to `true` will completely wipe any database that was created by the Account
   */
  public async logout(clearData: boolean = false): Promise<void> {
    this.db?.close();
    if (clearData) {
      await this.wipe();
    }
    await this.apiClient.logout();
    this.resetContext();
  }

  /**
   * Will delete the identity of the current user
   */
  private async wipe(): Promise<void> {
    await this.service?.proteus.wipe(this.storeEngine);
    if (this.db) {
      await deleteDB(this.db);
    }
  }

  /**
   * Will download and handle the notification stream since last stored notification id.
   * Once the notification stream has been handled from backend, will then connect to the websocket and start listening to incoming events
   *
   * @param callbacks callbacks that will be called to handle different events
   * @returns close a function that will disconnect from the websocket
   */
  public listen({
    onEvent = () => {},
    onConnectionStateChanged = () => {},
    onNotificationStreamProgress = () => {},
    onMissedNotifications = () => {},
    dryRun = false,
  }: {
    /**
     * Called when a new event arrives from backend
     * @param payload the payload of the event. Contains the raw event received and the decrypted data (if event was encrypted)
     * @param source where the message comes from (either websocket or notification stream)
     */
    onEvent?: (payload: HandledEventPayload, source: NotificationSource) => void;

    /**
     * During the notification stream processing, this function will be called whenever a new notification has been processed
     */
    onNotificationStreamProgress?: ({done, total}: {done: number; total: number}) => void;

    /**
     * called when the connection state with the backend has changed
     */
    onConnectionStateChanged?: (state: ConnectionState) => void;

    /**
     * called when we detect lost notification from backend.
     * When a client doesn't log in for a while (28 days, as of now) notifications that are older than 28 days will be deleted from backend.
     * If the client query the backend for the notifications since a particular notification ID and this ID doesn't exist anymore on the backend, we deduce that some messages were not sync before they were removed from backend.
     * We can then detect that something was wrong and warn the consumer that there might be some missing old messages
     * @param  {string} notificationId
     */
    onMissedNotifications?: (notificationId: string) => void;

    /**
     * When set will not decrypt and not store the last notification ID. This is useful if you only want to subscribe to unencrypted backend events
     */
    dryRun?: boolean;
  } = {}): () => void {
    if (!this.apiClient.context) {
      throw new Error('Context is not set - please login first');
    }

    const handleEvent = async (payload: HandledEventPayload, source: NotificationSource) => {
      const {event} = payload;
      switch (event?.type) {
        case CONVERSATION_EVENT.MESSAGE_TIMER_UPDATE: {
          const {
            data: {message_timer},
            conversation,
          } = event as Events.ConversationMessageTimerUpdateEvent;
          const expireAfterMillis = Number(message_timer);
          this.service!.conversation.messageTimer.setConversationLevelTimer(conversation, expireAfterMillis);
          break;
        }
      }
      await onEvent(payload, source);
    };

    const handleNotification = async (notification: Notification, source: NotificationSource): Promise<void> => {
      try {
        const messages = this.service!.notification.handleNotification(notification, source, dryRun);
        for await (const message of messages) {
          await handleEvent(message, source);
        }
      } catch (error) {
        this.logger.error(`Failed to handle notification ID "${notification.id}": ${(error as any).message}`, error);
      }
    };

    this.apiClient.transport.ws.removeAllListeners(WebSocketClient.TOPIC.ON_MESSAGE);
    this.apiClient.transport.ws.on(WebSocketClient.TOPIC.ON_MESSAGE, notification =>
      handleNotification(notification, NotificationSource.WEBSOCKET),
    );
    this.apiClient.transport.ws.on(WebSocketClient.TOPIC.ON_STATE_CHANGE, wsState => {
      const mapping: Partial<Record<WEBSOCKET_STATE, ConnectionState>> = {
        [WEBSOCKET_STATE.CLOSED]: ConnectionState.CLOSED,
        [WEBSOCKET_STATE.CONNECTING]: ConnectionState.CONNECTING,
      };
      const connectionState = mapping[wsState];
      if (connectionState) {
        onConnectionStateChanged(connectionState);
      }
    });

    const handleMissedNotifications = async (notificationId: string) => {
      if (this.cryptoProtocolConfig?.mls && this.backendFeatures.supportsMLS) {
        await this.service?.conversation.handleEpochMismatch();
      }
      return onMissedNotifications(notificationId);
    };

    const processNotificationStream = async (abortHandler: AbortHandler) => {
      // Lock websocket in order to buffer any message that arrives while we handle the notification stream
      this.apiClient.transport.ws.lock();
      pauseMessageSending();
      onConnectionStateChanged(ConnectionState.PROCESSING_NOTIFICATIONS);

      const results = await this.service!.notification.processNotificationStream(
        async (notification, source, progress) => {
          await handleNotification(notification, source);
          onNotificationStreamProgress(progress);
        },
        handleMissedNotifications,
        abortHandler,
      );
      this.logger.info(`Finished processing notifications ${JSON.stringify(results)}`, results);

      if (abortHandler.isAborted()) {
        this.logger.warn('Ending connection process as websocket was closed');
        return;
      }
      onConnectionStateChanged(ConnectionState.LIVE);
      // We can now unlock the websocket and let the new messages being handled and decrypted
      this.apiClient.transport.ws.unlock();
      // We need to wait for the notification stream to be fully handled before releasing the message sending queue.
      // This is due to the nature of how message are encrypted, any change in mls epoch needs to happen before we start encrypting any kind of messages
      this.logger.info(`Resuming message sending. ${getQueueLength()} messages to be sent`);
      resumeMessageSending();
    };
    this.apiClient.connect(processNotificationStream);

    return () => {
      this.apiClient.disconnect();
      onConnectionStateChanged(ConnectionState.CLOSED);
      this.apiClient.transport.ws.removeAllListeners();
    };
  }

  private generateDbName(context: Context) {
    const clientType = context.clientType === ClientType.NONE ? '' : `@${context.clientType}`;
    return `wire@${this.apiClient.config.urls.name}@${context.userId}${clientType}`;
  }

  private generateCoreDbName(context: Context) {
    return `core-${this.generateDbName(context)}`;
  }

  private async initEngine(context: Context): Promise<CRUDEngine> {
    const dbName = this.generateDbName(context);
    this.logger.log(`Initialising store with name "${dbName}"...`);
    const openDb = async () => {
      const initializedDb = await this.createStore(dbName, context);
      if (initializedDb) {
        this.logger.info(`Initialized store with existing engine "${dbName}".`);
        return initializedDb;
      }
      this.logger.info(`Initialized store with new memory engine "${dbName}".`);
      const memoryEngine = new MemoryEngine();
      await memoryEngine.init(dbName);
      return memoryEngine;
    };
    const storeEngine = await openDb();
    const cookie = CookieStore.getCookie();
    if (cookie) {
      await this.persistCookie(storeEngine, cookie);
    }
    return storeEngine;
  }
}<|MERGE_RESOLUTION|>--- conflicted
+++ resolved
@@ -131,16 +131,13 @@
   private readonly createStore: CreateStoreFn;
   private readonly nbPrekeys: number;
   private readonly cryptoProtocolConfig?: CryptoProtocolConfig;
-<<<<<<< HEAD
   private readonly isMlsEnabled: () => boolean;
   private storeEngine?: CRUDEngine;
   private db?: CoreDatabase;
   private cryptoClientDef?: CryptoClientDef;
-=======
   private protectedServices?: {
     mls?: MLSService;
   };
->>>>>>> 1408e89f
 
   public service?: {
     proteus: ProteusService;
@@ -254,8 +251,8 @@
       });
       const data = await instance.getNewCertificate();
       if (data !== undefined) {
-        await this.service?.mls?.deleteMLSKeyPackages(data.keyPackageRefsToRemove, this.clientId);
-        await this.service?.mls?.uploadMLSKeyPackages(data.newKeyPackages, this.clientId);
+        await this.protectedServices?.mls?.deleteMLSKeyPackages(data.keyPackageRefsToRemove, this.clientId);
+        await this.protectedServices?.mls?.uploadMLSKeyPackages(data.newKeyPackages, this.clientId);
         return true;
       }
       return false;
