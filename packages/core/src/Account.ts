/*
 * Wire
 * Copyright (C) 2018 Wire Swiss GmbH
 *
 * This program is free software: you can redistribute it and/or modify
 * it under the terms of the GNU General Public License as published by
 * the Free Software Foundation, either version 3 of the License, or
 * (at your option) any later version.
 *
 * This program is distributed in the hope that it will be useful,
 * but WITHOUT ANY WARRANTY; without even the implied warranty of
 * MERCHANTABILITY or FITNESS FOR A PARTICULAR PURPOSE. See the
 * GNU General Public License for more details.
 *
 * You should have received a copy of the GNU General Public License
 * along with this program. If not, see http://www.gnu.org/licenses/.
 *
 */

import {
  RegisterData,
  AUTH_COOKIE_KEY,
  AUTH_TABLE_NAME,
  Context,
  Cookie,
  CookieStore,
  LoginData,
  PreKey,
} from '@wireapp/api-client/lib/auth';
import {ClientClassification, ClientType, RegisteredClient} from '@wireapp/api-client/lib/client/';
import {SUBCONVERSATION_ID} from '@wireapp/api-client/lib/conversation';
import * as Events from '@wireapp/api-client/lib/event';
import {CONVERSATION_EVENT} from '@wireapp/api-client/lib/event';
import {Notification} from '@wireapp/api-client/lib/notification/';
import {WebSocketClient} from '@wireapp/api-client/lib/tcp/';
import {WEBSOCKET_STATE} from '@wireapp/api-client/lib/tcp/ReconnectingWebsocket';
import {FEATURE_KEY, FeatureStatus} from '@wireapp/api-client/lib/team';
import {QualifiedId} from '@wireapp/api-client/lib/user';
import {TimeInMillis} from '@wireapp/commons/lib/util/TimeUtil';
import logdown from 'logdown';

import {APIClient, BackendFeatures} from '@wireapp/api-client';
import {LogFactory, TypedEventEmitter} from '@wireapp/commons';
import {CRUDEngine, MemoryEngine} from '@wireapp/store-engine';

import {AccountService} from './account/';
import {LoginSanitizer} from './auth/';
import {BroadcastService} from './broadcast/';
import {ClientInfo, ClientService} from './client/';
import {ConnectionService} from './connection/';
import {AssetService, ConversationService} from './conversation/';
import {getQueueLength, pauseMessageSending, resumeMessageSending} from './conversation/message/messageSender';
import {SubconversationService} from './conversation/SubconversationService/SubconversationService';
import {GiphyService} from './giphy/';
import {LinkPreviewService} from './linkPreview';
import {InitClientOptions, MLSService} from './messagingProtocols/mls';
import {
  pauseRejoiningMLSConversations,
  queueConversationRejoin,
  resumeRejoiningMLSConversations,
} from './messagingProtocols/mls/conversationRejoinQueue';
import {E2EIServiceExternal, User} from './messagingProtocols/mls/E2EIdentityService';
import {
  getAllConversationsCallback,
  getTokenCallback,
} from './messagingProtocols/mls/E2EIdentityService/E2EIServiceInternal';
import {CoreCallbacks, SecretCrypto} from './messagingProtocols/mls/types';
import {NewClient, ProteusService} from './messagingProtocols/proteus';
import {CryptoClientType} from './messagingProtocols/proteus/ProteusService/CryptoClient';
import {deleteIdentity} from './messagingProtocols/proteus/ProteusService/identityClearer';
import {HandledEventPayload, NotificationService, NotificationSource} from './notification/';
import {createCustomEncryptedStore, createEncryptedStore, EncryptedStore} from './secretStore/encryptedStore';
import {generateSecretKey} from './secretStore/secretKeyGenerator';
import {SelfService} from './self/';
import {CoreDatabase, deleteDB, openDB} from './storage/CoreDB';
import {TeamService} from './team/';
import {UserService} from './user/';
import {RecurringTaskScheduler} from './util/RecurringTaskScheduler';

export type ProcessedEventPayload = HandledEventPayload;

export enum ConnectionState {
  /** The websocket is closed and notifications stream is not being processed */
  CLOSED = 'closed',
  /** The websocket is being opened */
  CONNECTING = 'connecting',
  /** The websocket is open but locked and notifications stream is being processed */
  PROCESSING_NOTIFICATIONS = 'processing_notifications',
  /** The websocket is open and message will go through and notifications stream is fully processed */
  LIVE = 'live',
}

export type CreateStoreFn = (storeName: string, key: Uint8Array) => undefined | Promise<CRUDEngine | undefined>;

interface AccountOptions {
  /** Used to store info in the database (will create a inMemory engine if returns undefined) */
  createStore?: CreateStoreFn;
  systemCrypto?: SecretCrypto;
  enableCoreCrypto: boolean;

  /** Number of prekeys to generate when creating a new device (defaults to 2)
   * Prekeys are Diffie-Hellmann public keys which allow offline initiation of a secure Proteus session between two devices.
   * Having a high value will:
   *    - make creating a new device consuming more CPU resources
   *    - make it less likely that all prekeys get consumed while the device is offline and the last resort prekey will not be used to create new session
   * Having a low value will:
   *    - make creating a new device fast
   *    - make it likely that all prekeys get consumed while the device is offline and the last resort prekey will be used to create new session
   */
  nbPrekeys: number;
}

type InitOptions = {
  /** cookie used to identify the current user. Will use the browser cookie if not defined */
  cookie?: Cookie;
};

const coreDefaultClient: ClientInfo = {
  classification: ClientClassification.DESKTOP,
  cookieLabel: 'default',
  model: '@wireapp/core',
};

export enum EVENTS {
  /**
   * event triggered when a message from an unknown client is received.
   * An unknown client is a client we don't yet have a session with
   */
  NEW_SESSION = 'new_session',
}

type Events = {
  [EVENTS.NEW_SESSION]: NewClient;
};

export class Account extends TypedEventEmitter<Events> {
  private readonly apiClient: APIClient;
  private readonly logger: logdown.Logger;
  /** this is the client the consumer is currently using. Will be set as soon as `initClient` is called and will be rest upon logout */
  private currentClient?: RegisteredClient;
  private storeEngine?: CRUDEngine;
  private db?: CoreDatabase;
  private encryptedDb?: EncryptedStore<any>;
  private coreCallbacks?: CoreCallbacks;

  public service?: {
    mls?: MLSService;
    e2eIdentity?: E2EIServiceExternal;
    proteus: ProteusService;
    account: AccountService;
    asset: AssetService;
    broadcast: BroadcastService;
    client: ClientService;
    connection: ConnectionService;
    conversation: ConversationService;
    subconversation: SubconversationService;
    giphy: GiphyService;
    linkPreview: LinkPreviewService;
    notification: NotificationService;
    self: SelfService;
    team: TeamService;
    user: UserService;
  };
  public backendFeatures: BackendFeatures;
  public recurringTaskScheduler: RecurringTaskScheduler;

  /**
   * @param apiClient The apiClient instance to use in the core (will create a new new one if undefined)
   * @param accountOptions
   */
  constructor(
    apiClient: APIClient = new APIClient(),
    private options: AccountOptions = {nbPrekeys: 100, enableCoreCrypto: false},
  ) {
    super();
    this.apiClient = apiClient;
    this.backendFeatures = this.apiClient.backendFeatures;
    this.recurringTaskScheduler = new RecurringTaskScheduler({
      get: async key => {
        const task = await this.db?.get('recurringTasks', key);
        return task?.firingDate;
      },
      set: async (key, timestamp) => {
        await this.db?.put('recurringTasks', {key, firingDate: timestamp}, key);
      },
      delete: async key => {
        await this.db?.delete('recurringTasks', key);
      },
    });

    apiClient.on(APIClient.TOPIC.COOKIE_REFRESH, async (cookie?: Cookie) => {
      if (cookie && this.storeEngine) {
        try {
          await this.persistCookie(this.storeEngine, cookie);
        } catch (error) {
          this.logger.error(`Failed to save cookie: ${(error as Error).message}`, error);
        }
      }
    });

    this.logger = LogFactory.getLogger('@wireapp/core/Account');
  }

  /**
   * Will set the APIClient to use a specific version of the API (by default uses version 0)
   * It will fetch the API Config and use the highest possible version
   * @param min mininum version to use
   * @param max maximum version to use
   * @param allowDev allow the api-client to use development version of the api (if present). The dev version also need to be listed on the supportedVersions given as parameters
   *   If we have version 2 that is a dev version, this is going to be the output of those calls
   *   - useVersion(0, 2, true) > version 2 is used
   *   - useVersion(0, 2) > version 1 is used
   *   - useVersion(0, 1, true) > version 1 is used
   * @return The highest version that is both supported by client and backend
   */
  public async useAPIVersion(min: number, max: number, allowDev?: boolean) {
    const features = await this.apiClient.useVersion(min, max, allowDev);
    this.backendFeatures = features;
    return features;
  }

  private persistCookie(storeEngine: CRUDEngine, cookie: Cookie): Promise<string> {
    const entity = {expiration: cookie.expiration, zuid: cookie.zuid};
    return storeEngine.updateOrCreate(AUTH_TABLE_NAME, AUTH_COOKIE_KEY, entity);
  }

  public async enrollE2EI({
    displayName,
    handle,
    teamId,
    discoveryUrl,
    getOAuthToken,
    getAllConversations,
    certificateTtl = 90 * (TimeInMillis.DAY / 1000),
  }: {
    /** display name of the user (should match the identity provider) */
    displayName: string;
    /** handle of the user (should match the identity provider) */
    handle: string;
    /** team of the user */
    teamId: string;
    discoveryUrl: string;
    /** function called to get the oauth token */
    getOAuthToken: getTokenCallback;
    /** function called to get all conversations */
    getAllConversations: getAllConversationsCallback;
    /** number of seconds the certificate should be valid (default 90 days) */
    certificateTtl?: number;
  }) {
    const context = this.apiClient.context;
    const domain = context?.domain ?? '';

    if (!this.currentClient) {
      throw new Error('Client has not been initialized - please login first');
    }

    if (!this.service?.mls?.isEnabled || !this.service?.e2eIdentity) {
      throw new Error('MLS not initialized, unable to enroll E2EI');
    }

    const user: User = {
      displayName,
      handle,
      domain,
      teamId,
      id: this.userId,
    };

    return this.service.mls.enrollE2EI(
      discoveryUrl,
      user,
      this.currentClient,
      this.options.nbPrekeys,
      certificateTtl,
      getOAuthToken,
      getAllConversations,
    );
  }

  get clientId(): string {
    return this.apiClient.validatedClientId;
  }

  get userId(): string {
    return this.apiClient.validatedUserId;
  }

  /**
   * Will register a new user to the backend
   *
   * @param registration The user's data
   * @param clientType Type of client to create (temporary or permanent)
   */
  public async register(registration: RegisterData, clientType: ClientType): Promise<Context> {
    const context = await this.apiClient.register(registration, clientType);
    await this.initServices(context);
    return context;
  }

  /**
   * Will init the core with an already logged in user
   *
   * @param clientType The type of client the user is using (temporary or permanent)
   */
  public async init(clientType: ClientType, {cookie}: InitOptions = {}): Promise<Context> {
    const context = await this.apiClient.init(clientType, cookie);
    await this.initServices(context);
    return context;
  }

  /**
   * Will log the user in with the given credential.
   *
   * @param loginData The credentials of the user
   * @param clientInfo Info about the client to create (name, type...)
   */
  public async login(loginData: LoginData): Promise<Context> {
    this.resetContext();
    LoginSanitizer.removeNonPrintableCharacters(loginData);

    const context = await this.apiClient.login(loginData);
    await this.initServices(context);
    return context;
  }

  /**
   * Will register a new client for the current user
   */
  public async registerClient(
    loginData: LoginData,
    clientInfo: ClientInfo = coreDefaultClient,
    /** will add extra manual entropy to the client's identity being created */
    entropyData?: Uint8Array,
  ): Promise<RegisteredClient> {
    if (!this.service || !this.apiClient.context || !this.storeEngine) {
      throw new Error('Services are not set or context not initialized.');
    }
    // we reset the services to re-instantiate a new CryptoClient instance
    await this.initServices(this.apiClient.context);
    const initialPreKeys = await this.service.proteus.createClient(entropyData);

    const client = await this.service.client.register(loginData, clientInfo, initialPreKeys);
    const clientId = client.id;

    await this.service.notification.initializeNotificationStream(clientId);
    await this.service.client.synchronizeClients(clientId);
    return client;
  }

  public getLocalClient() {
    return this.service?.client.loadClient();
  }

  /**
   * Will initiate all the cryptographic material of the given registered device and setup all the background tasks.
   *
   * @returns The local existing client or undefined if the client does not exist or is not valid (non existing on backend)
   */
  public async initClient(client: RegisteredClient, mlsConfig?: InitClientOptions) {
    if (!this.service || !this.apiClient.context || !this.storeEngine) {
      throw new Error('Services are not set.');
    }
    this.apiClient.context.clientId = client.id;

    // Call /access endpoint with client_id after client initialisation
    await this.apiClient.transport.http.associateClientWithSession(client.id);

    await this.service.proteus.initClient(this.apiClient.context);

    if ((await this.isMLSActiveForClient()) && this.service.mls && mlsConfig) {
      const {userId, domain = ''} = this.apiClient.context;
      await this.service.mls.initClient({id: userId, domain}, client, mlsConfig);
      // initialize schedulers for pending mls proposals once client is initialized
      await this.service.mls.initialisePendingProposalsTasks();

      // initialize scheduler for syncing key packages with backend
      await this.service.mls.schedulePeriodicKeyPackagesBackendSync(client.id);

      // leave stale conference subconversations (e.g after a crash)
      await this.service.subconversation.leaveStaleConferenceSubconversations();
    }

    this.currentClient = client;
    return client;
  }

  private async buildCryptoClient(context: Context, storeEngine: CRUDEngine, encryptedStore: EncryptedStore) {
    const baseConfig = {
      nbPrekeys: this.options.nbPrekeys,
      onNewPrekeys: async (prekeys: PreKey[]) => {
        this.logger.debug(`Received '${prekeys.length}' new PreKeys.`);

        await this.apiClient.api.client.putClient(context.clientId!, {prekeys});
        this.logger.debug(`Successfully uploaded '${prekeys.length}' PreKeys.`);
      },
    };

    if (this.options.enableCoreCrypto) {
      const {buildClient} = await import('./messagingProtocols/proteus/ProteusService/CryptoClient/CoreCryptoWrapper');
      const client = await buildClient(storeEngine, {
        ...baseConfig,
        generateSecretKey: keyId => generateSecretKey({keyId, keySize: 16, secretsDb: encryptedStore}),
      });
      return [CryptoClientType.CORE_CRYPTO, client] as const;
    }

    const {buildClient} = await import('./messagingProtocols/proteus/ProteusService/CryptoClient/CryptoboxWrapper');
    const client = buildClient(storeEngine, baseConfig);
    return [CryptoClientType.CRYPTOBOX, client] as const;
  }

  /**
   * In order to be able to send MLS messages, the core needs a few information from the consumer.
   * Namely:
   * - is the current user allowed to administrate a specific conversation
   * - what is the groupId of a conversation
   * @param coreCallbacks
   */
  configureCoreCallbacks(coreCallbacks: CoreCallbacks) {
    this.coreCallbacks = coreCallbacks;
  }

  private async initServices(context: Context): Promise<void> {
    const encryptedStoreName = this.generateEncryptedDbName(context);
    this.encryptedDb = this.options.systemCrypto
      ? await createCustomEncryptedStore(encryptedStoreName, this.options.systemCrypto)
      : await createEncryptedStore(encryptedStoreName);
    this.db = await openDB(this.generateCoreDbName(context));
    this.storeEngine = await this.initEngine(context, this.encryptedDb);

    const accountService = new AccountService(this.apiClient);
    const assetService = new AssetService(this.apiClient);

    const [clientType, cryptoClient] = await this.buildCryptoClient(context, this.storeEngine, this.encryptedDb);
    this.logger.info(`CryptoClient of type ${clientType} created (version ${cryptoClient.version})`);

    let mlsService: MLSService | undefined;
    let e2eServiceExternal: E2EIServiceExternal | undefined;

    const proteusService = new ProteusService(
      this.apiClient,
      cryptoClient,
      {
        onNewClient: payload => this.emit(EVENTS.NEW_SESSION, payload),
        nbPrekeys: this.options.nbPrekeys,
      },
      this.storeEngine,
    );

    const clientService = new ClientService(this.apiClient, proteusService, this.storeEngine);

    if (clientType === CryptoClientType.CORE_CRYPTO && (await this.apiClient.supportsMLS())) {
      mlsService = new MLSService(this.apiClient, cryptoClient.getNativeClient(), this.db, this.recurringTaskScheduler);

      e2eServiceExternal = new E2EIServiceExternal(
        cryptoClient.getNativeClient(),
        this.db,
        this.recurringTaskScheduler,
        clientService,
        mlsService,
      );
    }

    const connectionService = new ConnectionService(this.apiClient);
    const giphyService = new GiphyService(this.apiClient);
    const linkPreviewService = new LinkPreviewService(assetService);
    const subconversationService = new SubconversationService(this.apiClient, this.db, mlsService);
    const conversationService = new ConversationService(
      this.apiClient,
      proteusService,
      this.db,
      this.groupIdFromConversationId,
      subconversationService,
      mlsService,
    );
    const notificationService = new NotificationService(this.apiClient, this.storeEngine, conversationService);

    const selfService = new SelfService(this.apiClient);
    const teamService = new TeamService(this.apiClient);

    const broadcastService = new BroadcastService(this.apiClient, proteusService);
    const userService = new UserService(this.apiClient);

    this.service = {
      e2eIdentity: e2eServiceExternal,
      mls: mlsService,
      proteus: proteusService,
      account: accountService,
      asset: assetService,
      broadcast: broadcastService,
      client: clientService,
      connection: connectionService,
      conversation: conversationService,
      subconversation: subconversationService,
      giphy: giphyService,
      linkPreview: linkPreviewService,
      notification: notificationService,
      self: selfService,
      team: teamService,
      user: userService,
    };
  }

  private resetContext(): void {
    this.currentClient = undefined;
    delete this.apiClient.context;
    delete this.service;
  }

  /**
   * Will logout the current user
   * @param clearData if set to `true` will completely wipe any database that was created by the Account
   */
  public async logout(data?: {clearAllData?: boolean; clearCryptoData?: boolean}): Promise<void> {
    this.db?.close();
    this.encryptedDb?.close();
    if (data?.clearAllData) {
      await this.wipeAllData();
    } else if (data?.clearCryptoData) {
      await this.wipeCryptoData();
    }
    await this.apiClient.logout();
    this.resetContext();
  }

  private async wipeCommonData(): Promise<void> {
    await this.service?.client.deleteLocalClient();
    // needs to be wiped last
    await this.encryptedDb?.wipe();
  }

  /**
   * Will delete the identity and history of the current user
   */
<<<<<<< HEAD
  private async wipe(): Promise<void> {
    await this.service?.proteus.wipe();
=======
  private async wipeAllData(): Promise<void> {
    await this.service?.proteus.wipe(this.storeEngine);
>>>>>>> ed0741cb
    if (this.db) {
      await deleteDB(this.db);
    }
    await this.wipeCommonData();
  }

  /**
   * Will delete the cryptography and client of the current user
   * Will keep the history intact
   */
  private async wipeCryptoData(): Promise<void> {
    await this.service?.proteus.wipe();
    if (this.storeEngine) {
      await deleteIdentity(this.storeEngine, true);
    }
    await this.wipeCommonData();
  }

  /**
   * return true if the current user has a MLS device that is initialized and ready to use
   */
  public get hasMLSDevice(): boolean {
    return !!this.service?.mls?.isEnabled;
  }

  /**
   * Will download and handle the notification stream since last stored notification id.
   * Once the notification stream has been handled from backend, will then connect to the websocket and start listening to incoming events
   *
   * @param callbacks callbacks that will be called to handle different events
   * @returns close a function that will disconnect from the websocket
   */
  public listen({
    onEvent = () => {},
    onConnectionStateChanged = () => {},
    onNotificationStreamProgress = () => {},
    onMissedNotifications = () => {},
    dryRun = false,
  }: {
    /**
     * Called when a new event arrives from backend
     * @param payload the payload of the event. Contains the raw event received and the decrypted data (if event was encrypted)
     * @param source where the message comes from (either websocket or notification stream)
     */
    onEvent?: (payload: HandledEventPayload, source: NotificationSource) => void;

    /**
     * During the notification stream processing, this function will be called whenever a new notification has been processed
     */
    onNotificationStreamProgress?: ({done, total}: {done: number; total: number}) => void;

    /**
     * called when the connection state with the backend has changed
     */
    onConnectionStateChanged?: (state: ConnectionState) => void;

    /**
     * called when we detect lost notification from backend.
     * When a client doesn't log in for a while (28 days, as of now) notifications that are older than 28 days will be deleted from backend.
     * If the client query the backend for the notifications since a particular notification ID and this ID doesn't exist anymore on the backend, we deduce that some messages were not sync before they were removed from backend.
     * We can then detect that something was wrong and warn the consumer that there might be some missing old messages
     * @param  {string} notificationId
     */
    onMissedNotifications?: (notificationId: string) => void;

    /**
     * When set will not decrypt and not store the last notification ID. This is useful if you only want to subscribe to unencrypted backend events
     */
    dryRun?: boolean;
  } = {}): () => void {
    if (!this.currentClient) {
      throw new Error('Client has not been initialized - please login first');
    }

    const handleEvent = async (payload: HandledEventPayload, source: NotificationSource) => {
      const {event} = payload;
      switch (event?.type) {
        case CONVERSATION_EVENT.MESSAGE_TIMER_UPDATE: {
          const {
            data: {message_timer},
            conversation,
          } = event as Events.ConversationMessageTimerUpdateEvent;
          const expireAfterMillis = Number(message_timer);
          this.service!.conversation.messageTimer.setConversationLevelTimer(conversation, expireAfterMillis);
          break;
        }
      }
      await onEvent(payload, source);
    };

    const handleNotification = async (notification: Notification, source: NotificationSource): Promise<void> => {
      try {
        const messages = this.service!.notification.handleNotification(notification, source, dryRun);
        for await (const message of messages) {
          await handleEvent(message, source);
        }
      } catch (error) {
        this.logger.error(`Failed to handle notification ID "${notification.id}": ${(error as any).message}`, error);
      }
    };

    this.apiClient.transport.ws.removeAllListeners(WebSocketClient.TOPIC.ON_MESSAGE);
    this.apiClient.transport.ws.on(WebSocketClient.TOPIC.ON_MESSAGE, notification =>
      handleNotification(notification, NotificationSource.WEBSOCKET),
    );
    this.apiClient.transport.ws.on(WebSocketClient.TOPIC.ON_STATE_CHANGE, wsState => {
      const mapping: Partial<Record<WEBSOCKET_STATE, ConnectionState>> = {
        [WEBSOCKET_STATE.CLOSED]: ConnectionState.CLOSED,
        [WEBSOCKET_STATE.CONNECTING]: ConnectionState.CONNECTING,
      };
      const connectionState = mapping[wsState];
      if (connectionState) {
        onConnectionStateChanged(connectionState);
      }
    });

    const handleMissedNotifications = async (notificationId: string) => {
      if (this.hasMLSDevice) {
        queueConversationRejoin('all-conversations', () =>
          this.service!.conversation.handleConversationsEpochMismatch(),
        );
      }
      return onMissedNotifications(notificationId);
    };

    const processNotificationStream = async (abortHandler: AbortController) => {
      // Lock websocket in order to buffer any message that arrives while we handle the notification stream
      this.apiClient.transport.ws.lock();
      pauseMessageSending();
      // We want to avoid triggering rejoins of out-of-sync MLS conversations while we are processing the notification stream
      pauseRejoiningMLSConversations();
      onConnectionStateChanged(ConnectionState.PROCESSING_NOTIFICATIONS);

      const results = await this.service!.notification.processNotificationStream(
        async (notification, source, progress) => {
          await handleNotification(notification, source);
          onNotificationStreamProgress(progress);
        },
        handleMissedNotifications,
        abortHandler,
      );
      this.logger.info('Finished processing notifications', results);

      if (abortHandler.signal.aborted) {
        this.logger.warn('Ending connection process as websocket was closed');
        return;
      }
      onConnectionStateChanged(ConnectionState.LIVE);
      // We can now unlock the websocket and let the new messages being handled and decrypted
      this.apiClient.transport.ws.unlock();
      // We need to wait for the notification stream to be fully handled before releasing the message sending queue.
      // This is due to the nature of how message are encrypted, any change in mls epoch needs to happen before we start encrypting any kind of messages
      this.logger.info(`Resuming message sending. ${getQueueLength()} messages to be sent`);
      resumeMessageSending();
      resumeRejoiningMLSConversations();
    };

    this.apiClient.connect(processNotificationStream);

    return () => {
      this.apiClient.disconnect();
      onConnectionStateChanged(ConnectionState.CLOSED);
      this.apiClient.transport.ws.removeAllListeners();
    };
  }

  private generateDbName(context: Context) {
    const clientType = context.clientType === ClientType.NONE ? '' : `@${context.clientType}`;
    return `wire@${this.apiClient.config.urls.name}@${context.userId}${clientType}`;
  }

  private generateCoreDbName(context: Context) {
    return `core-${this.generateDbName(context)}`;
  }

  private generateEncryptedDbName(context: Context) {
    return `secrets-${this.generateDbName(context)}`;
  }

  private async initEngine(context: Context, encryptedStore: EncryptedStore): Promise<CRUDEngine> {
    const dbName = this.generateDbName(context);
    this.logger.debug(`Initialising store with name "${dbName}"...`);
    const openDb = async () => {
      const dbKey = await generateSecretKey({keyId: 'db-key', keySize: 32, secretsDb: encryptedStore});
      const initializedDb = await this.options.createStore?.(dbName, dbKey.key);
      if (initializedDb) {
        this.logger.debug(`Initialized store with existing engine "${dbName}".`);
        return initializedDb;
      }
      this.logger.debug(`Initialized store with new memory engine "${dbName}".`);
      const memoryEngine = new MemoryEngine();
      await memoryEngine.init(dbName);
      return memoryEngine;
    };
    const storeEngine = await openDb();
    const cookie = CookieStore.getCookie();
    if (cookie) {
      await this.persistCookie(storeEngine, cookie);
    }
    return storeEngine;
  }

  private groupIdFromConversationId = async (
    conversationId: QualifiedId,
    subconversationId?: SUBCONVERSATION_ID,
  ): Promise<string | undefined> => {
    if (!subconversationId) {
      return this.coreCallbacks?.groupIdFromConversationId(conversationId);
    }

    return this.service?.subconversation.getSubconversationGroupId(conversationId, subconversationId);
  };

  public async isMLSActiveForClient(): Promise<boolean> {
    // Check for CoreCrypto library, it is required for MLS
    if (!this.options.enableCoreCrypto) {
      return false;
    }

    // Check if the MLS service is initialized
    if (this.service?.mls === undefined) {
      return false;
    }

    // Check if the backend supports MLS trough removal keys
    if (!(await this.apiClient.supportsMLS())) {
      return false;
    }

    // Check if MLS is enabled for the public via backend feature flag
    const commonConfig = (await this.service?.team.getCommonFeatureConfig()) ?? {};
    return commonConfig[FEATURE_KEY.MLS]?.status === FeatureStatus.ENABLED;
  }
}<|MERGE_RESOLUTION|>--- conflicted
+++ resolved
@@ -532,13 +532,10 @@
   /**
    * Will delete the identity and history of the current user
    */
-<<<<<<< HEAD
-  private async wipe(): Promise<void> {
-    await this.service?.proteus.wipe();
-=======
   private async wipeAllData(): Promise<void> {
-    await this.service?.proteus.wipe(this.storeEngine);
->>>>>>> ed0741cb
+    if (this.storeEngine) {
+      await deleteIdentity(this.storeEngine, false);
+    }
     if (this.db) {
       await deleteDB(this.db);
     }
@@ -550,7 +547,6 @@
    * Will keep the history intact
    */
   private async wipeCryptoData(): Promise<void> {
-    await this.service?.proteus.wipe();
     if (this.storeEngine) {
       await deleteIdentity(this.storeEngine, true);
     }
