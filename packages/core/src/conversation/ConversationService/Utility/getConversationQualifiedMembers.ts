--- conflicted
+++ resolved
@@ -34,10 +34,6 @@
    */
   const filteredConversations = conversation.members.others
     .filter(member => !!member.qualified_id)
-<<<<<<< HEAD
-    .map(member => member.qualified_id!)
-    .concat(conversation.members.self?.qualified_id!);
-=======
     .map(member => member.qualified_id!);
 
   if (conversation.members.self?.qualified_id) {
@@ -45,7 +41,6 @@
   }
 
   return filteredConversations;
->>>>>>> 400b95ff
 };
 
 export {getConversationQualifiedMembers};