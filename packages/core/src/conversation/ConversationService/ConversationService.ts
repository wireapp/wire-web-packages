/*
 * Wire
 * Copyright (C) 2022 Wire Swiss GmbH
 *
 * This program is free software: you can redistribute it and/or modify
 * it under the terms of the GNU General Public License as published by
 * the Free Software Foundation, either version 3 of the License, or
 * (at your option) any later version.
 *
 * This program is distributed in the hope that it will be useful,
 * but WITHOUT ANY WARRANTY; without even the implied warranty of
 * MERCHANTABILITY or FITNESS FOR A PARTICULAR PURPOSE. See the
 * GNU General Public License for more details.
 *
 * You should have received a copy of the GNU General Public License
 * along with this program. If not, see http://www.gnu.org/licenses/.
 *
 */

import {
  Conversation,
  DefaultConversationRoleName,
  MutedStatus,
  NewConversation,
  QualifiedUserClients,
  ConversationProtocol,
  RemoteConversations,
  PostMlsMessageResponse,
  MLSConversation,
  SUBCONVERSATION_ID,
  Subconversation,
  isMLS1to1Conversation,
} from '@wireapp/api-client/lib/conversation';
import {CONVERSATION_TYPING, ConversationMemberUpdateData} from '@wireapp/api-client/lib/conversation/data';
import {
  BackendEvent,
  CONVERSATION_EVENT,
  ConversationMLSMessageAddEvent,
  ConversationMLSWelcomeEvent,
  ConversationMemberLeaveEvent,
  ConversationOtrMessageAddEvent,
} from '@wireapp/api-client/lib/event';
import {BackendError, BackendErrorLabel} from '@wireapp/api-client/lib/http';
import {QualifiedId} from '@wireapp/api-client/lib/user';
import {XOR} from '@wireapp/commons/lib/util/TypeUtil';
import {Decoder} from 'bazinga64';

import {APIClient} from '@wireapp/api-client';
import {LogFactory, TypedEventEmitter} from '@wireapp/commons';
import {GenericMessage} from '@wireapp/protocol-messaging';

import {
  AddUsersParams,
  BaseCreateConversationResponse,
  KeyPackageClaimUser,
  SendMlsMessageParams,
  SendResult,
} from './ConversationService.types';

import {MessageTimer, MessageSendingState, RemoveUsersParams} from '../../conversation/';
import {MLSService, MLSServiceEvents} from '../../messagingProtocols/mls';
import {queueConversationRejoin} from '../../messagingProtocols/mls/conversationRejoinQueue';
import {
  isCoreCryptoMLSOrphanWelcomeMessageError,
  isCoreCryptoMLSWrongEpochError,
} from '../../messagingProtocols/mls/MLSService/CoreCryptoMLSError';
import {getConversationQualifiedMembers, ProteusService} from '../../messagingProtocols/proteus';
import {
  AddUsersToProteusConversationParams,
  SendProteusMessageParams,
} from '../../messagingProtocols/proteus/ProteusService/ProteusService.types';
import {HandledEventPayload, HandledEventResult} from '../../notification';
import {CoreDatabase} from '../../storage/CoreDB';
import {isMLSConversation} from '../../util';
import {mapQualifiedUserClientIdsToFullyQualifiedClientIds} from '../../util/fullyQualifiedClientIdUtils';
import {isSendingMessage, sendMessage} from '../message/messageSender';
import {SubconversationService} from '../SubconversationService/SubconversationService';

type Events = {
  MLSConversationRecovered: {conversationId: QualifiedId};
  [MLSServiceEvents.MLS_EVENT_DISTRIBUTED]: {events: any; time: string};
};

export class ConversationService extends TypedEventEmitter<Events> {
  public readonly messageTimer: MessageTimer;
  private readonly logger = LogFactory.getLogger('@wireapp/core/ConversationService');

  constructor(
    private readonly apiClient: APIClient,
    private readonly proteusService: ProteusService,
    private readonly coreDatabase: CoreDatabase,
    private readonly groupIdFromConversationId: (
      conversationId: QualifiedId,
      subconversationId?: SUBCONVERSATION_ID,
    ) => Promise<string | undefined>,
    private readonly subconversationService: SubconversationService,
    private readonly _mlsService?: MLSService,
  ) {
    super();
    this.messageTimer = new MessageTimer();

    if (this._mlsService) {
      this.mlsService.on(MLSServiceEvents.MLS_EVENT_DISTRIBUTED, data => {
        this.emit(MLSServiceEvents.MLS_EVENT_DISTRIBUTED, data);
      });
    }
  }

  get mlsService(): MLSService {
    if (!this._mlsService) {
      throw new Error('Cannot do MLS operations on a non-mls environment');
    }
    return this._mlsService;
  }

  /**
   * Get a fresh list from backend of clients for all the participants of the conversation.
   * @fixme there are some case where this method is not enough to detect removed devices
   * @param {string} conversationId
   * @param {string} conversationDomain? - If given will send the message to the new qualified endpoint
   */
  public async fetchAllParticipantsClients(conversationId: QualifiedId): Promise<QualifiedUserClients> {
    const qualifiedMembers = await getConversationQualifiedMembers({
      apiClient: this.apiClient,
      conversationId,
    });
    const allClients = await this.apiClient.api.user.postListClients({qualified_users: qualifiedMembers});
    const qualifiedUserClients: QualifiedUserClients = {};

    Object.entries(allClients.qualified_user_map).map(([domain, userClientMap]) =>
      Object.entries(userClientMap).map(async ([userId, clients]) => {
        qualifiedUserClients[domain] ||= {};
        qualifiedUserClients[domain][userId] = clients.map(client => client.id);
      }),
    );

    return qualifiedUserClients;
  }

  /**
   * Create a group conversation.
   *
   * This method might fail with a `BackendsNotConnectedError` if there are users from not connected backends that are part of the payload
   *
   * @note Do not include yourself as the requestor
   * @see https://staging-nginz-https.zinfra.io/swagger-ui/#!/conversations/createGroupConversation
   *
   * @param conversationData Payload object for group creation
   * @returns Resolves when the conversation was created
   */
  public async createProteusConversation(conversationData: NewConversation) {
    return this.proteusService.createConversation(conversationData);
  }

  public async getConversation(conversationId: QualifiedId): Promise<Conversation> {
    return this.apiClient.api.conversation.getConversation(conversationId);
  }

  public async getMLSSelfConversation(): Promise<MLSConversation> {
    return this.apiClient.api.conversation.getMLSSelfConversation();
  }

  public async getConversations(conversationIds?: QualifiedId[]): Promise<RemoteConversations> {
    if (!conversationIds) {
      const conversationIdsToSkip = await this.coreDatabase.getAll('conversationBlacklist');
      return this.apiClient.api.conversation.getConversationList(conversationIdsToSkip);
    }
    return this.apiClient.api.conversation.getConversationsByQualifiedIds(conversationIds);
  }

  public async addUsersToProteusConversation(params: AddUsersToProteusConversationParams) {
    return this.proteusService.addUsersToConversation(params);
  }

  public async removeUserFromConversation(
    conversationId: QualifiedId,
    userId: QualifiedId,
  ): Promise<ConversationMemberLeaveEvent> {
    return this.apiClient.api.conversation.deleteMember(conversationId, userId);
  }

  /**
   * Sends a message to a conversation
   * @return resolves with the sending status
   */
  public async send(params: XOR<SendMlsMessageParams, SendProteusMessageParams>): Promise<SendResult> {
    function isMLS(params: SendProteusMessageParams | SendMlsMessageParams): params is SendMlsMessageParams {
      return params.protocol === ConversationProtocol.MLS;
    }
    return sendMessage(() => (isMLS(params) ? this.sendMLSMessage(params) : this.proteusService.sendMessage(params)));
  }

  public sendTypingStart(conversationId: QualifiedId): Promise<void> {
    return this.apiClient.api.conversation.postTyping(conversationId, {status: CONVERSATION_TYPING.STARTED});
  }

  public sendTypingStop(conversationId: QualifiedId): Promise<void> {
    return this.apiClient.api.conversation.postTyping(conversationId, {status: CONVERSATION_TYPING.STOPPED});
  }

  /**
   * Blacklists a conversation.
   * When conversations is blacklisted, it means that it will be completely ignored by a client, even though it does exist on backend and we're the conversation member.
   * @param conversationId id of the conversation to blacklist
   */
  public readonly blacklistConversation = async (conversationId: QualifiedId): Promise<void> => {
    await this.coreDatabase.put('conversationBlacklist', conversationId, conversationId.id);
  };

  /**
   * Removes a conversation from the blacklists.
   * @param conversationId id of the conversation to remove from the blacklist
   */
  public readonly removeConversationFromBlacklist = async (conversationId: QualifiedId): Promise<void> => {
    await this.coreDatabase.delete('conversationBlacklist', conversationId.id);
  };

  /**
   * returns the number of messages that are in the queue expecting to be sent
   */
  isSendingMessage(): boolean {
    return isSendingMessage();
  }

  public setConversationMutedStatus(
    conversationId: QualifiedId,
    status: MutedStatus,
    muteTimestamp: number | Date,
  ): Promise<void> {
    if (typeof muteTimestamp === 'number') {
      muteTimestamp = new Date(muteTimestamp);
    }

    const payload: ConversationMemberUpdateData = {
      otr_muted_ref: muteTimestamp.toISOString(),
      otr_muted_status: status,
    };

    return this.apiClient.api.conversation.putMembershipProperties(conversationId, payload);
  }

  public toggleArchiveConversation(
    conversationId: QualifiedId,
    archived: boolean,
    archiveTimestamp: number | Date = new Date(),
  ): Promise<void> {
    if (typeof archiveTimestamp === 'number') {
      archiveTimestamp = new Date(archiveTimestamp);
    }

    const payload: ConversationMemberUpdateData = {
      otr_archived: archived,
      otr_archived_ref: archiveTimestamp.toISOString(),
    };

    return this.apiClient.api.conversation.putMembershipProperties(conversationId, payload);
  }

  public setMemberConversationRole(
    conversationId: QualifiedId,
    userId: QualifiedId,
    conversationRole: DefaultConversationRoleName | string,
  ): Promise<void> {
    return this.apiClient.api.conversation.putOtherMember(userId, conversationId, {
      conversation_role: conversationRole,
    });
  }

  /**
   *   ###############################################
   *   ################ MLS Functions ################
   *   ###############################################
   */

  /**
   * Will create a conversation on backend and register it to CoreCrypto once created
   * @param conversationData
   */
  public async createMLSConversation(
    conversationData: NewConversation,
    selfUserId: QualifiedId,
    selfClientId: string,
  ): Promise<BaseCreateConversationResponse> {
    const {qualified_users: qualifiedUsers = []} = conversationData;

    /**
     * @note For creating MLS conversations the users & qualified_users
     * field must be empty as backend is not aware which users
     * are in a MLS conversation because of the MLS architecture.
     */
    const newConversation = await this.apiClient.api.conversation.postConversation({
      ...conversationData,
      users: undefined,
      qualified_users: undefined,
    });
    const {group_id: groupId, qualified_id: qualifiedId} = newConversation;
    if (!groupId) {
      throw new Error('No group_id found in response which is required for creating MLS conversations.');
    }

    const failures = await this.mlsService.registerConversation(groupId, qualifiedUsers.concat(selfUserId), {
      creator: {
        user: selfUserId,
        client: selfClientId,
      },
    });

    // We fetch the fresh version of the conversation created on backend with the newly added users
    const conversation = await this.apiClient.api.conversation.getConversation(qualifiedId);

    return {
      conversation,
      failedToAdd: failures,
    };
  }

  private async sendMLSMessage(params: SendMlsMessageParams, shouldRetry = true): Promise<SendResult> {
    const {payload, groupId, conversationId} = params;
    const groupIdBytes = Decoder.fromBase64(groupId).asBytes;

    // immediately execute pending commits before sending the message
    await this.mlsService.commitPendingProposals(groupId);

    const encrypted = await this.mlsService.encryptMessage(groupIdBytes, GenericMessage.encode(payload).finish());

    let response: PostMlsMessageResponse | null = null;
    let sentAt: string = '';
    try {
      response = await this.apiClient.api.conversation.postMlsMessage(encrypted);
      sentAt = response.time?.length > 0 ? response.time : new Date().toISOString();
    } catch (error) {
      const isMLSStaleMessageError =
        error instanceof BackendError && error.label === BackendErrorLabel.MLS_STALE_MESSAGE;
      if (isMLSStaleMessageError) {
        await this.recoverMLSGroupFromEpochMismatch(conversationId);
        if (shouldRetry) {
          return this.sendMLSMessage(params, false);
        }
      }

      throw error;
    }

    const failedToSend =
      response?.failed || (response?.failed_to_send ?? []).length > 0
        ? {
            queued: response?.failed_to_send,
            failed: response?.failed,
          }
        : undefined;

    return {
      id: payload.messageId,
      sentAt,
      failedToSend,
      state: sentAt ? MessageSendingState.OUTGOING_SENT : MessageSendingState.CANCELED,
    };
  }

  /**
   * Will add users to existing MLS group by claiming their key packages and passing them to CoreCrypto.addClientsToConversation
   *
   * @param qualifiedUsers List of qualified user ids (with optional skipOwnClientId field - if provided we will not claim key package for this self client)
   * @param groupId Id of the group to which we want to add users
   * @param conversationId Id of the conversation to which we want to add users
   */
  public async addUsersToMLSConversation({
    qualifiedUsers,
    groupId,
    conversationId,
<<<<<<< HEAD
  }: Required<AddUsersParams>): Promise<BaseCreateConversationResponse> {
    const {keyPackages, failures: keysClaimingFailures} = await this.mlsService.getKeyPackagesPayload(qualifiedUsers);
=======
  }: Required<AddUsersParams>): Promise<MLSCreateConversationResponse> {
    const exisitingClientIdsInGroup = await this.mlsService.getClientIdsInGroup(groupId);

    const {keyPackages, failures: keysClaimingFailures} = await this.mlsService.getKeyPackagesPayload(
      qualifiedUsers,
      exisitingClientIdsInGroup,
    );
>>>>>>> 677ff619

    await this.mlsService.addUsersToExistingConversation(groupId, keyPackages);

    const conversation = await this.getConversation(conversationId);

    //We store the info when user was added (and key material was created), so we will know when to renew it
    await this.mlsService.resetKeyMaterialRenewal(groupId);

    return {
      conversation,
      failedToAdd: [...keysClaimingFailures],
    };
  }

  public async removeUsersFromMLSConversation({
    groupId,
    conversationId,
    qualifiedUserIds,
  }: RemoveUsersParams): Promise<Conversation> {
    const clientsToRemove = await this.apiClient.api.user.postListClients({qualified_users: qualifiedUserIds});

    const fullyQualifiedClientIds = mapQualifiedUserClientIdsToFullyQualifiedClientIds(
      clientsToRemove.qualified_user_map,
    );

    await this.mlsService.removeClientsFromConversation(groupId, fullyQualifiedClientIds);

    //key material gets updated after removing a user from the group, so we can reset last key update time value in the store
    await this.mlsService.resetKeyMaterialRenewal(groupId);

    return await this.getConversation(conversationId);
  }

  public async joinByExternalCommit(conversationId: QualifiedId) {
    return this.mlsService.joinByExternalCommit(() => this.apiClient.api.conversation.getGroupInfo(conversationId));
  }

  /**
   * Will check if mls group exists locally.
   * @param groupId groupId of the conversation
   */
  public async mlsGroupExistsLocally(groupId: string) {
    return this.mlsService.conversationExists(groupId);
  }

  /**
   * Will check if mls group is established locally.
   * Group is established after the first commit was sent in the group and epoch number is at least 1.
   * @param groupId groupId of the conversation
   */
  public async isMLSGroupEstablishedLocally(groupId: string) {
    return this.mlsService.isConversationEstablished(groupId);
  }

  public async wipeMLSConversation(groupId: string): Promise<void> {
    return this.mlsService.wipeConversation(groupId);
  }

  private async matchesEpoch(groupId: string, backendEpoch: number): Promise<boolean> {
    const localEpoch = await this.mlsService.getEpoch(groupId);

    this.logger.debug(
      `Comparing conversation's (group_id: ${groupId}) local and backend epoch number: {local: ${String(
        localEpoch,
      )}, backend: ${backendEpoch}}`,
    );
    //corecrypto stores epoch number as BigInt, we're mapping both values to be sure comparison is valid
    return BigInt(localEpoch) === BigInt(backendEpoch);
  }

  public async handleConversationsEpochMismatch() {
    this.logger.warn(`There were some missed messages, handling possible epoch mismatch in MLS conversations.`);

    //fetch all the mls conversations from backend
    const conversations = await this.apiClient.api.conversation.getConversationList();
    const foundConversations = conversations.found || [];

    const mlsConversations = foundConversations.filter(isMLSConversation);

    //check all the established conversations' epoch with the core-crypto epoch
    for (const mlsConversation of mlsConversations) {
      await this.handleConversationEpochMismatch(mlsConversation);
    }
  }

  /**
   * Handles epoch mismatch in a subconversation.
   * @param subconversation - subconversation
   */
  private async handleSubconversationEpochMismatch(subconversation: Subconversation, parentGroupId: string) {
    const {
      parent_qualified_id: parentConversationId,
      group_id: groupId,
      epoch,
      subconv_id: subconversationId,
    } = subconversation;

    if (await this.hasEpochMismatch(groupId, epoch)) {
      this.logger.warn(
        `Subconversation "${subconversationId}" (parent id: ${parentConversationId.id}) was not established or its epoch number was out of date, joining via external commit`,
      );

      // We only support conference subconversations for now
      if (subconversationId !== SUBCONVERSATION_ID.CONFERENCE) {
        throw new Error('Unexpected subconversation id');
      }

      try {
        await this.subconversationService.joinConferenceSubconversation(parentConversationId, parentGroupId);
      } catch (error) {
        const message = `There was an error while handling epoch mismatch in MLS subconversation (id: ${parentConversationId.id}, subconv: ${subconversationId}):`;
        this.logger.error(message, error);
      }
    }
  }

  /**
   * Handles epoch mismatch in a MLS conversation.
   * @param mlsConversation - mls conversation
   */
  private async handleConversationEpochMismatch(
    remoteMlsConversation: MLSConversation,
    onSuccessfulRejoin?: () => void,
  ) {
    const {qualified_id: qualifiedId, group_id: groupId, epoch} = remoteMlsConversation;

    if (await this.hasEpochMismatch(groupId, epoch)) {
      this.logger.warn(
        `Conversation (id ${qualifiedId.id}) was not established or it's epoch number was out of date, joining via external commit`,
      );

      try {
        await this.joinByExternalCommit(qualifiedId);
        onSuccessfulRejoin?.();
      } catch (error) {
        const message = `There was an error while handling epoch mismatch in MLS conversation (id: ${qualifiedId.id}):`;
        this.logger.error(message, error);
      }
    }
  }

  /**
   * Handles epoch mismatch in a MLS group.
   * Compares the epoch of the local group with the epoch of the remote conversation.
   * If the epochs do not match, it will call onEpochMismatch callback.
   * @param groupId - id of the MLS group
   * @param epoch - epoch of the remote conversation
   * @param onEpochMismatch - callback to be called when epochs do not match
   */
  private async hasEpochMismatch(groupId: string, epoch: number) {
    const isEstablished = await this.mlsGroupExistsLocally(groupId);
    const doesEpochMatch = isEstablished && (await this.matchesEpoch(groupId, epoch));

    //if conversation is not established or epoch does not match -> try to rejoin
    return !isEstablished || !doesEpochMatch;
  }

  /**
   * Get a MLS 1:1-conversation with a given user.
   * @param userId - qualified user id
   */
  async getMLS1to1Conversation(userId: QualifiedId) {
    const conversation = await this.apiClient.api.conversation.getMLS1to1Conversation(userId);

    if (isMLS1to1Conversation(conversation)) {
      return conversation;
    }
    return {conversation};
  }

  /**
   * Will try registering mls 1:1 conversation adding the other user.
   * If it fails and the conversation is already established, it will try joining via external commit instead.
   *
   * @param mlsConversation - mls 1:1 conversation
   * @param selfUser - user and client ids of the self user
   * @param otherUserId - id of the other user
   */
  public readonly establishMLS1to1Conversation = async (
    groupId: string,
    selfUser: {user: QualifiedId; client: string},
    otherUserId: QualifiedId,
    shouldRetry = true,
  ): Promise<MLSConversation> => {
    this.logger.debug(`Trying to establish a MLS 1:1 conversation with user ${otherUserId.id}...`);

    // Before trying to register a group, check if the group is already established o backend.
    // If remote epoch is higher than 0, it means that the group was already established.
    // It's possible that we've already received a welcome message.

    const {conversation: mlsConversation, public_keys} = await this.getMLS1to1Conversation(otherUserId);

    if (mlsConversation.epoch > 0) {
      this.logger.debug(
        `Conversation (id ${mlsConversation.qualified_id.id}) is already established on backend, checking the local epoch...`,
      );

      const isMLSGroupEstablishedLocally = await this.isMLSGroupEstablishedLocally(groupId);

      // If group is already established locally, there's nothing more to do
      if (isMLSGroupEstablishedLocally) {
        this.logger.debug(`Conversation (id ${mlsConversation.qualified_id.id}) is already established locally.`);
        return mlsConversation;
      }

      // If local epoch is 0 it means that we've not received a welcome message
      // We try joining via external commit.
      this.logger.debug(
        `Conversation (id ${mlsConversation.qualified_id.id}) is not yet established locally, joining via external commit...`,
      );

      await this.joinByExternalCommit(mlsConversation.qualified_id);
      const {conversation: updatedMLSConversation} = await this.getMLS1to1Conversation(otherUserId);
      return updatedMLSConversation;
    }

    // If group is not established on backend,
    // we wipe the it locally (in case it exsits in the local store) and try to register it.
    await this.mlsService.wipeConversation(groupId);

    try {
      await this.mlsService.register1to1Conversation(groupId, otherUserId, selfUser, public_keys?.removal);

      this.logger.info(`Conversation (id ${mlsConversation.qualified_id.id}) established successfully.`);

      const {conversation: updatedMLSConversation} = await this.getMLS1to1Conversation(otherUserId);
      return updatedMLSConversation;
    } catch (error) {
      if (!shouldRetry) {
        this.logger.error(`Could not register MLS group with id ${groupId}: `, error);

        throw error;
      }

      this.logger.error(
        `Conversation (id ${mlsConversation.qualified_id.id}) is not established, retrying to establish it`,
      );
      return this.establishMLS1to1Conversation(groupId, selfUser, otherUserId, false);
    }
  };

  /**
   * Will try to register mls group by sending an empty commit to establish it.
   * After group was successfully established, it will try to add other users to the group.
   *
   * @param groupId - id of the MLS group
   * @param conversationId - id of the conversation
   * @param selfUserId - id of the self user
   * @param qualifiedUsers - list of qualified users to add to the group (should not include the self user)
   */
  public async tryEstablishingMLSGroup({
    groupId,
    conversationId,
    selfUserId,
    qualifiedUsers,
  }: {
    groupId: string;
    conversationId: QualifiedId;
    selfUserId: QualifiedId;
    qualifiedUsers: QualifiedId[];
  }): Promise<void> {
    const wasGroupEstablishedBySelfClient = await this.mlsService.tryEstablishingMLSGroup(groupId);

    if (!wasGroupEstablishedBySelfClient) {
      this.logger.debug('Group was not established by self client, skipping adding users to the group.');
      return;
    }

    this.logger.debug('Group was established by self client, adding other users to the group...');
    const usersToAdd: KeyPackageClaimUser[] = [
      ...qualifiedUsers,
      {...selfUserId, skipOwnClientId: this.apiClient.validatedClientId},
    ];

    const {conversation} = await this.addUsersToMLSConversation({
      conversationId,
      groupId,
      qualifiedUsers: usersToAdd,
    });

    const addedUsers = conversation.members.others;
    if (addedUsers.length > 0) {
      this.logger.debug(`Successfully added ${addedUsers} users to the group.`);
    } else {
      this.logger.debug('No other users were added to the group.');
    }
  }

  private async handleMLSMessageAddEvent(event: ConversationMLSMessageAddEvent): Promise<HandledEventPayload | null> {
    try {
      return await this.mlsService.handleMLSMessageAddEvent(event, this.groupIdFromConversationId);
    } catch (error) {
      if (isCoreCryptoMLSWrongEpochError(error)) {
        this.logger.warn(
          `Received message for the wrong epoch in conversation ${event.conversation}, handling epoch mismatch...`,
        );
        const {qualified_conversation: conversationId, subconv} = event;
        if (!conversationId) {
          throw new Error('Qualified conversation id is missing in the event');
        }

        queueConversationRejoin(conversationId.id, () =>
          this.recoverMLSGroupFromEpochMismatch(conversationId, subconv),
        );
        return null;
      }
      throw error;
    }
  }

  private async recoverMLSGroupFromEpochMismatch(conversationId: QualifiedId, subconversationId?: SUBCONVERSATION_ID) {
    if (subconversationId) {
      const parentGroupId = await this.groupIdFromConversationId(conversationId);
      const subconversation = await this.apiClient.api.conversation.getSubconversation(
        conversationId,
        subconversationId,
      );

      if (!parentGroupId) {
        throw new Error('Could not find parent group id for the subconversation');
      }
      return this.handleSubconversationEpochMismatch(subconversation, parentGroupId);
    }

    const mlsConversation = await this.apiClient.api.conversation.getConversation(conversationId);

    if (!isMLSConversation(mlsConversation)) {
      throw new Error('Conversation is not an MLS conversation');
    }

    return this.handleConversationEpochMismatch(mlsConversation, () =>
      this.emit('MLSConversationRecovered', {conversationId: mlsConversation.qualified_id}),
    );
  }

  private async handleMLSWelcomeMessageEvent(event: ConversationMLSWelcomeEvent) {
    try {
      return await this.mlsService.handleMLSWelcomeMessageEvent(event, this.apiClient.validatedClientId);
    } catch (error) {
      if (isCoreCryptoMLSOrphanWelcomeMessageError(error)) {
        const {qualified_conversation: conversationId} = event;

        // Note that we don't care about a subconversation here, as the welcome message is always for the parent conversation.
        // Subconversations are always joined via external commit.

        if (!conversationId) {
          throw new Error('Qualified conversation id is missing in the event');
        }

        this.logger.warn(
          `Received an orphan welcome message, joining the conversation (${conversationId.id}) via external commit...`,
        );

        void queueConversationRejoin(conversationId.id, () => this.joinByExternalCommit(conversationId));
        return null;
      }

      throw error;
    }
  }

  private async handleOtrMessageAddEvent(event: ConversationOtrMessageAddEvent) {
    return this.proteusService.handleOtrMessageAddEvent(event);
  }

  private async isConversationBlacklisted(conversationId: string): Promise<boolean> {
    const foundEntry = await this.coreDatabase.get('conversationBlacklist', conversationId);
    return !!foundEntry;
  }

  /**
   * Will process one conversation event
   * @param event The backend event to process
   * @return Event handling status (if handled successfully also the decrypted payload and the raw event)
   */
  public async handleEvent(event: BackendEvent): Promise<HandledEventResult> {
    if ('conversation' in event) {
      const isBlacklisted = await this.isConversationBlacklisted(event.conversation);
      if (isBlacklisted) {
        this.logger.info(`Conversation ${event.conversation} is blacklisted, ignoring event ${event.type}`);
        return {status: 'ignored'};
      }
    }

    switch (event.type) {
      case CONVERSATION_EVENT.MLS_MESSAGE_ADD:
        return {status: 'handled', payload: await this.handleMLSMessageAddEvent(event)};
      case CONVERSATION_EVENT.MLS_WELCOME_MESSAGE:
        return {status: 'handled', payload: await this.handleMLSWelcomeMessageEvent(event)};
      case CONVERSATION_EVENT.OTR_MESSAGE_ADD:
        return {status: 'handled', payload: await this.handleOtrMessageAddEvent(event)};
    }

    return {status: 'unhandled'};
  }
}<|MERGE_RESOLUTION|>--- conflicted
+++ resolved
@@ -368,18 +368,13 @@
     qualifiedUsers,
     groupId,
     conversationId,
-<<<<<<< HEAD
   }: Required<AddUsersParams>): Promise<BaseCreateConversationResponse> {
-    const {keyPackages, failures: keysClaimingFailures} = await this.mlsService.getKeyPackagesPayload(qualifiedUsers);
-=======
-  }: Required<AddUsersParams>): Promise<MLSCreateConversationResponse> {
     const exisitingClientIdsInGroup = await this.mlsService.getClientIdsInGroup(groupId);
 
     const {keyPackages, failures: keysClaimingFailures} = await this.mlsService.getKeyPackagesPayload(
       qualifiedUsers,
       exisitingClientIdsInGroup,
     );
->>>>>>> 677ff619
 
     await this.mlsService.addUsersToExistingConversation(groupId, keyPackages);
 
