--- conflicted
+++ resolved
@@ -24,8 +24,5 @@
 export * as cryptography from './cryptography/';
 export * as util from './util';
 export * as MessageBuilder from './conversation/message/MessageBuilder';
-<<<<<<< HEAD
 export {AcmeStorage} from './messagingProtocols/mls/E2eIdentityService/Storage/AcmeStorage';
-=======
-export * as errors from './errors';
->>>>>>> cd89b38e
+export * as errors from './errors';