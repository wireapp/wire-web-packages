/*
 * Wire
 * Copyright (C) 2022 Wire Swiss GmbH
 *
 * This program is free software: you can redistribute it and/or modify
 * it under the terms of the GNU General Public License as published by
 * the Free Software Foundation, either version 3 of the License, or
 * (at your option) any later version.
 *
 * This program is distributed in the hope that it will be useful,
 * but WITHOUT ANY WARRANTY; without even the implied warranty of
 * MERCHANTABILITY or FITNESS FOR A PARTICULAR PURPOSE. See the
 * GNU General Public License for more details.
 *
 * You should have received a copy of the GNU General Public License
 * along with this program. If not, see http://www.gnu.org/licenses/.
 *
 */

import type {ClaimedKeyPackages} from '@wireapp/api-client/lib/client';
import {PostMlsMessageResponse, SUBCONVERSATION_ID} from '@wireapp/api-client/lib/conversation';
import {Subconversation} from '@wireapp/api-client/lib/conversation/Subconversation';
import {BackendError, StatusCode} from '@wireapp/api-client/lib/http';
import {QualifiedId} from '@wireapp/api-client/lib/user';
import {TimeInMillis} from '@wireapp/commons/lib/util/TimeUtil';
import {Converter, Decoder, Encoder} from 'bazinga64';
import logdown from 'logdown';

import {APIClient} from '@wireapp/api-client';
import {TimeUtil} from '@wireapp/commons';
import {
  AddProposalArgs,
  Ciphersuite,
  CommitBundle,
  ConversationConfiguration,
  ConversationId,
  CoreCrypto,
  CredentialType,
  DecryptedMessage,
  ExternalAddProposalArgs,
  ExternalProposalType,
  Invitee,
  ProposalArgs,
  ProposalType,
  RemoveProposalArgs,
} from '@wireapp/core-crypto';

import {MLSServiceConfig, UploadCommitOptions} from './MLSService.types';
import {pendingProposalsStore} from './stores/pendingProposalsStore';
import {subconversationGroupIdStore} from './stores/subconversationGroupIdStore/subconversationGroupIdStore';

import {KeyPackageClaimUser} from '../../../conversation';
import {sendMessage} from '../../../conversation/message/messageSender';
import {constructFullyQualifiedClientId, parseFullQualifiedClientId} from '../../../util/fullyQualifiedClientIdUtils';
import {cancelRecurringTask, registerRecurringTask} from '../../../util/RecurringTaskScheduler';
import {TaskScheduler} from '../../../util/TaskScheduler';
import {TypedEventEmitter} from '../../../util/TypedEventEmitter';
<<<<<<< HEAD
import {EventHandlerResult} from '../../common.types';
import {AcmeStorage} from '../E2eIdentityService/Storage/AcmeStorage';
import {EventHandlerParams, handleBackendEvent} from '../EventHandler';
import {ClientId, CommitPendingProposalsParams, HandlePendingProposalsParams, MLSCallbacks} from '../types';
=======
import {CommitPendingProposalsParams, HandlePendingProposalsParams, MLSCallbacks} from '../types';
>>>>>>> cd89b38e

//@todo: this function is temporary, we wait for the update from core-crypto side
//they are returning regular array instead of Uint8Array for commit and welcome messages
export const optionalToUint8Array = (array: Uint8Array | []): Uint8Array => {
  return Array.isArray(array) ? Uint8Array.from(array) : array;
};

const defaultConfig: MLSServiceConfig = {
  keyingMaterialUpdateThreshold: 1000 * 60 * 60 * 24 * 30, //30 days
  nbKeyPackages: 100,
};

export interface SubconversationEpochInfoMember {
  userid: string;
  clientid: ClientId;
  in_subconv: boolean;
}

type Events = {
  newEpoch: {epoch: number; groupId: string};
};
export class MLSService extends TypedEventEmitter<Events> {
  logger = logdown('@wireapp/core/MLSService');
  config: MLSServiceConfig;
  groupIdFromConversationId?: MLSCallbacks['groupIdFromConversationId'];
  private readonly textEncoder = new TextEncoder();
  private readonly textDecoder = new TextDecoder();
  private readonly defaultCiphersuite = Ciphersuite.MLS_128_DHKEMX25519_AES128GCM_SHA256_Ed25519;
  private isE2EIEnabled = false;
  private readonly defaultCredentialType = () => (this.isE2EIEnabled ? CredentialType.X509 : CredentialType.Basic);

  constructor(
    private readonly apiClient: APIClient,
    private readonly coreCryptoClient: CoreCrypto,
    {
      keyingMaterialUpdateThreshold = defaultConfig.keyingMaterialUpdateThreshold,
      nbKeyPackages = defaultConfig.nbKeyPackages,
    }: Partial<MLSServiceConfig>,
  ) {
    super();
    this.config = {
      keyingMaterialUpdateThreshold,
      nbKeyPackages,
    };
    this.isE2EIEnabled = AcmeStorage.hasCertificateData();
  }

  public async initClient(userId: QualifiedId, clientId: ClientId) {
    const qualifiedClientId = constructFullyQualifiedClientId(userId.id, clientId, userId.domain);
    await this.coreCryptoClient.mlsInit(this.textEncoder.encode(qualifiedClientId), [this.defaultCiphersuite]);
  }

  public async createClient(userId: QualifiedId, clientId: ClientId) {
    await this.initClient(userId, clientId);
    // If the device is new, we need to upload keypackages and public key to the backend
    const publicKey = await this.coreCryptoClient.clientPublicKey(this.defaultCiphersuite);
    const keyPackages = await this.coreCryptoClient.clientKeypackages(
      this.defaultCiphersuite,
      this.defaultCredentialType(),
      this.config.nbKeyPackages,
    );
    await this.uploadMLSPublicKeys(publicKey, clientId);
    await this.uploadMLSKeyPackages(keyPackages, clientId);
  }

  private async uploadCommitBundle(
    groupId: Uint8Array,
    commitBundle: CommitBundle,
    {regenerateCommitBundle, isExternalCommit}: UploadCommitOptions = {},
  ): Promise<PostMlsMessageResponse> {
    const {commit, groupInfo, welcome} = commitBundle;
    const bundlePayload = new Uint8Array([...commit, ...groupInfo.payload, ...(welcome || [])]);
    try {
      const response = await this.apiClient.api.conversation.postMlsCommitBundle(bundlePayload);
      if (isExternalCommit) {
        await this.coreCryptoClient.mergePendingGroupFromExternalCommit(groupId);
      } else {
        await this.coreCryptoClient.commitAccepted(groupId);
      }
      const newEpoch = await this.getEpoch(groupId);
      const groupIdStr = Encoder.toBase64(groupId).asString;

      this.emit('newEpoch', {epoch: newEpoch, groupId: groupIdStr});
      return response;
    } catch (error) {
      if (isExternalCommit) {
        await this.coreCryptoClient.clearPendingGroupFromExternalCommit(groupId);
      } else {
        await this.coreCryptoClient.clearPendingCommit(groupId);
      }

      const shouldRetry = error instanceof BackendError && error.code === StatusCode.CONFLICT;
      if (shouldRetry && regenerateCommitBundle) {
        // in case of a 409, we want to retry to generate the commit and resend it
        // could be that we are trying to upload a commit to a conversation that has a different epoch on backend
        // in this case we will most likely receive a commit from backend that will increase our local epoch
        this.logger.warn(`Uploading commitBundle failed. Will retry generating a new bundle`);
        const updatedCommitBundle = await regenerateCommitBundle();
        return this.uploadCommitBundle(groupId, updatedCommitBundle, {isExternalCommit});
      }
      throw error;
    }
  }

  /**
   * Will add users to an existing MLS group and send a commit bundle to backend.
   * Cannot be called with an empty array of keys.
   *
   * @param groupId - the group id of the MLS group
   * @param invitee - the list of keys of clients to add to the MLS group
   */
  public addUsersToExistingConversation(groupId: string, invitee: Invitee[]) {
    const groupIdBytes = Decoder.fromBase64(groupId).asBytes;

    if (invitee.length < 1) {
      throw new Error('Empty list of keys provided to addUsersToExistingConversation');
    }
    return this.processCommitAction(groupIdBytes, () =>
      this.coreCryptoClient.addClientsToConversation(groupIdBytes, invitee),
    );
  }

  public configureMLSCallbacks({groupIdFromConversationId, ...coreCryptoCallbacks}: MLSCallbacks): void {
    void this.coreCryptoClient.registerCallbacks({
      ...coreCryptoCallbacks,
      clientIsExistingGroupUser: (_groupId, _client, _otherClients): Promise<boolean> => {
        // All authorization/membership rules are enforced on backend
        return Promise.resolve(true);
      },
    });
    this.groupIdFromConversationId = groupIdFromConversationId;
  }

  public async getKeyPackagesPayload(qualifiedUsers: KeyPackageClaimUser[]) {
    /**
     * @note We need to fetch key packages for all the users
     * we want to add to the new MLS conversations,
     * includes self user too.
     */
    const failedToFetchKeyPackages: QualifiedId[] = [];
    const keyPackagesSettledResult = await Promise.allSettled(
      qualifiedUsers.map(({id, domain, skipOwnClientId}) =>
        this.apiClient.api.client.claimMLSKeyPackages(id, domain, skipOwnClientId).catch(error => {
          failedToFetchKeyPackages.push({id, domain});
          // Throw the error so we don't get {status: 'fulfilled', value: undefined}
          throw error;
        }),
      ),
    );

    /**
     * @note We are filtering failed requests for key packages
     * this is required because on federation environments it is possible
     * that due to a backend being offline we would not be able to fetch
     * a specific user's key packages.
     */
    const keyPackages = keyPackagesSettledResult
      .filter((result): result is PromiseFulfilledResult<ClaimedKeyPackages> => result.status === 'fulfilled')
      .map(result => result.value);

    const coreCryptoKeyPackagesPayload = keyPackages.reduce<Invitee[]>((previousValue, currentValue) => {
      // skip users that have not uploaded their MLS key packages
      if (currentValue.key_packages.length > 0) {
        return [
          ...previousValue,
          ...currentValue.key_packages.map(keyPackage => ({
            id: Encoder.toBase64(keyPackage.client).asBytes,
            kp: Decoder.fromBase64(keyPackage.key_package).asBytes,
          })),
        ];
      }
      return previousValue;
    }, []);

    return {coreCryptoKeyPackagesPayload, failedToFetchKeyPackages};
  }

  public getEpoch(groupId: string | Uint8Array) {
    const groupIdBytes = typeof groupId === 'string' ? Decoder.fromBase64(groupId).asBytes : groupId;
    return this.coreCryptoClient.conversationEpoch(groupIdBytes);
  }

  public async newProposal(proposalType: ProposalType, args: ProposalArgs | AddProposalArgs | RemoveProposalArgs) {
    return this.coreCryptoClient.newProposal(proposalType, args);
  }

  public async joinByExternalCommit(getGroupInfo: () => Promise<Uint8Array>) {
    const generateCommit = async () => {
      const groupInfo = await getGroupInfo();
      const {conversationId, ...commitBundle} = await this.coreCryptoClient.joinByExternalCommit(
        groupInfo,
        this.defaultCredentialType(),
      );
      return {groupId: conversationId, commitBundle};
    };
    const {commitBundle, groupId} = await generateCommit();
    const mlsResponse = await this.uploadCommitBundle(groupId, commitBundle, {
      isExternalCommit: true,
      regenerateCommitBundle: async () => (await generateCommit()).commitBundle,
    });

    if (mlsResponse) {
      //after we've successfully joined via external commit, we schedule periodic key material renewal
      const groupIdStr = Encoder.toBase64(groupId).asString;
      this.scheduleKeyMaterialRenewal(groupIdStr);
    }

    return mlsResponse;
  }

  public async getConferenceSubconversation(conversationId: QualifiedId): Promise<Subconversation> {
    return this.apiClient.api.conversation.getSubconversation(conversationId, SUBCONVERSATION_ID.CONFERENCE);
  }

  private async deleteConferenceSubconversation(
    conversationId: QualifiedId,
    data: {groupId: string; epoch: number},
  ): Promise<void> {
    return this.apiClient.api.conversation.deleteSubconversation(conversationId, SUBCONVERSATION_ID.CONFERENCE, data);
  }

  /**
   * Will leave conference subconversation if it's known by client and established.
   *
   * @param conversationId Id of the parent conversation which subconversation we want to leave
   */
  public async leaveConferenceSubconversation(conversationId: QualifiedId): Promise<void> {
    const subconversationGroupId = subconversationGroupIdStore.getGroupId(
      conversationId,
      SUBCONVERSATION_ID.CONFERENCE,
    );

    if (!subconversationGroupId) {
      return;
    }

    const isSubconversationEstablished = await this.conversationExists(subconversationGroupId);
    if (!isSubconversationEstablished) {
      // if the subconversation was known by a client but is not established anymore, we can remove it from the store
      return subconversationGroupIdStore.removeGroupId(conversationId, SUBCONVERSATION_ID.CONFERENCE);
    }

    try {
      await this.apiClient.api.conversation.deleteSubconversationSelf(conversationId, SUBCONVERSATION_ID.CONFERENCE);
    } catch (error) {
      this.logger.error(`Failed to leave conference subconversation:`, error);
    }

    await this.wipeConversation(subconversationGroupId);

    // once we've left the subconversation, we can remove it from the store
    subconversationGroupIdStore.removeGroupId(conversationId, SUBCONVERSATION_ID.CONFERENCE);
  }

  public async leaveStaleConferenceSubconversations(): Promise<void> {
    const conversationIds = subconversationGroupIdStore.getAllGroupIdsBySubconversationId(
      SUBCONVERSATION_ID.CONFERENCE,
    );

    for (const {parentConversationId} of conversationIds) {
      await this.leaveConferenceSubconversation(parentConversationId);
    }
  }

  /**
   * Will join or register an mls subconversation for conference calls.
   * Will return the secret key derived from the subconversation
   *
   * @param conversationId Id of the parent conversation in which the call should happen
   */
  public async joinConferenceSubconversation(conversationId: QualifiedId): Promise<{groupId: string; epoch: number}> {
    const subconversation = await this.getConferenceSubconversation(conversationId);

    if (subconversation.epoch === 0) {
      // if subconversation is not yet established, create it
      await this.registerConversation(subconversation.group_id, []);
    } else {
      const epochUpdateTime = new Date(subconversation.epoch_timestamp).getTime();
      const epochAge = new Date().getTime() - epochUpdateTime;

      if (epochAge > TimeInMillis.DAY) {
        // if subconversation does exist, but it's older than 24h, delete and re-join
        await this.deleteConferenceSubconversation(conversationId, {
          groupId: subconversation.group_id,
          epoch: subconversation.epoch,
        });
        await this.wipeConversation(subconversation.group_id);

        return this.joinConferenceSubconversation(conversationId);
      }

      await this.joinByExternalCommit(() =>
        this.apiClient.api.conversation.getSubconversationGroupInfo(conversationId, SUBCONVERSATION_ID.CONFERENCE),
      );
    }

    const epoch = Number(await this.getEpoch(subconversation.group_id));

    // We store the mapping between the subconversation and the parent conversation
    subconversationGroupIdStore.storeGroupId(conversationId, subconversation.subconv_id, subconversation.group_id);

    return {groupId: subconversation.group_id, epoch};
  }

  public async exportSecretKey(groupId: string, keyLength: number): Promise<string> {
    const groupIdBytes = Decoder.fromBase64(groupId).asBytes;
    const key = await this.coreCryptoClient.exportSecretKey(groupIdBytes, keyLength);
    return Encoder.toBase64(key).asString;
  }

  public async newExternalProposal(externalProposalType: ExternalProposalType, args: ExternalAddProposalArgs) {
    return this.coreCryptoClient.newExternalProposal(externalProposalType, args);
  }

  public async processWelcomeMessage(welcomeMessage: Uint8Array): Promise<ConversationId> {
    return this.coreCryptoClient.processWelcomeMessage(welcomeMessage);
  }

  public async decryptMessage(conversationId: ConversationId, payload: Uint8Array): Promise<DecryptedMessage> {
    return this.coreCryptoClient.decryptMessage(conversationId, payload);
  }

  public async encryptMessage(conversationId: ConversationId, message: Uint8Array): Promise<Uint8Array> {
    return this.coreCryptoClient.encryptMessage(conversationId, message);
  }

  /**
   * Will wrap a coreCrypto call that generates a CommitBundle and do all the necessary work so that commitbundle is handled the right way.
   * It does:
   *   - commit the pending proposal
   *   - then generates the commitBundle with the given function
   *   - uploads the commitBundle to backend
   *   - warns coreCrypto that the commit was successfully processed
   * @param groupId
   * @param generateCommit The function that will generate a coreCrypto CommitBundle
   */
  private async processCommitAction(groupId: ConversationId, generateCommit: () => Promise<CommitBundle>) {
    return sendMessage<PostMlsMessageResponse>(async () => {
      await this.commitProposals(groupId);
      const commitBundle = await generateCommit();
      return this.uploadCommitBundle(groupId, commitBundle, {regenerateCommitBundle: generateCommit});
    });
  }

  private updateKeyingMaterial(groupId: string) {
    const groupIdBytes = Decoder.fromBase64(groupId).asBytes;
    return this.processCommitAction(groupIdBytes, () => this.coreCryptoClient.updateKeyingMaterial(groupIdBytes));
  }

  /**
   * Will create an empty conversation inside of coreCrypto.
   * @param groupId the id of the group to create inside of coreCrypto
   */
  public async registerEmptyConversation(groupId: string): Promise<void> {
    const groupIdBytes = Decoder.fromBase64(groupId).asBytes;

    const mlsKeys = (await this.apiClient.api.client.getPublicKeys()).removal;
    const mlsKeyBytes = Object.values(mlsKeys).map((key: string) => Decoder.fromBase64(key).asBytes);
    const configuration: ConversationConfiguration = {
      externalSenders: mlsKeyBytes,
      ciphersuite: this.defaultCiphersuite,
    };

<<<<<<< HEAD
    await this.coreCryptoClient.createConversation(groupIdBytes, this.defaultCredentialType(), configuration);
=======
    return this.coreCryptoClient.createConversation(groupIdBytes, this.defaultCredentialType, configuration);
  }

  /**
   * Will create a conversation inside of coreCrypto, add users to it or update the keying material if empty key packages list is provided.
   * @param groupId the id of the group to create inside of coreCrypto
   * @param users the list of users that will be members of the conversation (including the self user)
   * @param creator the creator of the list. Most of the time will be the self user (or empty if the conversation was created by backend first)
   */
  public async registerConversation(
    groupId: string,
    users: QualifiedId[],
    creator?: {user: QualifiedId; client?: string},
  ): Promise<PostMlsMessageResponse> {
    await this.registerEmptyConversation(groupId);
>>>>>>> cd89b38e

    const {coreCryptoKeyPackagesPayload: keyPackages, failedToFetchKeyPackages} = await this.getKeyPackagesPayload(
      users.map(user => {
        if (user.id === creator?.user.id) {
          /**
           * we should skip fetching key packages for current self client,
           * it's already added by the backend on the group creation time
           */
          return {...creator.user, skipOwnClientId: creator.client};
        }
        return user;
      }),
    );

    const response =
      keyPackages.length > 0
        ? await this.addUsersToExistingConversation(groupId, keyPackages)
        : // If there are no clients to add, just update the keying material
          await this.updateKeyingMaterial(groupId);

    // We schedule a periodic key material renewal
    this.scheduleKeyMaterialRenewal(groupId);

    /**
     * @note If we can't fetch a user's key packages then we can not add them to mls conversation
     * so we're adding them to the list of failed users.
     */
    response.failed = response.failed ? [...response.failed, ...failedToFetchKeyPackages] : failedToFetchKeyPackages;
    return response;
  }

  /**
   * Will send a removal commit for given clients
   * @param groupId groupId of the conversation
   * @param clientIds the list of **qualified** ids of the clients we want to remove from the group
   */
  public removeClientsFromConversation(groupId: string, clientIds: ClientId[]) {
    const groupIdBytes = Decoder.fromBase64(groupId).asBytes;

    return this.processCommitAction(groupIdBytes, () =>
      this.coreCryptoClient.removeClientsFromConversation(
        groupIdBytes,
        clientIds.map(id => this.textEncoder.encode(id)),
      ),
    );
  }

  private async commitProposals(groupId: ConversationId): Promise<void> {
    const commitBundle = await this.coreCryptoClient.commitPendingProposals(groupId);
    return commitBundle ? void (await this.uploadCommitBundle(groupId, commitBundle)) : undefined;
  }

  public async conversationExists(groupId: string): Promise<boolean> {
    const groupIdBytes = Decoder.fromBase64(groupId).asBytes;
    return this.coreCryptoClient.conversationExists(groupIdBytes);
  }

  public async clientValidKeypackagesCount(): Promise<number> {
    return this.coreCryptoClient.clientValidKeypackagesCount(this.defaultCiphersuite, this.defaultCredentialType());
  }

  public async clientKeypackages(amountRequested: number): Promise<Uint8Array[]> {
    return this.coreCryptoClient.clientKeypackages(
      this.defaultCiphersuite,
      this.defaultCredentialType(),
      amountRequested,
    );
  }

  /**
   * Will send an empty commit into a group (renew key material)
   *
   * @param groupId groupId of the conversation
   */
  public async renewKeyMaterial(groupId: string) {
    try {
      const groupConversationExists = await this.conversationExists(groupId);

      if (!groupConversationExists) {
        return this.cancelKeyMaterialRenewal(groupId);
      }

      await this.updateKeyingMaterial(groupId);
    } catch (error) {
      this.logger.error(`Error while renewing key material for groupId ${groupId}`, error);
    }
  }

  private createKeyMaterialUpdateTaskSchedulerId(groupId: string) {
    return `renew-key-material-update-${groupId}`;
  }

  /**
   * Will reset the renewal to the threshold given as config
   * @param groupId The group that should have its key material updated
   */
  public resetKeyMaterialRenewal(groupId: string) {
    this.cancelKeyMaterialRenewal(groupId);
    this.scheduleKeyMaterialRenewal(groupId);
  }

  /**
   * Will cancel the renewal of the key material for a given groupId
   * @param groupId The group that should stop having its key material updated
   */
  public cancelKeyMaterialRenewal(groupId: string) {
    return cancelRecurringTask(this.createKeyMaterialUpdateTaskSchedulerId(groupId));
  }

  /**
   * Will schedule a task to update the key material of the conversation according to the threshold given as config
   * @param groupId
   */
  public scheduleKeyMaterialRenewal(groupId: string) {
    const key = this.createKeyMaterialUpdateTaskSchedulerId(groupId);

    registerRecurringTask({
      task: () => this.renewKeyMaterial(groupId),
      every: this.config.keyingMaterialUpdateThreshold,
      key,
    });
  }

  /**
   * Get all keying material last update dates and schedule tasks for renewal
   * Function must only be called once, after application start
   */
  public schedulePeriodicKeyMaterialRenewals(groupIds: string[]) {
    try {
      groupIds.forEach(groupId => this.scheduleKeyMaterialRenewal(groupId));
    } catch (error) {
      this.logger.error('Could not get last key material update dates', error);
    }
  }

  /**
   * Get date of last key packages count query and schedule a task to sync it with backend
   * Function must only be called once, after application start
   */
  public checkForKeyPackagesBackendSync() {
    registerRecurringTask({
      every: TimeUtil.TimeInMillis.DAY,
      key: 'try-key-packages-backend-sync',
      task: () => this.syncKeyPackages(),
    });
  }

  private async syncKeyPackages() {
    const validKeyPackagesCount = await this.clientValidKeypackagesCount();
    const minAllowedNumberOfKeyPackages = this.config.nbKeyPackages / 2;

    if (validKeyPackagesCount <= minAllowedNumberOfKeyPackages) {
      const clientId = this.apiClient.validatedClientId;

      //check numbers of keys on backend
      const backendKeyPackagesCount = await this.apiClient.api.client.getMLSKeyPackageCount(clientId);

      if (backendKeyPackagesCount <= minAllowedNumberOfKeyPackages) {
        //upload new keys
        const newKeyPackages = await this.clientKeypackages(this.config.nbKeyPackages);

        await this.uploadMLSKeyPackages(newKeyPackages, clientId);
      }
    }
  }

  /**
   * Will make the given client mls capable (generate and upload key packages)
   *
   * @param mlsClient Intance of the coreCrypto that represents the mls client
   * @param clientId The id of the client
   */
  private async uploadMLSPublicKeys(publicKey: Uint8Array, clientId: ClientId) {
    return this.apiClient.api.client.putClient(clientId, {
      mls_public_keys: {ed25519: btoa(Converter.arrayBufferViewToBaselineString(publicKey))},
    });
  }

  public async deleteMLSKeyPackages(keyPackagRefs: Uint8Array[], clientId: ClientId) {
    return this.apiClient.api.client.deleteMLSKeyPackages(
      clientId,
      keyPackagRefs.map(keypackage => btoa(Converter.arrayBufferViewToBaselineString(keypackage))),
    );
  }

  public async uploadMLSKeyPackages(keypackages: Uint8Array[], clientId: ClientId) {
    return this.apiClient.api.client.uploadMLSKeyPackages(
      clientId,
      keypackages.map(keypackage => btoa(Converter.arrayBufferViewToBaselineString(keypackage))),
    );
  }

  public async wipeConversation(groupId: string): Promise<void> {
    const isMLSConversationEstablished = await this.conversationExists(groupId);
    if (!isMLSConversationEstablished) {
      //if the mls group does not exist, we don't need to wipe it
      return;
    }
    this.cancelKeyMaterialRenewal(groupId);

    const groupIdBytes = Decoder.fromBase64(groupId).asBytes;
    return this.coreCryptoClient.wipeConversation(groupIdBytes);
  }

  /**
   * If there is a matching conversationId => groupId pair in the database,
   * we can find the groupId and return it as a string
   *
   * @param conversationQualifiedId
   */
  public async getGroupIdFromConversationId(
    conversationQualifiedId: QualifiedId,
    subconversationId?: SUBCONVERSATION_ID,
  ): Promise<string | undefined> {
    const groupId = subconversationId
      ? subconversationGroupIdStore.getGroupId(conversationQualifiedId, subconversationId)
      : await this.groupIdFromConversationId?.(conversationQualifiedId);

    return groupId;
  }

  /**
   * If there are pending proposals, we need to either process them,
   * or save them in the database for later processing
   *
   * @param groupId groupId of the mls conversation
   * @param delayInMs delay in ms before processing proposals
   * @param eventTime time of the event that had the proposals
   */
  public async handlePendingProposals({delayInMs, groupId, eventTime}: HandlePendingProposalsParams) {
    if (delayInMs > 0) {
      const eventDate = new Date(eventTime);
      const firingDate = eventDate.setTime(eventDate.getTime() + delayInMs);

      pendingProposalsStore.storeItem({
        groupId,
        firingDate,
      });

      TaskScheduler.addTask({
        task: () => this.commitPendingProposals({groupId}),
        firingDate,
        key: groupId,
      });
    } else {
      await this.commitPendingProposals({groupId, skipDelete: true});
    }
  }

  /**
   * Commit all pending proposals for a given groupId
   *
   * @param groupId groupId of the conversation
   * @param skipDelete if true, do not delete the pending proposals from the database
   */
  public async commitPendingProposals({groupId, skipDelete = false}: CommitPendingProposalsParams) {
    try {
      await this.commitProposals(Decoder.fromBase64(groupId).asBytes);

      if (!skipDelete) {
        TaskScheduler.cancelTask(groupId);
        pendingProposalsStore.deleteItem({groupId});
      }
    } catch (error) {
      this.logger.error(`Error while committing pending proposals for groupId ${groupId}`, error);
    }
  }

  /**
   * Get all pending proposals from the database and schedule them
   * Function must only be called once, after application start
   *
   */
  public async checkExistingPendingProposals() {
    try {
      const pendingProposals = pendingProposalsStore.getAllItems();
      if (pendingProposals.length > 0) {
        pendingProposals.forEach(({groupId, firingDate}) =>
          TaskScheduler.addTask({
            task: () => this.commitPendingProposals({groupId}),
            firingDate,
            key: groupId,
          }),
        );
      }
    } catch (error) {
      this.logger.error('Could not get pending proposals', error);
    }
  }

  /**
   * Get all conversation members client ids.
   *
   * @param groupId groupId of the conversation
   */
  public async getClientIds(groupId: string): Promise<{userId: string; clientId: ClientId; domain: string}[]> {
    const groupIdBytes = Decoder.fromBase64(groupId).asBytes;

    const rawClientIds = await this.coreCryptoClient.getClientIds(groupIdBytes);

    const clientIds = rawClientIds.map(id => {
      const {user, client, domain} = parseFullQualifiedClientId(this.textDecoder.decode(id));
      return {userId: user, clientId: client, domain};
    });
    return clientIds;
  }
}<|MERGE_RESOLUTION|>--- conflicted
+++ resolved
@@ -55,14 +55,8 @@
 import {cancelRecurringTask, registerRecurringTask} from '../../../util/RecurringTaskScheduler';
 import {TaskScheduler} from '../../../util/TaskScheduler';
 import {TypedEventEmitter} from '../../../util/TypedEventEmitter';
-<<<<<<< HEAD
-import {EventHandlerResult} from '../../common.types';
 import {AcmeStorage} from '../E2eIdentityService/Storage/AcmeStorage';
-import {EventHandlerParams, handleBackendEvent} from '../EventHandler';
 import {ClientId, CommitPendingProposalsParams, HandlePendingProposalsParams, MLSCallbacks} from '../types';
-=======
-import {CommitPendingProposalsParams, HandlePendingProposalsParams, MLSCallbacks} from '../types';
->>>>>>> cd89b38e
 
 //@todo: this function is temporary, we wait for the update from core-crypto side
 //they are returning regular array instead of Uint8Array for commit and welcome messages
@@ -426,10 +420,7 @@
       ciphersuite: this.defaultCiphersuite,
     };
 
-<<<<<<< HEAD
-    await this.coreCryptoClient.createConversation(groupIdBytes, this.defaultCredentialType(), configuration);
-=======
-    return this.coreCryptoClient.createConversation(groupIdBytes, this.defaultCredentialType, configuration);
+    return this.coreCryptoClient.createConversation(groupIdBytes, this.defaultCredentialType(), configuration);
   }
 
   /**
@@ -444,7 +435,6 @@
     creator?: {user: QualifiedId; client?: string},
   ): Promise<PostMlsMessageResponse> {
     await this.registerEmptyConversation(groupId);
->>>>>>> cd89b38e
 
     const {coreCryptoKeyPackagesPayload: keyPackages, failedToFetchKeyPackages} = await this.getKeyPackagesPayload(
       users.map(user => {
