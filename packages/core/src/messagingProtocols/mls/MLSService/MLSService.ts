/*
 * Wire
 * Copyright (C) 2022 Wire Swiss GmbH
 *
 * This program is free software: you can redistribute it and/or modify
 * it under the terms of the GNU General Public License as published by
 * the Free Software Foundation, either version 3 of the License, or
 * (at your option) any later version.
 *
 * This program is distributed in the hope that it will be useful,
 * but WITHOUT ANY WARRANTY; without even the implied warranty of
 * MERCHANTABILITY or FITNESS FOR A PARTICULAR PURPOSE. See the
 * GNU General Public License for more details.
 *
 * You should have received a copy of the GNU General Public License
 * along with this program. If not, see http://www.gnu.org/licenses/.
 *
 */

import type {ClaimedKeyPackages, MLSPublicKeyRecord, RegisteredClient} from '@wireapp/api-client/lib/client';
import {Conversation, PostMlsMessageResponse, SUBCONVERSATION_ID} from '@wireapp/api-client/lib/conversation';
import {ConversationMLSMessageAddEvent, ConversationMLSWelcomeEvent} from '@wireapp/api-client/lib/event';
import {QualifiedId} from '@wireapp/api-client/lib/user';
import {Converter, Decoder, Encoder} from 'bazinga64';

import {APIClient} from '@wireapp/api-client';
import {LogFactory, TimeUtil, TypedEventEmitter} from '@wireapp/commons';
import {
  Ciphersuite,
  CommitBundle,
  ConversationConfiguration,
  ConversationId,
  CoreCrypto,
  CredentialType,
  DecryptedMessage,
  EpochObserver,
  MlsTransport,
  MlsTransportResponse,
  NewCrlDistributionPoints,
} from '@wireapp/core-crypto';

import {ClientMLSError, ClientMLSErrorLabel} from './ClientMLSError';
import {isCoreCryptoMLSConversationAlreadyExistsError, shouldMLSDecryptionErrorBeIgnored} from './CoreCryptoMLSError';

import {AddUsersFailure, AddUsersFailureReasons, KeyPackageClaimUser} from '../../../conversation';
import {CoreDatabase} from '../../../storage/CoreDB';
import {parseFullQualifiedClientId} from '../../../util/fullyQualifiedClientIdUtils';
import {numberToHex} from '../../../util/numberToHex';
import {RecurringTaskScheduler} from '../../../util/RecurringTaskScheduler';
import {TaskScheduler} from '../../../util/TaskScheduler';
import {User} from '../E2EIdentityService';
import {E2EIServiceInternal, getTokenCallback} from '../E2EIdentityService/E2EIServiceInternal';
import {
  getMLSDeviceStatus,
  getSignatureAlgorithmForCiphersuite,
  isMLSDevice,
  MLSDeviceStatus,
} from '../E2EIdentityService/Helper';
import {handleMLSMessageAdd, handleMLSWelcomeMessage} from '../EventHandler/events';
import {deleteMLSMessagesQueue, queueIncomingMLSMessage} from '../EventHandler/events/messageAdd';
import {ClientId, HandlePendingProposalsParams} from '../types';
import {generateMLSDeviceId} from '../utils/MLSId';

type Optional<T, K extends keyof T> = Pick<Partial<T>, K> & Omit<T, K>;

interface MLSConfig {
  /** List of ciphersuites that could be used for MLS */
  ciphersuites: Ciphersuite[];
  /** preferred ciphersuite to use */
  defaultCiphersuite: Ciphersuite;
  /**
   * (milliseconds) period of time between automatic updates of the keying material (30 days by default)
   */
  keyingMaterialUpdateThreshold: number;
  /**
   * number of key packages client should upload to the server (100 by default)
   */
  nbKeyPackages: number;
}
export type InitClientOptions = Optional<MLSConfig, 'keyingMaterialUpdateThreshold' | 'nbKeyPackages'> & {
  skipInitIdentity?: boolean;
};

//@todo: this function is temporary, we wait for the update from core-crypto side
//they are returning regular array instead of Uint8Array for commit and welcome messages
export const optionalToUint8Array = (array: Uint8Array | []): Uint8Array => {
  return Array.isArray(array) ? Uint8Array.from(array) : array;
};

const defaultConfig = {
  keyingMaterialUpdateThreshold: 1000 * 60 * 60 * 24 * 30, //30 days
  nbKeyPackages: 100,
};

export enum MLSServiceEvents {
  NEW_EPOCH = 'newEpoch',
  MLS_CLIENT_MISMATCH = 'mlsClientMismatch',
  NEW_CRL_DISTRIBUTION_POINTS = 'newCrlDistributionPoints',
}

type Events = {
  [MLSServiceEvents.NEW_EPOCH]: {epoch: number; groupId: string};
  [MLSServiceEvents.NEW_CRL_DISTRIBUTION_POINTS]: string[];
  [MLSServiceEvents.MLS_CLIENT_MISMATCH]: void;
};
export class MLSService extends TypedEventEmitter<Events> {
  logger = LogFactory.getLogger('@wireapp/core/MLSService');
  private _config?: MLSConfig;
  private readonly textEncoder = new TextEncoder();
  private readonly textDecoder = new TextDecoder();

  constructor(
    private readonly apiClient: APIClient,
    private readonly coreCryptoClient: CoreCrypto,
    private readonly coreDatabase: CoreDatabase,
    private readonly recurringTaskScheduler: RecurringTaskScheduler,
  ) {
    super();

    const mlsTransport: MlsTransport = {
      sendCommitBundle: this._uploadCommitBundle,
      // Info: This is not used for now, but we need to implement it to be able to use the mls transport
      sendMessage: async () => {
        return 'success';
      },
    };

    const epochObserver: EpochObserver = {
      epochChanged: async (groupId, epoch) => {
        const groupIdStr = Encoder.toBase64(groupId).asString;
        this.emit('newEpoch', {epoch, groupId: groupIdStr});
      },
    };

    void this.coreCryptoClient.registerEpochObserver(epochObserver);
    void this.coreCryptoClient.provideTransport(mlsTransport);
  }

  /**
   * return true if the MLS service if configured and ready to be used
   */
  get isEnabled() {
    return !!this._config;
  }

  get config() {
    if (!this._config) {
      throw new Error('mls config is not set, did you forget to call initClient?');
    }
    return this._config;
  }

  private get minRequiredKeyPackages() {
    return Math.floor(this.config.nbKeyPackages / 2);
  }

  /**
   * Will initialize an MLS client
   * @param userId the user owning the client
   * @param client id of the client to initialize
   * @param skipInitIdentity avoid registering the client's identity to the backend (needed for e2eidentity as the identity will be uploaded and signed only when enrollment is successful)
   */
  public async initClient(
    userId: QualifiedId,
    client: RegisteredClient,
    {skipInitIdentity, ...mlsConfig}: InitClientOptions,
  ): Promise<void> {
    // filter out undefined values from mlsConfig
    const filteredMLSConfig = Object.fromEntries(
      Object.entries(mlsConfig).filter(([_, value]) => value !== undefined),
    ) as typeof mlsConfig;

    this._config = {
      ...defaultConfig,
      ...filteredMLSConfig,
    };

    await this.coreCryptoClient.transaction(cx =>
      cx.mlsInit(generateMLSDeviceId(userId, client.id), this.config.ciphersuites, this.config.nbKeyPackages),
    );

<<<<<<< HEAD
    const isFreshMLSSelfClient = !this.isInitializedMLSClient(client);
    const shouldinitIdentity = !(isFreshMLSSelfClient && skipInitIdentity);

    if (shouldinitIdentity) {
      // We need to make sure keypackages and public key are uploaded to the backend
      if (isFreshMLSSelfClient) {
        await this.uploadMLSPublicKeys(client);
=======
    await this.coreCryptoClient.registerCallbacks({
      // All authorization/membership rules are enforced on backend
      clientIsExistingGroupUser: async () => true,
      authorize: async () => true,
      userAuthorize: async () => true,
    });

    try {
      const ccClientSignature = await this.getCCClientSignatureString();
      const mlsDeviceStatus = getMLSDeviceStatus(client, this.config.defaultCiphersuite, ccClientSignature);

      switch (mlsDeviceStatus) {
        case MLSDeviceStatus.REGISTERED:
          if (!skipInitIdentity) {
            await this.verifyRemoteMLSKeyPackagesAmount(client.id);
          } else {
            this.logger.info(`Blocked initial key package upload for client ${client.id} as E2EI is enabled`);
          }
          break;
        case MLSDeviceStatus.MISMATCH:
          this.logger.error(`Client ${client.id} is registered but with a different signature`);
          this.emit(MLSServiceEvents.MLS_CLIENT_MISMATCH);
          break;
        case MLSDeviceStatus.FRESH:
          if (!skipInitIdentity) {
            await this.uploadMLSPublicKeys(client);
          } else {
            this.logger.info(`Blocked initial key package upload for client ${client.id} as E2EI is enabled`);
          }
          break;
>>>>>>> ed0741cb
      }
    } catch (error) {
      this.logger.error(`Error while initializing client ${client.id}`, error);
      throw error;
    }
  }

  /**
   * returns true if the client has a valid MLS identity in regard of the default ciphersuite set
   * @param client the client to check
   */
  public isInitializedMLSClient = (client: RegisteredClient) => isMLSDevice(client, this.config.defaultCiphersuite);

  private async getCredentialType() {
    return (await this.coreCryptoClient.e2eiIsEnabled(this.config.defaultCiphersuite))
      ? CredentialType.X509
      : CredentialType.Basic;
  }

  private readonly _uploadCommitBundle = async ({
    commit,
    groupInfo,
    welcome,
  }: CommitBundle): Promise<MlsTransportResponse> => {
    // We need to lock the incoming mls messages queue while we are uploading the commit bundle
    // it's possible that we will be sent some mls messages before we receive the response from backend and accept a commit locally.
<<<<<<< HEAD
=======
    return withLockedMLSMessagesQueue(groupIdStr, async () => {
      const {commit, groupInfo, welcome} = await generateCommitBundle();
      const bundlePayload = new Uint8Array([...commit, ...groupInfo.payload, ...(welcome || [])]);
      try {
        const response = await this.apiClient.api.conversation.postMlsCommitBundle(bundlePayload);

        if (isExternalCommit) {
          await this.coreCryptoClient.mergePendingGroupFromExternalCommit(groupId);
        } else {
          await this.coreCryptoClient.commitAccepted(groupId);
        }
        const newEpoch = await this.getEpoch(groupId);

        this.emit(MLSServiceEvents.NEW_EPOCH, {epoch: newEpoch, groupId: groupIdStr});
        return response;
      } catch (error) {
        if (isExternalCommit) {
          await this.coreCryptoClient.clearPendingGroupFromExternalCommit(groupId);
        } else {
          await this.coreCryptoClient.clearPendingCommit(groupId);
        }
>>>>>>> ed0741cb

    const bundlePayload = new Uint8Array([...commit, ...groupInfo.payload, ...(welcome || [])]);
    try {
      const response = await this.apiClient.api.conversation.postMlsCommitBundle(bundlePayload);

      if (response.failed_to_send) {
        this.logger.warn(`Failed to send commit bundle to backend`);
        return 'retry';
      }

      return 'success';
    } catch (error) {
      return {
        abort: {reason: error instanceof Error ? error.message : 'unknown error'},
      };
    }
  };

  /**
   * Will add users to an existing MLS group and send a commit bundle to backend.
   * Cannot be called with an empty array of keys.
   *
   * @param groupId - the group id of the MLS group
   * @param keyPackages - the list of keys of clients to add to the MLS group
   */
  public async addUsersToExistingConversation(groupId: string, keyPackages: Uint8Array[]) {
    const groupIdBytes = Decoder.fromBase64(groupId).asBytes;

    if (keyPackages.length < 1) {
      throw new Error('Empty list of keys provided to addUsersToExistingConversation');
    }

    const crlNewDistributionPoints = await this.coreCryptoClient.transaction(cx =>
      cx.addClientsToConversation(groupIdBytes, keyPackages),
    );
    this.dispatchNewCrlDistributionPoints(crlNewDistributionPoints);
  }

  public async getKeyPackagesPayload(qualifiedUsers: KeyPackageClaimUser[]) {
    /**
     * @note We need to fetch key packages for all the users
     * we want to add to the new MLS conversations,
     * includes self user too.
     */
    const failedToFetchKeyPackages: QualifiedId[] = [];
    const emptyKeyPackagesUsers: QualifiedId[] = [];

    const keyPackagesSettledResult = await Promise.allSettled(
      qualifiedUsers.map(async ({id, domain, skipOwnClientId}) => {
        try {
          const keys = await this.apiClient.api.client.claimMLSKeyPackages(
            id,
            domain,
            numberToHex(this.config.defaultCiphersuite),
            skipOwnClientId,
          );

          const isSelfUser = this.apiClient.userId === id && this.apiClient.domain === domain;

          // It's possible that user's backend is reachable but they have not uploaded their MLS key packages (or all of them have been claimed already)
          // We don't care about the self user here.
          if (!isSelfUser && keys.key_packages.length === 0) {
            this.logger.warn(`User ${id} has no key packages uploaded`);
            emptyKeyPackagesUsers.push({id, domain});
          }

          return keys;
        } catch (error) {
          failedToFetchKeyPackages.push({id, domain});
          // Throw the error so we don't get {status: 'fulfilled', value: undefined}
          throw error;
        }
      }),
    );

    /**
     * @note We are filtering failed requests for key packages
     * this is required because on federation environments it is possible
     * that due to a backend being offline we would not be able to fetch
     * a specific user's key packages.
     */
    const keyPackages = keyPackagesSettledResult
      .filter((result): result is PromiseFulfilledResult<ClaimedKeyPackages> => result.status === 'fulfilled')
      .map(result => result.value);

    const coreCryptoKeyPackagesPayload = keyPackages.reduce<Uint8Array[]>((previousValue, {key_packages}) => {
      // skip users that have not uploaded their MLS key packages
      if (key_packages.length > 0) {
        return [
          ...previousValue,
          ...key_packages.map(keyPackage => Decoder.fromBase64(keyPackage.key_package).asBytes),
        ];
      }
      return previousValue;
    }, []);

    const failures: AddUsersFailure[] = [];

    if (emptyKeyPackagesUsers.length > 0) {
      failures.push({reason: AddUsersFailureReasons.OFFLINE_FOR_TOO_LONG, users: emptyKeyPackagesUsers});
    }

    if (failedToFetchKeyPackages.length > 0) {
      failures.push({
        reason: AddUsersFailureReasons.UNREACHABLE_BACKENDS,
        users: failedToFetchKeyPackages,
        backends: failedToFetchKeyPackages.map(({domain}) => domain),
      });
    }

    return {keyPackages: coreCryptoKeyPackagesPayload, failures};
  }

  public getEpoch(groupId: string | Uint8Array) {
    const groupIdBytes = typeof groupId === 'string' ? Decoder.fromBase64(groupId).asBytes : groupId;
    return this.coreCryptoClient.conversationEpoch(groupIdBytes);
  }

  public async joinByExternalCommit(getGroupInfo: () => Promise<Uint8Array>) {
    const credentialType = await this.getCredentialType();

    const groupInfo = await getGroupInfo();
    const welcomeBundle = await this.coreCryptoClient.transaction(cx =>
      cx.joinByExternalCommit(groupInfo, credentialType),
    );
    await this.dispatchNewCrlDistributionPoints(welcomeBundle.crlNewDistributionPoints);

    if (welcomeBundle.id) {
      //after we've successfully joined via external commit, we schedule periodic key material renewal
      const groupIdStr = Encoder.toBase64(welcomeBundle.id).asString;
      await this.scheduleKeyMaterialRenewal(groupIdStr);
    }
  }

  public async exportSecretKey(groupId: string, keyLength: number): Promise<string> {
    const groupIdBytes = Decoder.fromBase64(groupId).asBytes;
    const key = await this.coreCryptoClient.exportSecretKey(groupIdBytes, keyLength);
    return Encoder.toBase64(key).asString;
  }

  private dispatchNewCrlDistributionPoints(crlNewDistributionPoints: NewCrlDistributionPoints) {
    if (crlNewDistributionPoints && crlNewDistributionPoints.length > 0) {
      this.emit(MLSServiceEvents.NEW_CRL_DISTRIBUTION_POINTS, crlNewDistributionPoints);
    }
  }

  public async processWelcomeMessage(welcomeMessage: Uint8Array): Promise<ConversationId> {
    const welcomeBundle = await this.coreCryptoClient.transaction(cx => cx.processWelcomeMessage(welcomeMessage));
    this.dispatchNewCrlDistributionPoints(welcomeBundle.crlNewDistributionPoints);
    return welcomeBundle.id;
  }

  public async decryptMessage(
    conversationId: ConversationId,
    payload: Uint8Array,
  ): Promise<DecryptedMessage | undefined> {
    try {
      const decryptedMessage = await this.coreCryptoClient.transaction(cx =>
        cx.decryptMessage(conversationId, payload),
      );
      this.dispatchNewCrlDistributionPoints(decryptedMessage.crlNewDistributionPoints);
      return decryptedMessage;
    } catch (error) {
      // According to CoreCrypto JS doc on .decryptMessage method, we should ignore some errors (corecrypto handle them internally)
      if (shouldMLSDecryptionErrorBeIgnored(error)) {
        return {
          hasEpochChanged: false,
          isActive: false,
          proposals: [],
        };
      }
      return undefined;
    }
  }

  public async encryptMessage(conversationId: ConversationId, message: Uint8Array): Promise<Uint8Array> {
    return this.coreCryptoClient.transaction(cx => cx.encryptMessage(conversationId, message));
  }

  private async updateKeyingMaterial(groupId: string) {
    const groupIdBytes = Decoder.fromBase64(groupId).asBytes;
    await this.coreCryptoClient.transaction(cx => cx.updateKeyingMaterial(groupIdBytes));
  }

  /**
   * Will create an empty conversation inside of coreCrypto.
   * @param groupId the id of the group to create inside of coreCrypto
   * @param parentGroupId in case the conversation is a subconversation, the id of the parent conversation
   */
  public async registerEmptyConversation(
    groupId: string,
    parentGroupId?: string,
    removalKeyFor1to1Signature?: MLSPublicKeyRecord,
  ): Promise<void> {
    const groupIdBytes = Decoder.fromBase64(groupId).asBytes;

    let externalSenders: Uint8Array[] = [];
    if (parentGroupId) {
      const parentGroupIdBytes = Decoder.fromBase64(parentGroupId).asBytes;
      externalSenders = [await this.coreCryptoClient.getExternalSender(parentGroupIdBytes)];
    } else {
      const mlsKeys = (await this.apiClient.api.client.getPublicKeys()).removal;
      const ciphersuiteSignature = getSignatureAlgorithmForCiphersuite(this.config.defaultCiphersuite);
      const removalKeyForSignature =
        removalKeyFor1to1Signature?.[ciphersuiteSignature] ?? mlsKeys[ciphersuiteSignature];
      if (!removalKeyForSignature) {
        throw new Error(
          `Cannot create conversation: No backend removal key found for the signature ${ciphersuiteSignature}`,
        );
      }
      externalSenders = [Decoder.fromBase64(removalKeyForSignature).asBytes];
    }

    const configuration: ConversationConfiguration = {
      externalSenders,
      ciphersuite: this.config.defaultCiphersuite,
    };

    const credentialType = await this.getCredentialType();
    return this.coreCryptoClient.transaction(cx => cx.createConversation(groupIdBytes, credentialType, configuration));
  }

  /**
   * Will create a conversation inside of coreCrypto, add users to it or update the keying material if empty key packages list is provided.
   * @param groupId the id of the group to create inside of coreCrypto
   * @param users the list of users that will be members of the conversation (including the self user)
   * @param options.creator the creator of the list. Most of the time will be the self user (or empty if the conversation was created by backend first)
   * @param options.parentGroupId in case the conversation is a subconversation, the id of the parent conversation
   */
  public async registerConversation(
    groupId: string,
    users: QualifiedId[],
    options?: {creator?: {user: QualifiedId; client?: string}; parentGroupId?: string},
  ): Promise<PostMlsMessageResponse & {failures: AddUsersFailure[]}> {
    await this.registerEmptyConversation(groupId, options?.parentGroupId);

    const creator = options?.creator;

    const {keyPackages, failures: keysClaimingFailures} = await this.getKeyPackagesPayload(
      users.map(user => {
        if (user.id === creator?.user.id) {
          /**
           * we should skip fetching key packages for current self client,
           * it's already added by the backend on the group creation time
           */
          return {...creator.user, skipOwnClientId: creator.client};
        }
        return user;
      }),
    );

    if (keyPackages.length <= 0) {
      // If there are no clients to add, just update the keying material
      await this.updateKeyingMaterial(groupId);
      await this.scheduleKeyMaterialRenewal(groupId);

      return {failures: keysClaimingFailures};
    }

    const response = await this.addUsersToExistingConversation(groupId, keyPackages);

    // We schedule a periodic key material renewal
    await this.scheduleKeyMaterialRenewal(groupId);

    /**
     * @note If we can't fetch a user's key packages then we can not add them to mls conversation
     * so we're adding them to the list of failed users.
     */
    response.failures = [...keysClaimingFailures, ...response.failures];
    return response;
  }

  /**
   * Will create a 1:1 conversation inside of coreCrypto, try claiming key packages for user and (if succesfull) add them to the MLS group.
   * @param groupId the id of the group to create inside of coreCrypto
   * @param userId the id of the user to register the conversation with
   * @param selfUser the self user that is creating the 1:1 conversation (user and client ids)
   */
  public async register1to1Conversation(
    groupId: string,
    userId: QualifiedId,
    selfUser: {user: QualifiedId; client: string},
    removalKeyFor1to1Signature?: MLSPublicKeyRecord,
  ): Promise<PostMlsMessageResponse & {failures: AddUsersFailure[]}> {
    try {
      await this.registerEmptyConversation(groupId, undefined, removalKeyFor1to1Signature);

      // We fist fetch key packages for the user we want to add
      const {keyPackages: otherUserKeyPackages, failures: otherUserKeysClaimingFailures} =
        await this.getKeyPackagesPayload([userId]);

      // If we're missing key packages for the user we want to add, we can't register the conversation
      if (otherUserKeyPackages.length <= 0) {
        if (
          otherUserKeysClaimingFailures.length > 0 &&
          otherUserKeysClaimingFailures.some(({reason}) => reason === AddUsersFailureReasons.OFFLINE_FOR_TOO_LONG)
        ) {
          throw new ClientMLSError(ClientMLSErrorLabel.NO_KEY_PACKAGES_AVAILABLE);
        }
      }

      const {keyPackages: selfKeyPackages, failures: selfKeysClaimingFailures} = await this.getKeyPackagesPayload([
        {...selfUser.user, skipOwnClientId: selfUser.client},
      ]);

      const response = await this.addUsersToExistingConversation(groupId, [
        ...otherUserKeyPackages,
        ...selfKeyPackages,
      ]);

      // We schedule a periodic key material renewal
      await this.scheduleKeyMaterialRenewal(groupId);

      response.failures = [...otherUserKeysClaimingFailures, ...selfKeysClaimingFailures, ...response.failures];
      return response;
    } catch (error) {
      await this.wipeConversation(groupId);
      throw error;
    }
  }

  /**
   * Will try to register mls group and send an empty commit to establish it.
   *
   * @param groupId - id of the MLS group
   * @returns true if the client has successfully established the group, false otherwise
   */
  public readonly tryEstablishingMLSGroup = async (groupId: string): Promise<boolean> => {
    this.logger.debug(`Trying to establish a MLS group with id ${groupId}.`);

    // Before trying to register a group, check if the group is already established locally.
    // We could have received a welcome message in the meantime.
    const doesMLSGroupExistLocally = await this.conversationExists(groupId);
    if (doesMLSGroupExistLocally) {
      this.logger.debug(`MLS Group with id ${groupId} already exists, skipping the initialisation.`);
      return false;
    }

    try {
      await this.registerConversation(groupId, []);
      return true;
    } catch (error) {
      // If conversation already existed, locally, nothing more to do, we've received a welcome message.
      if (isCoreCryptoMLSConversationAlreadyExistsError(error)) {
        this.logger.debug(`MLS Group with id ${groupId} already exists, skipping the initialisation.`);
        return false;
      }

      this.logger.warn(`MLS Group with id ${groupId} was not established succesfully, wiping the group locally...`);
      // Otherwise it's a backend error. Somebody else might have created the group in the meantime.
      // We should wipe the group locally, wait for the welcome message or join later via external commit.
      await this.wipeConversation(groupId);
      return false;
    }
  };

  /**
   * Will send a removal commit for given clients
   * @param groupId groupId of the conversation
   * @param clientIds the list of **qualified** ids of the clients we want to remove from the group
   */
  public removeClientsFromConversation(groupId: string, clientIds: ClientId[]) {
    const groupIdBytes = Decoder.fromBase64(groupId).asBytes;

    return this.coreCryptoClient.transaction(cx =>
      cx.removeClientsFromConversation(
        groupIdBytes,
        clientIds.map(id => this.textEncoder.encode(id)),
      ),
    );
  }

  /**
   * Will check if mls group exists in corecrypto.
   * @param groupId groupId of the conversation
   */
  public async conversationExists(groupId: string): Promise<boolean> {
    const groupIdBytes = Decoder.fromBase64(groupId).asBytes;
    return this.coreCryptoClient.conversationExists(groupIdBytes);
  }

  /**
   * Will check if mls group is established in coreCrypto.
   * Group is established after the first commit was sent in the group and epoch number is at least 1.
   * @param groupId groupId of the conversation
   */
  public async isConversationEstablished(groupId: string): Promise<boolean> {
    const doesConversationExist = await this.conversationExists(groupId);
    return doesConversationExist && (await this.getEpoch(groupId)) > 0;
  }

  public async clientValidKeypackagesCount(): Promise<number> {
    const credentialType = await this.getCredentialType();
    return this.coreCryptoClient.transaction(cx =>
      cx.clientValidKeypackagesCount(this.config.defaultCiphersuite, credentialType),
    );
  }

  public async clientKeypackages(amountRequested: number): Promise<Uint8Array[]> {
    const credentialType = await this.getCredentialType();
    return this.coreCryptoClient.transaction(cx =>
      cx.clientKeypackages(this.config.defaultCiphersuite, credentialType, amountRequested),
    );
  }

  /**
   * Will send an empty commit into a group (renew key material)
   *
   * @param groupId groupId of the conversation
   */
  public async renewKeyMaterial(groupId: string) {
    try {
      const groupConversationExists = await this.conversationExists(groupId);

      if (!groupConversationExists) {
        return this.cancelKeyMaterialRenewal(groupId);
      }

      await this.updateKeyingMaterial(groupId);
    } catch (error) {
      this.logger.error(`Error while renewing key material for groupId ${groupId}`, error);
    }
  }

  private createKeyMaterialUpdateTaskSchedulerId(groupId: string) {
    return `renew-key-material-update-${groupId}` as const;
  }

  /**
   * Will reset the renewal to the threshold given as config
   * @param groupId The group that should have its key material updated
   */
  public async resetKeyMaterialRenewal(groupId: string) {
    await this.cancelKeyMaterialRenewal(groupId);
    await this.scheduleKeyMaterialRenewal(groupId);
  }

  /**
   * Will cancel the renewal of the key material for a given groupId
   * @param groupId The group that should stop having its key material updated
   */
  private cancelKeyMaterialRenewal(groupId: string) {
    return this.recurringTaskScheduler.cancelTask(this.createKeyMaterialUpdateTaskSchedulerId(groupId));
  }

  /**
   * Will schedule a task to update the key material of the conversation according to the threshold given as config
   * @param groupId
   */
  public scheduleKeyMaterialRenewal(groupId: string) {
    const key = this.createKeyMaterialUpdateTaskSchedulerId(groupId);

    return this.recurringTaskScheduler.registerTask({
      task: () => this.renewKeyMaterial(groupId),
      every: this.config.keyingMaterialUpdateThreshold,
      key,
    });
  }

  /**
   * Get all keying material last update dates and schedule tasks for renewal
   * Function must only be called once, after application start
   */
  public schedulePeriodicKeyMaterialRenewals(groupIds: string[]) {
    try {
      groupIds.forEach(groupId => this.scheduleKeyMaterialRenewal(groupId));
    } catch (error) {
      this.logger.error('Could not get last key material update dates', error);
    }
  }

  /**
   * Schedules a task to periodically (every 24h) check if new key packages should be generated and uploaded to backend.
   * Function must only be called once, after application start
   * @param clientId id of the client
   */
  public schedulePeriodicKeyPackagesBackendSync(clientId: string) {
    const task = async () => {
      this.logger.log('Executed Periodic check for key packages');
      await this.verifyRemoteMLSKeyPackagesAmount(clientId);
    };

    // Schedule the task to run every day
    return this.recurringTaskScheduler.registerTask({
      every: TimeUtil.TimeInMillis.DAY,
      key: 'try-key-packages-backend-sync',
      task,
      addTaskOnWindowFocusEvent: true,
    });
  }

  /**
   * Checks if there are enough key packages locally and if not,
   * checks the number of keys available on backend and (if needed) generates new keys and uploads them.
   * @param clientId id of the client
   */
  private async verifyLocalMLSKeyPackagesAmount(clientId: string) {
    const keyPackagesCount = await this.clientValidKeypackagesCount();

    if (keyPackagesCount <= this.minRequiredKeyPackages) {
      return this.verifyRemoteMLSKeyPackagesAmount(clientId);
    }
  }

  private async verifyRemoteMLSKeyPackagesAmount(clientId: string) {
    const backendKeyPackagesCount = await this.getRemoteMLSKeyPackageCount(clientId);

    // If we have enough keys uploaded on backend, there's no need to upload more.
    if (backendKeyPackagesCount > this.minRequiredKeyPackages) {
      return;
    }

    const keyPackages = await this.clientKeypackages(this.config.nbKeyPackages);
    return this.uploadMLSKeyPackages(clientId, keyPackages);
  }

  private async getRemoteMLSKeyPackageCount(clientId: string) {
    return this.apiClient.api.client.getMLSKeyPackageCount(clientId, numberToHex(this.config.defaultCiphersuite));
  }

  private async getCCClientSignatureString(): Promise<string> {
    const credentialType = await this.getCredentialType();
    const publicKey = await this.coreCryptoClient.clientPublicKey(this.config.defaultCiphersuite, credentialType);
    if (!publicKey) {
      throw new Error('No public key found for client');
    }
    return btoa(Converter.arrayBufferViewToBaselineString(publicKey));
  }

  /**
   * Will update the given client on backend with its public key.
   *
   * @param mlsClient Intance of the coreCrypto that represents the mls client
   * @param client Backend client data
   */
  private async uploadMLSPublicKeys(client: RegisteredClient) {
    // If we've already updated a client with its public key, there's no need to do it again.
    try {
      const clientSignature = await this.getCCClientSignatureString();
      return this.apiClient.api.client.putClient(client.id, {
        mls_public_keys: {
          [getSignatureAlgorithmForCiphersuite(this.config.defaultCiphersuite)]: clientSignature,
        },
      });
    } catch (error) {
      this.logger.error(`Failed to upload public keys for client ${client.id}`, error);
      throw error;
    }
  }

  private async replaceKeyPackages(clientId: string, keyPackages: Uint8Array[]) {
    return this.apiClient.api.client.replaceMLSKeyPackages(
      clientId,
      keyPackages.map(keyPackage => btoa(Converter.arrayBufferViewToBaselineString(keyPackage))),
      numberToHex(this.config.defaultCiphersuite),
    );
  }

  private async uploadMLSKeyPackages(clientId: string, keyPackages: Uint8Array[]) {
    return this.apiClient.api.client.uploadMLSKeyPackages(
      clientId,
      keyPackages.map(keyPackage => btoa(Converter.arrayBufferViewToBaselineString(keyPackage))),
    );
  }

  public async wipeConversation(groupId: string): Promise<void> {
    deleteMLSMessagesQueue(groupId);
    await this.cancelKeyMaterialRenewal(groupId);
    await this.cancelPendingProposalsTask(groupId);

    const doesConversationExist = await this.conversationExists(groupId);
    if (!doesConversationExist) {
      //if the mls group does not exist, we don't need to wipe it
      return;
    }

    const groupIdBytes = Decoder.fromBase64(groupId).asBytes;
    return this.coreCryptoClient.transaction(cx => cx.wipeConversation(groupIdBytes));
  }

  /**
   * If there are pending proposals, we need to either process them,
   * or save them in the database for later processing
   *
   * @param groupId groupId of the mls conversation
   * @param delayInMs delay in ms before processing proposals
   * @param eventTime time of the event that had the proposals
   */
  public async handlePendingProposals({delayInMs, groupId, eventTime}: HandlePendingProposalsParams) {
    if (delayInMs > 0) {
      const eventDate = new Date(eventTime);
      const firingDate = eventDate.setTime(eventDate.getTime() + delayInMs);

      await this.schedulePendingProposalsTask(groupId, firingDate);
    } else {
      await this.commitPendingProposals(groupId);
    }
  }

  private async schedulePendingProposalsTask(groupId: string, firingDate: number) {
    await this.coreDatabase.put('pendingProposals', {groupId, firingDate}, groupId);

    TaskScheduler.addTask({
      task: () => this.commitPendingProposals(groupId),
      firingDate,
      key: this.createPendingProposalsTaskKey(groupId),
    });
  }

  private async cancelPendingProposalsTask(groupId: string) {
    TaskScheduler.cancelTask(this.createPendingProposalsTaskKey(groupId));
    await this.coreDatabase.delete('pendingProposals', groupId);
  }

  private createPendingProposalsTaskKey(groupId: string) {
    return `pending-proposals-${groupId}` as const;
  }

  /**
   * Commit all pending proposals for a given groupId
   *
   * @param groupId groupId of the conversation
   */
  public async commitPendingProposals(groupId: string, shouldRetry = true): Promise<void> {
    const groupIdBytes = Decoder.fromBase64(groupId).asBytes;

    try {
      await this.coreCryptoClient.transaction(cx => cx.commitPendingProposals(groupIdBytes));
      await this.cancelPendingProposalsTask(groupId);
    } catch (error) {
      if (!shouldRetry) {
        throw error;
      }

      this.logger.warn('Failed to commit proposals, clearing the pending commit and retrying', error);

      return this.commitPendingProposals(groupId, false);
    }
  }

  /**
   * Get all pending proposals from the database and schedule them
   * Function must only be called once, after application start
   *
   */
  public async initialisePendingProposalsTasks() {
    try {
      const pendingProposals = await this.coreDatabase.getAll('pendingProposals');
      if (pendingProposals.length > 0) {
        pendingProposals.forEach(({groupId, firingDate}) =>
          TaskScheduler.addTask({
            task: () => this.commitPendingProposals(groupId),
            firingDate,
            key: this.createPendingProposalsTaskKey(groupId),
          }),
        );
      }
    } catch (error) {
      this.logger.error('Could not get pending proposals', error);
    }
  }

  /**
   * Get all conversation members client ids.
   *
   * @param groupId groupId of the conversation
   */
  public async getClientIds(groupId: string): Promise<{userId: string; clientId: ClientId; domain: string}[]> {
    const groupIdBytes = Decoder.fromBase64(groupId).asBytes;

    const rawClientIds = await this.coreCryptoClient.getClientIds(groupIdBytes);

    const clientIds = rawClientIds.map(id => {
      const {user, client, domain} = parseFullQualifiedClientId(this.textDecoder.decode(id));
      return {userId: user, clientId: client, domain};
    });
    return clientIds;
  }

  public async handleMLSMessageAddEvent(
    event: ConversationMLSMessageAddEvent,
    groupIdFromConversationId: (
      conversationId: QualifiedId,
      subconversationId?: SUBCONVERSATION_ID,
    ) => Promise<string | undefined>,
  ) {
    const qualifiedConversationId = event.qualified_conversation ?? {id: event.conversation, domain: ''};

    const groupId = await groupIdFromConversationId(qualifiedConversationId, event.subconv);

    // We should not receive a message for a group the client is not aware of
    if (!groupId) {
      throw new Error(
        `Could not find a group_id for conversation ${qualifiedConversationId.id}@${qualifiedConversationId.domain}${event.subconv ? `/subconversation:${event.subconv}` : ''}`,
      );
    }

    return queueIncomingMLSMessage(groupId, () => handleMLSMessageAdd({event, mlsService: this, groupId}));
  }

  public async handleMLSWelcomeMessageEvent(event: ConversationMLSWelcomeEvent, clientId: string) {
    // Every time we've received a welcome message, it means that our key package was consumed,
    // we need to verify if we need to upload new ones.
    // Note that this has to be done before we even process the welcome message (even if it fails),
    // receiving a welcome message means that one of our key packages on backend was claimed.
    try {
      await this.verifyLocalMLSKeyPackagesAmount(clientId);
    } catch {
      this.logger.error('Failed to verify the amount of MLS key packages');
    }

    return handleMLSWelcomeMessage({event, mlsService: this});
  }

  /**
   *
   * @param discoveryUrl URL of the acme server
   * @param user User object
   * @param clientId The client id of the current device
   * @param nbPrekeys Amount of prekeys to generate
   * @param oAuthIdToken The OAuth id token if the user is already authenticated
   * @returns AcmeChallenge if the user is not authenticated, true if the user is authenticated
   */
  public async enrollE2EI(
    discoveryUrl: string,
    user: User,
    client: RegisteredClient,
    nbPrekeys: number,
    certificateTtl: number,
    getOAuthToken: getTokenCallback,
    getAllConversations: () => Promise<Conversation[]>,
  ): Promise<void> {
    const isCertificateRenewal = await this.coreCryptoClient.e2eiIsEnabled(this.config.defaultCiphersuite);
    const e2eiServiceInternal = new E2EIServiceInternal(
      this.coreDatabase,
      this.coreCryptoClient,
      this.apiClient,
      certificateTtl,
      nbPrekeys,
      {user, clientId: client.id, discoveryUrl},
    );

    const {keyPackages, newCrlDistributionPoints} = await e2eiServiceInternal.generateCertificate(
      getOAuthToken,
      isCertificateRenewal,
      getAllConversations,
      this.config.defaultCiphersuite,
    );

    this.dispatchNewCrlDistributionPoints(newCrlDistributionPoints);
    // upload the clients public keys
    if (!this.isInitializedMLSClient(client)) {
      // we only upload public keys for the initial certification process if the device is not already a registered MLS device.
      await this.uploadMLSPublicKeys(client);
    }
    // replace old key packages with new key packages with x509 certificate
    await this.replaceKeyPackages(client.id, keyPackages);
    // Verify that we have enough key packages
    await this.verifyRemoteMLSKeyPackagesAmount(client.id);
  }
}<|MERGE_RESOLUTION|>--- conflicted
+++ resolved
@@ -178,22 +178,6 @@
     await this.coreCryptoClient.transaction(cx =>
       cx.mlsInit(generateMLSDeviceId(userId, client.id), this.config.ciphersuites, this.config.nbKeyPackages),
     );
-
-<<<<<<< HEAD
-    const isFreshMLSSelfClient = !this.isInitializedMLSClient(client);
-    const shouldinitIdentity = !(isFreshMLSSelfClient && skipInitIdentity);
-
-    if (shouldinitIdentity) {
-      // We need to make sure keypackages and public key are uploaded to the backend
-      if (isFreshMLSSelfClient) {
-        await this.uploadMLSPublicKeys(client);
-=======
-    await this.coreCryptoClient.registerCallbacks({
-      // All authorization/membership rules are enforced on backend
-      clientIsExistingGroupUser: async () => true,
-      authorize: async () => true,
-      userAuthorize: async () => true,
-    });
 
     try {
       const ccClientSignature = await this.getCCClientSignatureString();
@@ -218,7 +202,6 @@
             this.logger.info(`Blocked initial key package upload for client ${client.id} as E2EI is enabled`);
           }
           break;
->>>>>>> ed0741cb
       }
     } catch (error) {
       this.logger.error(`Error while initializing client ${client.id}`, error);
@@ -245,30 +228,6 @@
   }: CommitBundle): Promise<MlsTransportResponse> => {
     // We need to lock the incoming mls messages queue while we are uploading the commit bundle
     // it's possible that we will be sent some mls messages before we receive the response from backend and accept a commit locally.
-<<<<<<< HEAD
-=======
-    return withLockedMLSMessagesQueue(groupIdStr, async () => {
-      const {commit, groupInfo, welcome} = await generateCommitBundle();
-      const bundlePayload = new Uint8Array([...commit, ...groupInfo.payload, ...(welcome || [])]);
-      try {
-        const response = await this.apiClient.api.conversation.postMlsCommitBundle(bundlePayload);
-
-        if (isExternalCommit) {
-          await this.coreCryptoClient.mergePendingGroupFromExternalCommit(groupId);
-        } else {
-          await this.coreCryptoClient.commitAccepted(groupId);
-        }
-        const newEpoch = await this.getEpoch(groupId);
-
-        this.emit(MLSServiceEvents.NEW_EPOCH, {epoch: newEpoch, groupId: groupIdStr});
-        return response;
-      } catch (error) {
-        if (isExternalCommit) {
-          await this.coreCryptoClient.clearPendingGroupFromExternalCommit(groupId);
-        } else {
-          await this.coreCryptoClient.clearPendingCommit(groupId);
-        }
->>>>>>> ed0741cb
 
     const bundlePayload = new Uint8Array([...commit, ...groupInfo.payload, ...(welcome || [])]);
     try {
