--- conflicted
+++ resolved
@@ -124,11 +124,7 @@
 
     // We need to make sure keypackages and public key are uploaded to the backend
     await this.uploadMLSPublicKeys(client);
-<<<<<<< HEAD
-    await this.uploadMLSKeyPackagesForClient(client.id);
-=======
     await this.verifyRemoteMLSKeyPackagesAmount(client.id);
->>>>>>> 10ce9413
   }
 
   private async uploadCommitBundle(
@@ -627,15 +623,9 @@
   private async verifyRemoteMLSKeyPackagesAmount(clientId: string) {
     const backendKeyPackagesCount = await this.getRemoteMLSKeyPackageCount(clientId);
 
-<<<<<<< HEAD
-    if (validKeyPackagesCount <= this.config.minRequiredNumberOfAvailableKeyPackages) {
-      const clientId = this.apiClient.validatedClientId;
-      await this.uploadMLSKeyPackagesForClient(clientId);
-=======
     // If we have enough keys uploaded on backend, there's no need to upload more.
     if (backendKeyPackagesCount > this.config.minRequiredNumberOfAvailableKeyPackages) {
       return;
->>>>>>> 10ce9413
     }
 
     const keyPackages = await this.clientKeypackages(this.config.nbKeyPackages);
@@ -664,24 +654,11 @@
     });
   }
 
-<<<<<<< HEAD
-  private async uploadMLSKeyPackagesForClient(clientId: string) {
-    const backendKeyPackagesCount = await this.getRemoteMLSKeyPackageCount(clientId);
-
-    // If we have enough keys uploaded on backend, there's no need to upload more.
-    if (backendKeyPackagesCount > this.config.minRequiredNumberOfAvailableKeyPackages) {
-      return;
-    }
-
-    const keyPackages = await this.clientKeypackages(this.config.nbKeyPackages);
-    return this.uploadMLSKeyPackages(keyPackages, clientId);
-=======
   private async uploadMLSKeyPackages(clientId: string, keyPackages: Uint8Array[]) {
     return this.apiClient.api.client.uploadMLSKeyPackages(
       clientId,
       keyPackages.map(keyPackage => btoa(Converter.arrayBufferViewToBaselineString(keyPackage))),
     );
->>>>>>> 10ce9413
   }
 
   public async wipeConversation(groupId: string): Promise<void> {
@@ -817,17 +794,10 @@
     return handleMLSWelcomeMessage({event, mlsService: this});
   }
 
-  public async deleteMLSKeyPackages(keyPackagRefs: Uint8Array[], clientId: ClientId) {
+  public async deleteMLSKeyPackages(clientId: ClientId, keyPackagRefs: Uint8Array[]) {
     return this.apiClient.api.client.deleteMLSKeyPackages(
       clientId,
       keyPackagRefs.map(keypackage => btoa(Converter.arrayBufferViewToBaselineString(keypackage))),
-    );
-  }
-
-  private async uploadMLSKeyPackages(keypackages: Uint8Array[], clientId: ClientId) {
-    return this.apiClient.api.client.uploadMLSKeyPackages(
-      clientId,
-      keypackages.map(keypackage => btoa(Converter.arrayBufferViewToBaselineString(keypackage))),
     );
   }
 
@@ -868,8 +838,10 @@
       } else {
         const data = await instance.continueCertificateProcess(oAuthIdToken);
         if (data !== undefined) {
-          await this.deleteMLSKeyPackages(data.keyPackageRefsToRemove, clientId);
-          await this.uploadMLSKeyPackages(data.newKeyPackages, clientId);
+          // Remove old key packages
+          await this.deleteMLSKeyPackages(clientId, data.keyPackageRefsToRemove);
+          // Upload new key packages with x509 certificate
+          await this.uploadMLSKeyPackages(clientId, data.newKeyPackages);
           return true;
         }
       }
