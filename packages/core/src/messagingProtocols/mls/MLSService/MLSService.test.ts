--- conflicted
+++ resolved
@@ -486,15 +486,11 @@
       apiClient.context = {clientType: ClientType.PERMANENT, clientId: mockClientId, userId: ''};
 
       const mockedClientKeyPackages = [new Uint8Array()];
-<<<<<<< HEAD
       jest.spyOn(transactionContext, 'clientKeypackages').mockResolvedValueOnce(mockedClientKeyPackages);
-=======
-      jest.spyOn(coreCrypto, 'clientKeypackages').mockResolvedValueOnce(mockedClientKeyPackages);
-      jest.spyOn(coreCrypto, 'clientPublicKey').mockResolvedValueOnce(new Uint8Array());
+      jest.spyOn(transactionContext, 'clientPublicKey').mockResolvedValueOnce(new Uint8Array());
       jest.spyOn(Helper, 'getMLSDeviceStatus').mockReturnValueOnce(Helper.MLSDeviceStatus.REGISTERED);
       jest.spyOn(apiClient.api.client, 'uploadMLSKeyPackages').mockResolvedValueOnce(undefined);
 
->>>>>>> ed0741cb
       jest
         .spyOn(apiClient.api.client, 'getMLSKeyPackageCount')
         .mockResolvedValueOnce(mlsService['minRequiredKeyPackages'] - 1);
@@ -520,7 +516,7 @@
       jest.spyOn(apiClient.api.client, 'uploadMLSKeyPackages');
       jest.spyOn(apiClient.api.client, 'putClient');
 
-      jest.spyOn(coreCrypto, 'clientPublicKey').mockResolvedValueOnce(new Uint8Array());
+      jest.spyOn(transactionContext, 'clientPublicKey').mockResolvedValueOnce(new Uint8Array());
 
       await mlsService.initClient(mockUserId, mockClient, defaultMLSInitConfig);
 
@@ -636,16 +632,11 @@
       };
 
       await mlsService.handleMLSMessageAddEvent(mockedMLSWelcomeEvent, getGroupIdFromConversationId);
-<<<<<<< HEAD
       expect(transactionContext.decryptMessage).toHaveBeenCalled();
-      expect(mlsService.emit).toHaveBeenCalledWith('newEpoch', {epoch: mockedNewEpoch, groupId: mockGroupId});
-=======
-      expect(mockCoreCrypto.transaction).toHaveBeenCalled();
       expect(mlsService.emit).toHaveBeenCalledWith(MLSServiceEvents.NEW_EPOCH, {
         epoch: mockedNewEpoch,
         groupId: mockGroupId,
       });
->>>>>>> ed0741cb
     });
 
     it('handles pending propoals with a delay after decrypting a message', async () => {
