/*
 * Wire
 * Copyright (C) 2023 Wire Swiss GmbH
 *
 * This program is free software: you can redistribute it and/or modify
 * it under the terms of the GNU General Public License as published by
 * the Free Software Foundation, either version 3 of the License, or
 * (at your option) any later version.
 *
 * This program is distributed in the hope that it will be useful,
 * but WITHOUT ANY WARRANTY; without even the implied warranty of
 * MERCHANTABILITY or FITNESS FOR A PARTICULAR PURPOSE. See the
 * GNU General Public License for more details.
 *
 * You should have received a copy of the GNU General Public License
 * along with this program. If not, see http://www.gnu.org/licenses/.
 *
 */

import axios, {AxiosInstance} from 'axios';
import logdown from 'logdown';

import {
  GetDirectoryReturnValue,
  GetInitialNonceReturnValue,
  PostJoseRequestParams,
  PostJoseRequestReturnValue,
} from './AcmeService.types';
import {
  AuthorizationResponseSchema,
  DirectoryResponseSchema,
  NewAccountResponseSchema,
  NewOrderResponseSchema,
  ResponseHeaderLocation,
  ResponseHeaderLocationSchema,
  ResponseHeaderNonce,
  ResponseHeaderNonceSchema,
  CheckStatusOfOrderResponseSchema,
  DpopChallengeResponseSchema,
  FinalizeOrderResponseSchema,
  OidcChallengeResponseSchema,
  GetCertificateResponseSchema,
  LocalCertificateRootResponseSchema,
  FederationCrossSignedCertificatesResponseSchema,
} from './schema';

import {AcmeChallenge, AcmeDirectory} from '../../E2EIService.types';

export class AcmeService {
  private logger = logdown('@wireapp/core/AcmeService');
  private readonly axiosInstance: AxiosInstance = axios.create();
  private readonly url = {
    ROOTS: '/roots.pem',
<<<<<<< HEAD
    PROXY_CRL: '/proxyCrl',
  } as const;
=======
    FEDERATION: '/federation',
  };
>>>>>>> ffb73488

  constructor(private discoveryUrl: string) {}

  private get acmeBaseUrl() {
    const {origin} = new URL(this.discoveryUrl);
    return origin;
  }

  // ############ Internal Functions ############

  private extractNonce(headers: any): ResponseHeaderNonce['replay-nonce'] {
    return ResponseHeaderNonceSchema.parse(headers)['replay-nonce'];
  }

  private extractLocation(headers: any): ResponseHeaderLocation['location'] {
    return ResponseHeaderLocationSchema.parse(headers).location;
  }

  private async postJoseRequest<T>({
    payload,
    schema,
    url,
    shouldGetLocation = false,
  }: PostJoseRequestParams<T>): Promise<PostJoseRequestReturnValue<T>> {
    const {data, headers} = await this.axiosInstance.post(url, payload, {
      headers: {
        'Content-Type': 'application/jose+json',
      },
    });
    const nonce = this.extractNonce(headers);
    const accountData = schema.parse(data);
    return {
      data: accountData,
      nonce,
      location: shouldGetLocation ? this.extractLocation(headers) : undefined,
    };
  }

  // ############ Public Functions ############

  public async getDirectory(): GetDirectoryReturnValue {
    try {
      const {data} = await this.axiosInstance.get(this.discoveryUrl);
      const directory = DirectoryResponseSchema.parse(data);
      return new TextEncoder().encode(JSON.stringify(directory));
    } catch (e) {
      this.logger.error('Error while receiving Directory', e);
      return undefined;
    }
  }

  public async getLocalCertificateRoot(): Promise<string> {
    const {data} = await this.axiosInstance.get(`${this.acmeBaseUrl}${this.url.ROOTS}`);
    const localCertificateRoot = LocalCertificateRootResponseSchema.parse(data);
    return localCertificateRoot;
  }

<<<<<<< HEAD
  public async getCRLFromDistributionPoint(distributionPointUrl: string): Promise<Uint8Array> {
    const response = await this.axiosInstance.get(`${this.acmeBaseUrl}${this.url.PROXY_CRL}/${distributionPointUrl}`, {
      headers: {
        'Content-Type': '*/*',
        Accept: '*/*',
      },
      responseType: 'arraybuffer',
    });
    const {data} = response;

    return data;

    // eslint-disable-next-line no-console
    console.log('patryk', {data, response});
=======
  public async getFederationCrossSignedCertificates(): Promise<string[]> {
    const {data} = await this.axiosInstance.get(`${this.acmeBaseUrl}${this.url.FEDERATION}`);
    const federationCrossSignedCertificates = FederationCrossSignedCertificatesResponseSchema.parse(data);
    return federationCrossSignedCertificates.crts;
>>>>>>> ffb73488
  }

  public async getInitialNonce(url: AcmeDirectory['newNonce']): GetInitialNonceReturnValue {
    try {
      const {headers} = await this.axiosInstance.head(url);
      const nonce = this.extractNonce(headers);
      return nonce;
    } catch (e) {
      this.logger.error('Error while receiving intial Nonce', e);
      return undefined;
    }
  }

  public async createNewAccount(url: AcmeDirectory['newAccount'], payload: Uint8Array) {
    return this.postJoseRequest({
      payload,
      schema: NewAccountResponseSchema,
      url,
    });
  }

  public async createNewOrder(url: AcmeDirectory['newOrder'], payload: Uint8Array) {
    return this.postJoseRequest({
      payload,
      schema: NewOrderResponseSchema,
      url,
      shouldGetLocation: true,
    });
  }

  public async getAuthorization(url: string, payload: Uint8Array) {
    return this.postJoseRequest({
      payload,
      schema: AuthorizationResponseSchema,
      url,
    });
  }

  public async validateDpopChallenge(url: AcmeChallenge['url'], payload: Uint8Array) {
    return this.postJoseRequest({
      payload,
      schema: DpopChallengeResponseSchema,
      url,
    });
  }

  public async validateOidcChallenge(url: AcmeChallenge['url'], payload: Uint8Array) {
    return this.postJoseRequest({
      payload,
      schema: OidcChallengeResponseSchema,
      url,
    });
  }

  public async checkStatusOfOrder(url: string, payload: Uint8Array) {
    return this.postJoseRequest({
      payload,
      schema: CheckStatusOfOrderResponseSchema,
      url,
    });
  }

  public async finalizeOrder(url: string, payload: Uint8Array) {
    return this.postJoseRequest({
      payload,
      schema: FinalizeOrderResponseSchema,
      url,
    });
  }

  public async getCertificate(url: string, payload: Uint8Array) {
    return this.postJoseRequest({
      payload,
      schema: GetCertificateResponseSchema,
      url,
    });
  }
}<|MERGE_RESOLUTION|>--- conflicted
+++ resolved
@@ -51,13 +51,9 @@
   private readonly axiosInstance: AxiosInstance = axios.create();
   private readonly url = {
     ROOTS: '/roots.pem',
-<<<<<<< HEAD
     PROXY_CRL: '/proxyCrl',
+    FEDERATION: '/federation',
   } as const;
-=======
-    FEDERATION: '/federation',
-  };
->>>>>>> ffb73488
 
   constructor(private discoveryUrl: string) {}
 
@@ -115,7 +111,6 @@
     return localCertificateRoot;
   }
 
-<<<<<<< HEAD
   public async getCRLFromDistributionPoint(distributionPointUrl: string): Promise<Uint8Array> {
     const response = await this.axiosInstance.get(`${this.acmeBaseUrl}${this.url.PROXY_CRL}/${distributionPointUrl}`, {
       headers: {
@@ -127,15 +122,12 @@
     const {data} = response;
 
     return data;
-
-    // eslint-disable-next-line no-console
-    console.log('patryk', {data, response});
-=======
+  }
+
   public async getFederationCrossSignedCertificates(): Promise<string[]> {
     const {data} = await this.axiosInstance.get(`${this.acmeBaseUrl}${this.url.FEDERATION}`);
     const federationCrossSignedCertificates = FederationCrossSignedCertificatesResponseSchema.parse(data);
     return federationCrossSignedCertificates.crts;
->>>>>>> ffb73488
   }
 
   public async getInitialNonce(url: AcmeDirectory['newNonce']): GetInitialNonceReturnValue {
