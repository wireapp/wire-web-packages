/*
 * Wire
 * Copyright (C) 2022 Wire Swiss GmbH
 *
 * This program is free software: you can redistribute it and/or modify
 * it under the terms of the GNU General Public License as published by
 * the Free Software Foundation, either version 3 of the License, or
 * (at your option) any later version.
 *
 * This program is distributed in the hope that it will be useful,
 * but WITHOUT ANY WARRANTY; without even the implied warranty of
 * MERCHANTABILITY or FITNESS FOR A PARTICULAR PURPOSE. See the
 * GNU General Public License for more details.
 *
 * You should have received a copy of the GNU General Public License
 * along with this program. If not, see http://www.gnu.org/licenses/.
 *
 */

<<<<<<< HEAD
import {ConversationConfiguration, ExternalProposalType} from '@wireapp/core-crypto';
import type {APIClient} from '@wireapp/api-client';
=======
import {ExternalProposalType} from '@wireapp/core-crypto';
import {APIClient} from '@wireapp/api-client';
>>>>>>> 6616575a
import {
  MessageSendingStatus,
  Conversation,
  DefaultConversationRoleName,
  MutedStatus,
  NewConversation,
  QualifiedUserClients,
  UserClients,
  ClientMismatch,
  ConversationProtocol,
} from '@wireapp/api-client/src/conversation';
import {CONVERSATION_TYPING, ConversationMemberUpdateData} from '@wireapp/api-client/src/conversation/data';
import {ConversationMemberLeaveEvent} from '@wireapp/api-client/src/event';
import {QualifiedId, QualifiedUserPreKeyBundleMap, UserPreKeyBundleMap} from '@wireapp/api-client/src/user';
import {Cleared, DataTransfer, GenericMessage, LastRead} from '@wireapp/protocol-messaging';

import {
  GenericMessageType,
  MessageTimer,
  PayloadBundleSource,
  PayloadBundleState,
  PayloadBundleType,
  RemoveUsersParams,
} from '../../conversation/';
import {ClearedContent, RemoteData} from '../content';
import {CryptographyService} from '../../cryptography/';
import {MLSService} from '../../mls';
import {NotificationService} from '../../notification';
import {decryptAsset} from '../../cryptography/AssetCryptography';
import {isStringArray, isQualifiedIdArray, isQualifiedUserClients, isUserClients} from '../../util/TypePredicateUtil';
import {MessageBuilder} from '../message/MessageBuilder';
import {MessageService} from '../message/MessageService';
import {ClearConversationMessage, OtrMessage} from '../message/OtrMessage';
import {XOR} from '@wireapp/commons/src/main/util/TypeUtil';
import {
  AddUsersParams,
  MessageSendingOptions,
  MessageTargetMode,
  MLSReturnType,
  SendMlsMessageParams,
  SendProteusMessageParams,
} from './ConversationService.types';
import {Decoder} from 'bazinga64';
import {mapQualifiedUserClientIdsToFullyQualifiedClientIds} from '../../util/fullyQualifiedClientIdUtils';
import {optionalToUint8Array} from '../../mls';
import {sendMessage} from '../message/messageSender';
import {generateGenericMessage} from './messageGenerator';

export class ConversationService {
  public readonly messageTimer: MessageTimer;
  private readonly messageService: MessageService;
  private selfConversationId?: QualifiedId;

  constructor(
    private readonly apiClient: APIClient,
    cryptographyService: CryptographyService,
    private readonly config: {useQualifiedIds?: boolean},
    private readonly notificationService: NotificationService,
    private readonly mlsService: MLSService,
  ) {
    this.messageTimer = new MessageTimer();
    this.messageService = new MessageService(this.apiClient, cryptographyService);
  }

  private async getConversationQualifiedMembers(conversationId: string | QualifiedId): Promise<QualifiedId[]> {
    const conversation = await this.apiClient.api.conversation.getConversation(conversationId);
    /*
     * If you are sending a message to a conversation, you have to include
     * yourself in the list of users if you want to sync a message also to your
     * other clients.
     */
    return conversation.members.others
      .filter(member => !!member.qualified_id)
      .map(member => member.qualified_id!)
      .concat(conversation.members.self.qualified_id!);
  }

  /**
   * Will generate a prekey bundle for specific users.
   * If a QualifiedId array is given the bundle will contain all the clients from those users fetched from the server.
   * If a QualifiedUserClients is provided then only the clients in the payload will be targeted (which could generate a ClientMismatch when sending messages)
   *
   * @param {QualifiedId[]|QualifiedUserClients} userIds - Targeted users.
   * @returns {Promise<QualifiedUserPreKeyBundleMap}
   */
  private async getQualifiedPreKeyBundle(
    userIds: QualifiedId[] | QualifiedUserClients,
  ): Promise<QualifiedUserPreKeyBundleMap> {
    type Target = {id: QualifiedId; clients?: string[]};
    let targets: Target[] = [];

    if (userIds) {
      if (isQualifiedIdArray(userIds)) {
        targets = userIds.map(id => ({id}));
      } else {
        targets = Object.entries(userIds).reduce<Target[]>((accumulator, [domain, userClients]) => {
          for (const userId in userClients) {
            accumulator.push({id: {id: userId, domain}, clients: userClients[userId]});
          }
          return accumulator;
        }, []);
      }
    }

    const preKeys = await Promise.all(
      targets.map(async ({id: userId, clients}) => {
        const prekeyBundle = await this.apiClient.api.user.getUserPreKeys(userId);
        // We filter the clients that should not receive the message (if a QualifiedUserClients was given as parameter)
        const userClients = clients
          ? prekeyBundle.clients.filter(client => clients.includes(client.client))
          : prekeyBundle.clients;
        return {user: userId, clients: userClients};
      }),
    );

    return preKeys.reduce<QualifiedUserPreKeyBundleMap>((bundleMap, qualifiedPrekey) => {
      bundleMap[qualifiedPrekey.user.domain] ||= {};
      for (const client of qualifiedPrekey.clients) {
        bundleMap[qualifiedPrekey.user.domain][qualifiedPrekey.user.id] ||= {};
        bundleMap[qualifiedPrekey.user.domain][qualifiedPrekey.user.id][client.client] = client.prekey;
      }
      return bundleMap;
    }, {});
  }

  async getPreKeyBundleMap(conversationId: string, userIds?: string[] | UserClients): Promise<UserPreKeyBundleMap> {
    let members: string[] = [];

    if (userIds) {
      if (isStringArray(userIds)) {
        members = userIds;
      } else if (isUserClients(userIds)) {
        members = Object.keys(userIds);
      }
    }

    if (!members.length) {
      const conversation = await this.apiClient.api.conversation.getConversation(conversationId);
      /*
       * If you are sending a message to a conversation, you have to include
       * yourself in the list of users if you want to sync a message also to your
       * other clients.
       */
      members = conversation.members.others.map(member => member.id).concat(conversation.members.self.id);
    }

    const preKeys = await Promise.all(members.map(member => this.apiClient.api.user.getUserPreKeys(member)));

    return preKeys.reduce((bundleMap: UserPreKeyBundleMap, bundle) => {
      const userId = bundle.user;
      bundleMap[userId] ||= {};
      for (const client of bundle.clients) {
        bundleMap[userId][client.client] = client.prekey;
      }
      return bundleMap;
    }, {});
  }

  private async getSelfConversationId(): Promise<QualifiedId> {
    if (!this.selfConversationId) {
      const {userId} = this.apiClient.context!;
      const {qualified_id, id} = await this.apiClient.api.conversation.getConversation(userId);
      const domain = this.config.useQualifiedIds ? qualified_id.domain : '';
      this.selfConversationId = {id, domain};
    }
    return this.selfConversationId;
  }

  private async getQualifiedRecipientsForConversation(
    conversationId: QualifiedId,
    userIds?: QualifiedId[] | QualifiedUserClients,
  ): Promise<QualifiedUserClients | QualifiedUserPreKeyBundleMap> {
    if (isQualifiedUserClients(userIds)) {
      return userIds;
    }
    const recipientIds = userIds || (await this.getConversationQualifiedMembers(conversationId));
    return this.getQualifiedPreKeyBundle(recipientIds);
  }

  private async getRecipientsForConversation(
    conversationId: string,
    userIds?: string[] | UserClients,
  ): Promise<UserClients | UserPreKeyBundleMap> {
    if (isUserClients(userIds)) {
      return userIds;
    }
    return this.getPreKeyBundleMap(conversationId, userIds);
  }

  /**
   * Sends a message to a conversation
   *
   * @param sendingClientId The clientId from which the message is sent
   * @param conversationId The conversation in which to send the message
   * @param genericMessage The payload of the message to send
   * @return Resolves with the message sending status from backend
   */
  private async sendGenericMessage(
    sendingClientId: string,
    conversationId: string,
    genericMessage: GenericMessage,
    {
      conversationDomain,
      userIds,
      nativePush,
      sendAsProtobuf,
      onClientMismatch,
      targetMode = MessageTargetMode.NONE,
    }: MessageSendingOptions = {},
  ) {
    const plainText = GenericMessage.encode(genericMessage).finish();
    if (targetMode !== MessageTargetMode.NONE && !userIds) {
      throw new Error('Cannot send targetted message when no userIds are given');
    }
    if (conversationDomain && this.config.useQualifiedIds) {
      if (isStringArray(userIds) || isUserClients(userIds)) {
        throw new Error('Invalid userIds option for sending to federated backend');
      }
      const recipients = await this.getQualifiedRecipientsForConversation(
        {id: conversationId, domain: conversationDomain},
        userIds,
      );
      let reportMissing;
      if (targetMode === MessageTargetMode.NONE) {
        reportMissing = isQualifiedUserClients(userIds); // we want to check mismatch in case the consumer gave an exact list of users/devices
      } else if (targetMode === MessageTargetMode.USERS) {
        reportMissing = this.extractQualifiedUserIds(userIds);
      } else {
        // in case the message is fully targetted at user/client pairs, we do not want to report the missing clients or users at all
        reportMissing = false;
      }
      return this.messageService.sendFederatedMessage(sendingClientId, recipients, plainText, {
        conversationId: {id: conversationId, domain: conversationDomain},
        nativePush,
        reportMissing,
        onClientMismatch: mismatch => onClientMismatch?.(mismatch, false),
      });
    }

    if (isQualifiedIdArray(userIds) || isQualifiedUserClients(userIds)) {
      throw new Error('Invalid userIds option for sending');
    }
    const recipients = await this.getRecipientsForConversation(conversationId, userIds);
    let reportMissing;
    if (targetMode === MessageTargetMode.NONE) {
      reportMissing = isUserClients(userIds); // we want to check mismatch in case the consumer gave an exact list of users/devices
    } else if (targetMode === MessageTargetMode.USERS) {
      reportMissing = this.extractUserIds(userIds);
    } else {
      // in case the message is fully targetted at user/client pairs, we do not want to report the missing clients or users at all
      reportMissing = false;
    }
    return this.messageService.sendMessage(sendingClientId, recipients, plainText, {
      conversationId,
      sendAsProtobuf,
      nativePush,
      reportMissing,
      onClientMismatch: mistmatch => onClientMismatch?.(mistmatch, false),
    });
  }

  private extractUserIds(userIds?: string[] | UserClients): string[] | undefined {
    if (isUserClients(userIds)) {
      return Object.keys(userIds);
    }
    return userIds;
  }

  private extractQualifiedUserIds(userIds?: QualifiedId[] | QualifiedUserClients): QualifiedId[] | undefined {
    if (isQualifiedUserClients(userIds)) {
      return Object.entries(userIds).reduce<QualifiedId[]>((ids, [domain, userClients]) => {
        return ids.concat(Object.keys(userClients).map(userId => ({domain, id: userId})));
      }, []);
    }
    return userIds;
  }

  public async clearConversation(
    conversationId: string,
    timestamp: number | Date = new Date(),
    messageId: string = MessageBuilder.createId(),
    sendAsProtobuf?: boolean,
  ): Promise<ClearConversationMessage> {
    if (timestamp instanceof Date) {
      timestamp = timestamp.getTime();
    }

    const content: ClearedContent = {
      clearedTimestamp: timestamp,
      conversationId,
    };

    const clearedMessage = Cleared.create(content);

    const genericMessage = GenericMessage.create({
      [GenericMessageType.CLEARED]: clearedMessage,
      messageId,
    });

    const {id: selfConversationId, domain} = await this.getSelfConversationId();

    await this.sendGenericMessage(this.apiClient.validatedClientId, selfConversationId, genericMessage, {
      conversationDomain: domain,
      sendAsProtobuf,
    });

    return {
      content,
      conversation: conversationId,
      from: this.apiClient.context!.userId,
      id: messageId,
      messageTimer: 0,
      source: PayloadBundleSource.LOCAL,
      state: PayloadBundleState.OUTGOING_SENT,
      timestamp: Date.now(),
      type: PayloadBundleType.CONVERSATION_CLEAR,
    };
  }

  /**
   * Sends a LastRead message to the current user's self conversation.
   * This will allow all the user's devices to compute which messages are unread
   *
   * @param conversationId The conversation which has been read
   * @param lastReadTimestamp The timestamp at which the conversation was read
   * @param sendingOptions?
   * @return Resolves when the message has been sent
   */
  public async sendLastRead(conversationId: string, lastReadTimestamp: number, sendingOptions?: MessageSendingOptions) {
    const lastRead = new LastRead({
      conversationId,
      lastReadTimestamp,
    });

    const genericMessage = GenericMessage.create({
      [GenericMessageType.LAST_READ]: lastRead,
      messageId: MessageBuilder.createId(),
    });

    const {id: selfConversationId, domain: selfConversationDomain} = await this.getSelfConversationId();

    return this.sendGenericMessage(this.apiClient.validatedClientId, selfConversationId, genericMessage, {
      conversationDomain: selfConversationDomain,
      ...sendingOptions,
    });
  }

  /**
   * Syncs all self user's devices with the countly id
   *
   * @param countlyId The countly id of the current device
   * @param sendingOptions?
   * @return Resolves when the message has been sent
   */
  public async sendCountlySync(countlyId: string, sendingOptions: MessageSendingOptions) {
    const {id: selfConversationId, domain: selfConversationDomain} = await this.getSelfConversationId();

    const dataTransfer = new DataTransfer({
      trackingIdentifier: {
        identifier: countlyId,
      },
    });
    const genericMessage = new GenericMessage({
      [GenericMessageType.DATA_TRANSFER]: dataTransfer,
      messageId: MessageBuilder.createId(),
    });

    return this.sendGenericMessage(this.apiClient.validatedClientId, selfConversationId, genericMessage, {
      conversationDomain: selfConversationDomain,
      ...sendingOptions,
    });
  }

  /**
   * Get a fresh list from backend of clients for all the participants of the conversation.
   * This is a hacky way of getting all the clients for a conversation.
   * The idea is to send an empty message to the backend to absolutely no users and let backend reply with a mismatch error.
   * We then get the missing members in the mismatch, that is our fresh list of participants' clients.
   *
   * @deprecated
   * @param {string} conversationId
   * @param {string} conversationDomain? - If given will send the message to the new qualified endpoint
   */
  public getAllParticipantsClients(
    conversationId: string,
    conversationDomain?: string,
  ): Promise<UserClients | QualifiedUserClients> {
    const sendingClientId = this.apiClient.validatedClientId;
    const recipients = {};
    const text = new Uint8Array();
    return new Promise(async resolve => {
      const onClientMismatch = (mismatch: ClientMismatch | MessageSendingStatus) => {
        resolve(mismatch.missing);
        // When the mismatch happens, we ask the messageService to cancel the sending
        return false;
      };

      if (conversationDomain && this.config.useQualifiedIds) {
        await this.messageService.sendFederatedMessage(sendingClientId, recipients, text, {
          conversationId: {id: conversationId, domain: conversationDomain},
          onClientMismatch,
          reportMissing: true,
        });
      } else {
        await this.messageService.sendMessage(sendingClientId, recipients, text, {
          conversationId,
          onClientMismatch,
        });
      }
    });
  }

  /**
   * Get a fresh list from backend of clients for all the participants of the conversation.
   * @fixme there are some case where this method is not enough to detect removed devices
   * @param {string} conversationId
   * @param {string} conversationDomain? - If given will send the message to the new qualified endpoint
   */
  public async fetchAllParticipantsClients(
    conversationId: string,
    conversationDomain?: string,
  ): Promise<UserClients | QualifiedUserClients> {
    const qualifiedMembers = await this.getConversationQualifiedMembers(
      conversationDomain ? {id: conversationId, domain: conversationDomain} : conversationId,
    );
    const allClients = await this.apiClient.api.user.postListClients({qualified_users: qualifiedMembers});
    const qualifiedUserClients: QualifiedUserClients = {};

    Object.entries(allClients.qualified_user_map).map(([domain, userClientMap]) =>
      Object.entries(userClientMap).map(async ([userId, clients]) => {
        qualifiedUserClients[domain] ||= {};
        qualifiedUserClients[domain][userId] = clients.map(client => client.id);
      }),
    );

    return qualifiedUserClients;
  }

  /**
   * Create a group conversation.
   * @param  {string} name
   * @param  {string|string[]} otherUserIds
   * @deprecated
   * @returns Promise
   */
  public createProteusConversation(name: string, otherUserIds: string | string[]): Promise<Conversation>;
  /**
   * Create a group conversation.
   *
   * @note Do not include yourself as the requestor
   * @see https://staging-nginz-https.zinfra.io/swagger-ui/#!/conversations/createGroupConversation
   *
   * @param conversationData Payload object for group creation
   * @returns Resolves when the conversation was created
   */
  public createProteusConversation(conversationData: NewConversation): Promise<Conversation>;
  public createProteusConversation(
    conversationData: NewConversation | string,
    otherUserIds?: string | string[],
  ): Promise<Conversation> {
    let payload: NewConversation;
    if (typeof conversationData === 'string') {
      const ids = typeof otherUserIds === 'string' ? [otherUserIds] : otherUserIds;

      payload = {
        name: conversationData,
        receipt_mode: null,
        users: ids ?? [],
      };
    } else {
      payload = conversationData;
    }

    return this.apiClient.api.conversation.postConversation(payload);
  }

  public async getConversations(conversationId: string): Promise<Conversation>;
  public async getConversations(conversationIds?: string[]): Promise<Conversation[]>;
  public async getConversations(conversationIds?: string | string[]): Promise<Conversation[] | Conversation> {
    if (!conversationIds || !conversationIds.length) {
      return this.apiClient.api.conversation.getAllConversations();
    }
    if (typeof conversationIds === 'string') {
      return this.apiClient.api.conversation.getConversation(conversationIds);
    }
    return this.apiClient.api.conversation.getConversationsByIds(conversationIds);
  }

  public async getAsset({assetId, assetToken, otrKey, sha256}: RemoteData): Promise<Uint8Array> {
    const request = this.apiClient.api.asset.getAssetV3(assetId, assetToken);
    const encryptedBuffer = (await request.response).buffer;

    return decryptAsset({
      cipherText: new Uint8Array(encryptedBuffer),
      keyBytes: otrKey,
      sha256: sha256,
    });
  }

  public async getUnencryptedAsset(assetId: string, assetToken?: string): Promise<ArrayBuffer> {
    const request = await this.apiClient.api.asset.getAssetV3(assetId, assetToken);
    return (await request.response).buffer;
  }

  public async addUsersToProteusConversation({conversationId, qualifiedUserIds}: Omit<AddUsersParams, 'groupId'>) {
    return this.apiClient.api.conversation.postMembers(conversationId, qualifiedUserIds);
  }

  public async removeUserFromConversation(
    conversationId: QualifiedId,
    userId: QualifiedId,
  ): Promise<ConversationMemberLeaveEvent> {
    return this.apiClient.api.conversation.deleteMember(conversationId, userId);
  }

  private async sendProteusMessage<T extends OtrMessage>(
    params: SendProteusMessageParams<T>,
    genericMessage: GenericMessage,
    content: T['content'],
  ): Promise<T> {
    const {userIds, sendAsProtobuf, conversationDomain, nativePush, targetMode, payload, onClientMismatch, onSuccess} =
      params;
    const response = await this.sendGenericMessage(
      this.apiClient.validatedClientId,
      payload.conversation,
      genericMessage,
      {
        userIds,
        sendAsProtobuf,
        conversationDomain,
        nativePush,
        targetMode,
        onClientMismatch,
      },
    );

    if (!response.errored) {
      if (!this.isClearFromMismatch(response)) {
        // We warn the consumer that there is a mismatch that did not prevent message sending
        await onClientMismatch?.(response, true);
      }
      onSuccess?.(genericMessage, response.time);
    }

    return {
      ...payload,
      content,
      messageTimer: genericMessage.ephemeral?.expireAfterMillis || 0,
      state: response.errored ? PayloadBundleState.CANCELLED : PayloadBundleState.OUTGOING_SENT,
    };
  }

  /**
   * Sends a message to a conversation
   * @return resolves with the sent message
   */
  public async send<T extends OtrMessage>(params: XOR<SendMlsMessageParams<T>, SendProteusMessageParams<T>>) {
    function isMLS<T>(
      params: SendProteusMessageParams<T> | SendMlsMessageParams<T>,
    ): params is SendMlsMessageParams<T> {
      return params.protocol === ConversationProtocol.MLS;
    }

    const {payload, onStart} = params;
    const {genericMessage, content} = generateGenericMessage(payload, this.messageTimer);
    if ((await onStart?.(genericMessage)) === false) {
      // If the onStart call returns false, it means the consumer wants to cancel the message sending
      return {...payload, state: PayloadBundleState.CANCELLED};
    }

    return sendMessage(() =>
      isMLS(params)
        ? this.sendMLSMessage(params, genericMessage, content)
        : this.sendProteusMessage(params, genericMessage, content),
    );
  }

  public sendTypingStart(conversationId: string): Promise<void> {
    return this.apiClient.api.conversation.postTyping(conversationId, {status: CONVERSATION_TYPING.STARTED});
  }

  public sendTypingStop(conversationId: string): Promise<void> {
    return this.apiClient.api.conversation.postTyping(conversationId, {status: CONVERSATION_TYPING.STOPPED});
  }

  public setConversationMutedStatus(
    conversationId: string,
    status: MutedStatus,
    muteTimestamp: number | Date,
  ): Promise<void> {
    if (typeof muteTimestamp === 'number') {
      muteTimestamp = new Date(muteTimestamp);
    }

    const payload: ConversationMemberUpdateData = {
      otr_muted_ref: muteTimestamp.toISOString(),
      otr_muted_status: status,
    };

    return this.apiClient.api.conversation.putMembershipProperties(conversationId, payload);
  }

  public toggleArchiveConversation(
    conversationId: string,
    archived: boolean,
    archiveTimestamp: number | Date = new Date(),
  ): Promise<void> {
    if (typeof archiveTimestamp === 'number') {
      archiveTimestamp = new Date(archiveTimestamp);
    }

    const payload: ConversationMemberUpdateData = {
      otr_archived: archived,
      otr_archived_ref: archiveTimestamp.toISOString(),
    };

    return this.apiClient.api.conversation.putMembershipProperties(conversationId, payload);
  }

  public setMemberConversationRole(
    conversationId: string,
    userId: string,
    conversationRole: DefaultConversationRoleName | string,
  ): Promise<void> {
    return this.apiClient.api.conversation.putOtherMember(userId, conversationId, {
      conversation_role: conversationRole,
    });
  }

  private isClearFromMismatch(mismatch: ClientMismatch | MessageSendingStatus): boolean {
    const hasMissing = Object.keys(mismatch.missing || {}).length > 0;
    const hasDeleted = Object.keys(mismatch.deleted || {}).length > 0;
    const hasRedundant = Object.keys(mismatch.redundant || {}).length > 0;
    const hasFailed = Object.keys((mismatch as MessageSendingStatus).failed_to_send || {}).length > 0;
    return !hasMissing && !hasDeleted && !hasRedundant && !hasFailed;
  }

  /**
   *   ###############################################
   *   ################ MLS Functions ################
   *   ###############################################
   */

  public async createMLSConversation(conversationData: NewConversation): Promise<MLSReturnType> {
    /**
     * @note For creating MLS conversations the users & qualified_users
     * field must be empty as backend is not aware which users
     * are in a MLS conversation because of the MLS architecture.
     */
    const newConversation = await this.apiClient.api.conversation.postConversation({
      ...conversationData,
      users: undefined,
      qualified_users: undefined,
    });
    const {group_id: groupId, qualified_id: qualifiedId} = newConversation;
    if (!groupId) {
      throw new Error('No group_id found in response which is required for creating MLS conversations.');
    }

    const groupIdDecodedFromBase64 = Decoder.fromBase64(groupId).asBytes;
    const {qualified_users: qualifiedUsers = [], selfUserId} = conversationData;
    if (!selfUserId) {
      throw new Error('You need to pass self user qualified id in order to create an MLS conversation');
    }

    const mlsKeys = (await this.apiClient.api.client.getPublicKeys()).removal;
    const mlsKeyBytes = Object.values(mlsKeys).map((key: string) => Decoder.fromBase64(key).asBytes);
    const config: ConversationConfiguration = {
      externalSenders: mlsKeyBytes,
      ciphersuite: 1,
    };

    await this.mlsService.createConversation(groupIdDecodedFromBase64, config);

    const coreCryptoKeyPackagesPayload = await this.mlsService.getKeyPackagesPayload([
      {
        id: selfUserId.id,
        domain: selfUserId.domain,
        /**
         * we should skip fetching key packages for current self client,
         * it's already added by the backend on the group creation time
         */
        skipOwn: conversationData.creator_client,
      },
      ...qualifiedUsers,
    ]);

    let response;
    if (coreCryptoKeyPackagesPayload.length !== 0) {
      response = await this.mlsService.addUsersToExistingConversation(
        groupIdDecodedFromBase64,
        coreCryptoKeyPackagesPayload,
      );
    }

    //We store the info when conversation (along with key material) was created, so we will know when to renew it
    const groupCreationTimeStamp = new Date().getTime();
    await this.notificationService.storeLastKeyMaterialUpdateDate({
      previousUpdateDate: groupCreationTimeStamp,
      groupId,
    });

    // We fetch the fresh version of the conversation created on backend with the newly added users
    const conversation = await this.getConversations(qualifiedId.id);

    return {
      events: response?.events || [],
      conversation,
    };
  }

  private async sendMLSMessage<T extends OtrMessage>(
    params: SendMlsMessageParams<T>,
    genericMessage: GenericMessage,
    content: T['content'],
  ): Promise<T> {
    const {groupId, onSuccess, payload} = params;
    const groupIdBytes = Decoder.fromBase64(groupId).asBytes;

    // immediately execute pending commits before sending the message
    await this.notificationService.commitPendingProposals({groupId});

    const encrypted = await this.mlsService.encryptMessage(
      groupIdBytes,
      GenericMessage.encode(genericMessage).finish(),
    );

    try {
      const {time = ''} = await this.apiClient.api.conversation.postMlsMessage(encrypted);
      onSuccess?.(genericMessage, time?.length > 0 ? time : new Date().toISOString());
      return {
        ...payload,
        content,
        messageTimer: genericMessage.ephemeral?.expireAfterMillis || 0,
        state: PayloadBundleState.OUTGOING_SENT,
      };
    } catch {
      return {
        ...payload,
        content,
        messageTimer: genericMessage.ephemeral?.expireAfterMillis || 0,
        state: PayloadBundleState.CANCELLED,
      };
    }
  }

  public async addUsersToMLSConversation({
    qualifiedUserIds,
    groupId,
    conversationId,
  }: Required<AddUsersParams>): Promise<MLSReturnType> {
    const groupIdDecodedFromBase64 = Decoder.fromBase64(groupId!).asBytes;
    const coreCryptoKeyPackagesPayload = await this.mlsService.getKeyPackagesPayload([...qualifiedUserIds]);
    const response = await this.mlsService.addUsersToExistingConversation(
      groupIdDecodedFromBase64,
      coreCryptoKeyPackagesPayload,
    );
    const conversation = await this.getConversations(conversationId.id);

    return {
      events: response?.events || [],
      conversation,
    };
  }

  private async storeLastKeyMaterialUpdateDateWithCurrentTime(groupId: string) {
    const currentTime = new Date().getTime();
    await this.notificationService.storeLastKeyMaterialUpdateDate({groupId, previousUpdateDate: currentTime});
  }

  public async removeUsersFromMLSConversation({
    groupId,
    conversationId,
    qualifiedUserIds,
  }: RemoveUsersParams): Promise<MLSReturnType> {
    const groupIdDecodedFromBase64 = Decoder.fromBase64(groupId).asBytes;

    const clientsToRemove = await this.apiClient.api.user.postListClients({qualified_users: qualifiedUserIds});

    const fullyQualifiedClientIds = mapQualifiedUserClientIdsToFullyQualifiedClientIds(
      clientsToRemove.qualified_user_map,
    );

    const messageResponse = await this.mlsService.removeClientsFromConversation(
      groupIdDecodedFromBase64,
      fullyQualifiedClientIds,
    );

    //key material gets updated after removing a user from the group, so we can reset last key update time value in the store
    await this.storeLastKeyMaterialUpdateDateWithCurrentTime(groupId);

    const conversation = await this.getConversations(conversationId.id);

    return {
      events: messageResponse?.events || [],
      conversation,
    };
  }

  /**
   * Will send an external proposal for the current device to join a specific conversation.
   * In order for the external proposal to be sent correctly, the underlying mls conversation needs to be in a non-established state
   * @param conversationGroupId The conversation to join
   * @param epoch The current epoch of the local conversation
   */
  public async sendExternalJoinProposal(conversationGroupId: string, epoch: number) {
    return sendMessage(async () => {
      const groupIdDecodedFromBase64 = Decoder.fromBase64(conversationGroupId!).asBytes;
      const externalProposal = await this.mlsService.newExternalProposal(ExternalProposalType.Add, {
        epoch,
        conversationId: groupIdDecodedFromBase64,
      });
      await this.apiClient.api.conversation.postMlsMessage(
        //@todo: it's temporary - we wait for core-crypto fix to return the actual Uint8Array instead of regular array
        optionalToUint8Array(externalProposal),
      );

      //We store the info when user was added (and key material was created), so we will know when to renew it
      await this.storeLastKeyMaterialUpdateDateWithCurrentTime(conversationGroupId);
    });
  }

  public async isMLSConversationEstablished(conversationGroupId: string) {
    const groupIdDecodedFromBase64 = Decoder.fromBase64(conversationGroupId!).asBytes;
    return this.mlsService.conversationExists(groupIdDecodedFromBase64);
  }

  public async wipeMLSConversation(conversationId: Uint8Array): Promise<void> {
    return this.mlsService.wipeConversation(conversationId);
  }
}<|MERGE_RESOLUTION|>--- conflicted
+++ resolved
@@ -17,13 +17,8 @@
  *
  */
 
-<<<<<<< HEAD
-import {ConversationConfiguration, ExternalProposalType} from '@wireapp/core-crypto';
-import type {APIClient} from '@wireapp/api-client';
-=======
-import {ExternalProposalType} from '@wireapp/core-crypto';
+import {Ciphersuite, ConversationConfiguration, ExternalProposalType} from '@wireapp/core-crypto';
 import {APIClient} from '@wireapp/api-client';
->>>>>>> 6616575a
 import {
   MessageSendingStatus,
   Conversation,
@@ -693,7 +688,7 @@
     const mlsKeyBytes = Object.values(mlsKeys).map((key: string) => Decoder.fromBase64(key).asBytes);
     const config: ConversationConfiguration = {
       externalSenders: mlsKeyBytes,
-      ciphersuite: 1,
+      ciphersuite: Ciphersuite.MLS_128_DHKEMX25519_AES128GCM_SHA256_Ed25519,
     };
 
     await this.mlsService.createConversation(groupIdDecodedFromBase64, config);
