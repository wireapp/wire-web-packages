--- conflicted
+++ resolved
@@ -21,10 +21,7 @@
 import {APIClient} from '@wireapp/api-client';
 import {ClientType} from '@wireapp/api-client/src/client';
 import {ConversationProtocol} from '@wireapp/api-client/src/conversation';
-<<<<<<< HEAD
-=======
 import {MlsEvent} from '@wireapp/api-client/src/conversation/data/MlsEventData';
->>>>>>> d46149a7
 import {LegalHoldStatus} from '@wireapp/protocol-messaging';
 import {MemoryEngine} from '@wireapp/store-engine';
 import {ConversationService, MessageTargetMode, PayloadBundleSource, PayloadBundleState, PayloadBundleType} from '.';
@@ -87,17 +84,11 @@
       it(`calls callbacks when sending '${payloadBundle.type}' message is starting and successful`, async () => {
         const conversationService = buildConversationService();
         const sentTime = new Date().toISOString();
-<<<<<<< HEAD
-        const onStart = jasmine.createSpy();
-        const onSuccess = jasmine.createSpy();
-        spyOn<any>(conversationService, 'sendGenericMessage').and.returnValue(Promise.resolve({time: sentTime}));
-=======
         const onStart = jasmine.createSpy().and.returnValue(Promise.resolve(true));
         const onSuccess = jasmine.createSpy();
 
         spyOn<any>(conversationService, 'sendGenericMessage').and.returnValue(Promise.resolve({time: sentTime}));
         // const onReconnect = jasmine.createSpy().and.returnValue(getServerAddress());
->>>>>>> d46149a7
 
         const promise = conversationService.send({
           protocol: ConversationProtocol.PROTEUS,
@@ -250,13 +241,8 @@
       const conversationService = buildConversationService();
       spyOn<any>(conversationService, 'sendGenericMessage');
       const message: OtrMessage = {...baseMessage, type: PayloadBundleType.TEXT, content: {text: 'test'}};
-<<<<<<< HEAD
-      const onStart = () => Promise.resolve(false);
-      const onSuccess = () => jasmine.createSpy();
-=======
       const onStart = jasmine.createSpy().and.returnValue(Promise.resolve(false));
       const onSuccess = jasmine.createSpy();
->>>>>>> d46149a7
       const payloadBundle = await conversationService.send({
         onStart,
         onSuccess,
