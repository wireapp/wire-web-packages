--- conflicted
+++ resolved
@@ -17,12 +17,7 @@
  *
  */
 
-<<<<<<< HEAD
-import {APIClient} from '@wireapp/api-client';
-=======
-import {StatusCodes as HTTP_STATUS} from 'http-status-codes';
 import type {APIClient} from '@wireapp/api-client';
->>>>>>> e64f056b
 import {
   Conversation,
   CONVERSATION_TYPE,
@@ -51,10 +46,6 @@
   MessageHide,
   Reaction,
 } from '@wireapp/protocol-messaging';
-<<<<<<< HEAD
-=======
-import type {AxiosError} from 'axios';
->>>>>>> e64f056b
 import {Encoder} from 'bazinga64';
 
 import {
@@ -66,13 +57,8 @@
   PayloadBundleState,
   PayloadBundleType,
 } from '../conversation/';
-<<<<<<< HEAD
-import {AssetContent, ClearedContent, DeletedContent, HiddenContent, RemoteData} from '../conversation/content/';
-import {CryptographyService, EncryptedAsset} from '../cryptography/';
-=======
 import type {AssetContent, ClearedContent, DeletedContent, HiddenContent, RemoteData} from '../conversation/content/';
 import type {CryptographyService, EncryptedAsset} from '../cryptography/';
->>>>>>> e64f056b
 import * as AssetCryptography from '../cryptography/AssetCryptography.node';
 import {MessageBuilder} from './message/MessageBuilder';
 import {MessageService} from './message/MessageService';
