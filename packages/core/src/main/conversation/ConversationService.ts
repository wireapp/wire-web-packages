/*
 * Wire
 * Copyright (C) 2018 Wire Swiss GmbH
 *
 * This program is free software: you can redistribute it and/or modify
 * it under the terms of the GNU General Public License as published by
 * the Free Software Foundation, either version 3 of the License, or
 * (at your option) any later version.
 *
 * This program is distributed in the hope that it will be useful,
 * but WITHOUT ANY WARRANTY; without even the implied warranty of
 * MERCHANTABILITY or FITNESS FOR A PARTICULAR PURPOSE. See the
 * GNU General Public License for more details.
 *
 * You should have received a copy of the GNU General Public License
 * along with this program. If not, see http://www.gnu.org/licenses/.
 *
 */

import {
  ClientMismatch,
  Conversation,
  NewOTRMessage,
  OTRRecipients,
  UserClients,
} from '@wireapp/api-client/dist/commonjs/conversation/index';
import {CONVERSATION_TYPING} from '@wireapp/api-client/dist/commonjs/event/index';
import {UserPreKeyBundleMap} from '@wireapp/api-client/dist/commonjs/user/index';
import {AxiosError} from 'axios';
import {Encoder} from 'bazinga64';
import {
  AssetService,
  ClientAction,
  ConfirmationType,
  GenericMessageType,
  Image,
  ImageAsset,
  MessageTimer,
  PayloadBundleOutgoing,
  PayloadBundleOutgoingUnsent,
  PayloadBundleState,
  RemoteData,
} from '../conversation/root';
import * as AssetCryptography from '../cryptography/AssetCryptography.node';
import {CryptographyService, EncryptedAsset} from '../cryptography/root';

const UUID = require('pure-uuid');
import APIClient = require('@wireapp/api-client');

export default class ConversationService {
  private clientID: string = '';
  public readonly messageTimer: MessageTimer;

  constructor(
    private readonly apiClient: APIClient,
    private readonly protocolBuffers: any = {},
    private readonly cryptographyService: CryptographyService,
    private readonly assetService: AssetService
  ) {
    this.messageTimer = new MessageTimer();
  }

  private createEphemeral(originalGenericMessage: any, expireAfterMillis: number): any {
    const ephemeral = this.protocolBuffers.Ephemeral.create({
      expireAfterMillis,
      [originalGenericMessage.content]: originalGenericMessage[originalGenericMessage.content],
    });

    const genericMessage = this.protocolBuffers.GenericMessage.create({
      ephemeral,
      messageId: originalGenericMessage.messageId,
    });

    return genericMessage;
  }

  // TODO: The correct functionality of this function is heavily based on the case that it always runs into the catch
  // block
  private getPreKeyBundles(conversationId: string): Promise<ClientMismatch | UserPreKeyBundleMap> {
    return this.apiClient.conversation.api.postOTRMessage(this.clientID, conversationId).catch((error: AxiosError) => {
      if (error.response && error.response.status === 412) {
        const recipients: UserClients = error.response.data.missing;
        return this.apiClient.user.api.postMultiPreKeyBundles(recipients);
      }
      throw error;
    });
  }

  private async sendConfirmation(
    conversationId: string,
    payloadBundle: PayloadBundleOutgoingUnsent
  ): Promise<PayloadBundleOutgoing> {
    const confirmation = this.protocolBuffers.Confirmation.create({
      firstMessageId: payloadBundle.content,
      type: ConfirmationType.DELIVERED,
    });

    const genericMessage = this.protocolBuffers.GenericMessage.create({
      confirmation,
      messageId: payloadBundle.id,
    });

    await this.sendGenericMessage(this.clientID, conversationId, genericMessage);

    return {...payloadBundle, conversation: conversationId, state: PayloadBundleState.OUTGOING_SENT};
  }

  private async sendExternalGenericMessage(
    sendingClientId: string,
    conversationId: string,
    asset: EncryptedAsset,
    preKeyBundles: UserPreKeyBundleMap
  ): Promise<ClientMismatch> {
    const {cipherText, keyBytes, sha256} = asset;
    const messageId = ConversationService.createId();

    const externalMessage = this.protocolBuffers.External.create({
      otrKey: new Uint8Array(keyBytes),
      sha256: new Uint8Array(sha256),
    });

    const base64CipherText = Encoder.toBase64(cipherText).asString;

    const customTextMessage = this.protocolBuffers.GenericMessage.create({
      external: externalMessage,
      messageId,
    });

    const plainTextBuffer: Buffer = this.protocolBuffers.GenericMessage.encode(customTextMessage).finish();
    const recipients = await this.cryptographyService.encrypt(plainTextBuffer, preKeyBundles as UserPreKeyBundleMap);

    const message: NewOTRMessage = {
      data: base64CipherText,
      recipients,
      sender: sendingClientId,
    };

    return this.apiClient.conversation.api.postOTRMessage(sendingClientId, conversationId, message);
  }

  private async sendGenericMessage(
    sendingClientId: string,
    conversationId: string,
    genericMessage: any
  ): Promise<ClientMismatch> {
    const plainTextBuffer: Buffer = this.protocolBuffers.GenericMessage.encode(genericMessage).finish();
    const preKeyBundles = await this.getPreKeyBundles(conversationId);
    const recipients = await this.cryptographyService.encrypt(plainTextBuffer, preKeyBundles as UserPreKeyBundleMap);

    return this.sendOTRMessage(sendingClientId, conversationId, recipients);
  }

  private async sendImage(
    conversationId: string,
<<<<<<< HEAD
    recipients: OTRRecipients
  ): Promise<ClientMismatch> {
    const message: NewOTRMessage = {
      recipients,
      sender: sendingClientId,
    };
    return this.apiClient.conversation.api.postOTRMessage(sendingClientId, conversationId, message);
  }

  private shouldSendAsExternal(plainText: Buffer, preKeyBundles: UserPreKeyBundleMap): boolean {
    const EXTERNAL_MESSAGE_THRESHOLD_BYTES = 200 * 1024;

    let clientCount = 0;
    for (const user in preKeyBundles) {
      clientCount += Object.keys(preKeyBundles[user]).length;
    }

    const messageInBytes = new Uint8Array(plainText).length;
    const estimatedPayloadInBytes = clientCount * messageInBytes;

    return estimatedPayloadInBytes > EXTERNAL_MESSAGE_THRESHOLD_BYTES;
  }

  public static createId(): string {
    return new UUID(4).format();
  }

  public async createImage(
    image: Image,
    messageId: string = ConversationService.createId()
  ): Promise<PayloadBundleOutgoingUnsent> {
    const imageAsset = await this.assetService.uploadImageAsset(image);

    return {
      content: {
        asset: imageAsset,
        image,
      },
      from: this.apiClient.context!.userId,
      id: messageId,
      state: PayloadBundleState.OUTGOING_UNSENT,
      type: GenericMessageType.ASSET,
    };
  }

  public async createText(
    message: string,
    messageId: string = ConversationService.createId()
  ): Promise<PayloadBundleOutgoingUnsent> {
    return {
      content: message,
      from: this.apiClient.context!.userId,
      id: messageId,
      state: PayloadBundleState.OUTGOING_UNSENT,
      type: GenericMessageType.TEXT,
    };
  }

  public async getImage({assetId, otrKey, sha256, assetToken}: RemoteData): Promise<Buffer> {
    const encryptedBuffer = await this.apiClient.asset.api.getAsset(assetId, assetToken);
    return AssetCryptography.decryptAsset({
      cipherText: Buffer.from(encryptedBuffer),
      keyBytes: Buffer.from(otrKey.buffer),
      sha256: Buffer.from(sha256.buffer),
    });
  }

  public async deleteMessage(conversationId: string, messageIdToHide: string): Promise<PayloadBundleOutgoing> {
    const messageId = new UUID(4).format();

    const messageHide = this.protocolBuffers.MessageHide.create({
      conversationId,
      messageId: messageIdToHide,
    });

    const genericMessage = this.protocolBuffers.GenericMessage.create({
      messageHide,
      messageId,
    });

    await this.sendGenericMessage(this.clientID, conversationId, genericMessage);

    return {
      conversation: conversationId,
      from: this.clientID,
      id: messageId,
      state: PayloadBundleState.OUTGOING_SENT,
      type: GenericMessageType.HIDDEN,
    };
  }

  public async deleteMessageEveryone(
    conversationId: string,
    messageIdToDelete: string
  ): Promise<PayloadBundleOutgoing> {
    const messageId = new UUID(4).format();

    const messageDelete = this.protocolBuffers.MessageDelete.create({
      messageId: messageIdToDelete,
    });

    const genericMessage = this.protocolBuffers.GenericMessage.create({
      messageDelete,
      messageId,
    });

    await this.sendGenericMessage(this.clientID, conversationId, genericMessage);

    return {
      conversation: conversationId,
      from: this.clientID,
      id: messageId,
      state: PayloadBundleState.OUTGOING_SENT,
      type: GenericMessageType.DELETED,
    };
  }

  public async sendConfirmation(conversationId: string, confirmMessageId: string): Promise<PayloadBundleOutgoing> {
    const messageId = ConversationService.createId();

    const confirmation = this.protocolBuffers.Confirmation.create({
      firstMessageId: confirmMessageId,
      type: ConfirmationType.DELIVERED,
    });

    const genericMessage = this.protocolBuffers.GenericMessage.create({
      confirmation,
      messageId,
    });

    await this.sendGenericMessage(this.clientID, conversationId, genericMessage);

    return {
      conversation: conversationId,
      from: this.apiClient.context!.userId,
      id: messageId,
      state: PayloadBundleState.OUTGOING_SENT,
      type: GenericMessageType.CONFIRMATION,
    };
  }

  public async sendImage(
    conversationId: string,
    payloadBundle: PayloadBundleOutgoingUnsent,
    expireAfterMillis?: number
=======
    payloadBundle: PayloadBundleOutgoingUnsent
>>>>>>> 22a65d9d
  ): Promise<PayloadBundleOutgoing> {
    if (!payloadBundle.content) {
      throw new Error('No content for sendImage provided!');
    }

    const encryptedAsset = payloadBundle.content as ImageAsset;

    const imageMetadata = this.protocolBuffers.Asset.ImageMetaData.create({
      height: encryptedAsset.image.height,
      width: encryptedAsset.image.width,
    });

    const original = this.protocolBuffers.Asset.Original.create({
      image: imageMetadata,
      mimeType: encryptedAsset.image.type,
      name: null,
      size: encryptedAsset.image.data.length,
    });

    const remoteData = this.protocolBuffers.Asset.RemoteData.create({
      assetId: encryptedAsset.asset.key,
      assetToken: encryptedAsset.asset.token,
      otrKey: encryptedAsset.asset.keyBytes,
      sha256: encryptedAsset.asset.sha256,
    });

    const asset = this.protocolBuffers.Asset.create({
      original,
      uploaded: remoteData,
    });

    let genericMessage = this.protocolBuffers.GenericMessage.create({
      asset,
      messageId: payloadBundle.id,
    });

    const expireAfterMillis = this.messageTimer.getMessageTimer(conversationId);
    if (expireAfterMillis > 0) {
      genericMessage = this.createEphemeral(genericMessage, expireAfterMillis);
    }

    const preKeyBundles = await this.getPreKeyBundles(conversationId);
    const plainTextBuffer: Buffer = this.protocolBuffers.GenericMessage.encode(genericMessage).finish();
    const payload: EncryptedAsset = await AssetCryptography.encryptAsset(plainTextBuffer);

    await this.sendExternalGenericMessage(this.clientID, conversationId, payload, preKeyBundles as UserPreKeyBundleMap);
    return {...payloadBundle, conversation: conversationId, state: PayloadBundleState.OUTGOING_SENT};
  }

  private sendOTRMessage(
    sendingClientId: string,
    conversationId: string,
    recipients: OTRRecipients
  ): Promise<ClientMismatch> {
    const message: NewOTRMessage = {
      recipients,
      sender: sendingClientId,
    };
    return this.apiClient.conversation.api.postOTRMessage(sendingClientId, conversationId, message);
  }

<<<<<<< HEAD
    const genericMessage = this.protocolBuffers.GenericMessage.create({
      knock: this.protocolBuffers.Knock.create(),
      messageId,
=======
  private async sendPing(
    conversationId: string,
    payloadBundle: PayloadBundleOutgoingUnsent
  ): Promise<PayloadBundleOutgoing> {
    const knock = this.protocolBuffers.Knock.create();
    let genericMessage = this.protocolBuffers.GenericMessage.create({
      knock,
      messageId: payloadBundle.id,
>>>>>>> 22a65d9d
    });

    const expireAfterMillis = this.messageTimer.getMessageTimer(conversationId);
    if (expireAfterMillis > 0) {
      genericMessage = this.createEphemeral(genericMessage, expireAfterMillis);
    }

    await this.sendGenericMessage(this.clientID, conversationId, genericMessage);

    return {...payloadBundle, conversation: conversationId, state: PayloadBundleState.OUTGOING_SENT};
  }

  private async sendSessionReset(
    conversationId: string,
    payloadBundle: PayloadBundleOutgoingUnsent
  ): Promise<PayloadBundleOutgoing> {
    const sessionReset = this.protocolBuffers.GenericMessage.create({
      clientAction: ClientAction.RESET_SESSION,
      messageId: payloadBundle.id,
    });

    await this.sendGenericMessage(this.clientID, conversationId, sessionReset);

    return {...payloadBundle, conversation: conversationId, state: PayloadBundleState.OUTGOING_SENT};
  }

  private async sendText(
    conversationId: string,
    originalPayloadBundle: PayloadBundleOutgoingUnsent
  ): Promise<PayloadBundleOutgoing> {
    const payloadBundle: PayloadBundleOutgoing = {
      ...originalPayloadBundle,
      conversation: conversationId,
      state: PayloadBundleState.OUTGOING_SENT,
    };
    let genericMessage = this.protocolBuffers.GenericMessage.create({
      messageId: payloadBundle.id,
      text: this.protocolBuffers.Text.create({content: payloadBundle.content}),
    });

    const expireAfterMillis = this.messageTimer.getMessageTimer(conversationId);
    if (expireAfterMillis > 0) {
      genericMessage = this.createEphemeral(genericMessage, expireAfterMillis);
    }

    const preKeyBundles = await this.getPreKeyBundles(conversationId);
    const plainTextBuffer: Buffer = this.protocolBuffers.GenericMessage.encode(genericMessage).finish();

    if (this.shouldSendAsExternal(plainTextBuffer, preKeyBundles as UserPreKeyBundleMap)) {
      const encryptedAsset: EncryptedAsset = await AssetCryptography.encryptAsset(plainTextBuffer);

      await this.sendExternalGenericMessage(
        this.clientID,
        conversationId,
        encryptedAsset,
        preKeyBundles as UserPreKeyBundleMap
      );
      return payloadBundle;
    }

    const payload: OTRRecipients = await this.cryptographyService.encrypt(
      plainTextBuffer,
      preKeyBundles as UserPreKeyBundleMap
    );

    await this.sendOTRMessage(this.clientID, conversationId, payload);
    return payloadBundle;
  }

  private shouldSendAsExternal(plainText: Buffer, preKeyBundles: UserPreKeyBundleMap): boolean {
    const EXTERNAL_MESSAGE_THRESHOLD_BYTES = 200 * 1024;

    let clientCount = 0;
    for (const user in preKeyBundles) {
      clientCount += Object.keys(preKeyBundles[user]).length;
    }

    const messageInBytes = new Uint8Array(plainText).length;
    const estimatedPayloadInBytes = clientCount * messageInBytes;

    return estimatedPayloadInBytes > EXTERNAL_MESSAGE_THRESHOLD_BYTES;
  }

  public static createId(): string {
    return new UUID(4).format();
  }

  public async createImage(
    image: Image,
    messageId: string = ConversationService.createId()
  ): Promise<PayloadBundleOutgoingUnsent> {
    const imageAsset = await this.assetService.uploadImageAsset(image);

    return {
      content: {
        asset: imageAsset,
        image,
      },
      from: this.apiClient.context!.userId,
      id: messageId,
      state: PayloadBundleState.OUTGOING_UNSENT,
      type: GenericMessageType.ASSET,
    };
  }

  public createText(message: string, messageId: string = ConversationService.createId()): PayloadBundleOutgoingUnsent {
    return {
      content: message,
      from: this.apiClient.context!.userId,
      id: messageId,
      state: PayloadBundleState.OUTGOING_UNSENT,
      type: GenericMessageType.TEXT,
    };
  }

  public createConfirmation(
    confirmMessageId: string,
    messageId: string = ConversationService.createId()
  ): PayloadBundleOutgoingUnsent {
    return {
      content: confirmMessageId,
      from: this.apiClient.context!.userId,
      id: messageId,
      state: PayloadBundleState.OUTGOING_UNSENT,
      type: GenericMessageType.CONFIRMATION,
    };
  }

  public createPing(messageId: string = ConversationService.createId()): PayloadBundleOutgoingUnsent {
    return {
      from: this.apiClient.context!.userId,
      id: messageId,
      state: PayloadBundleState.OUTGOING_UNSENT,
      type: GenericMessageType.KNOCK,
    };
  }

  public createSessionReset(messageId: string = ConversationService.createId()): PayloadBundleOutgoingUnsent {
    return {
      content: String(ClientAction.RESET_SESSION),
      from: this.apiClient.context!.userId,
      id: messageId,
      state: PayloadBundleState.OUTGOING_UNSENT,
      type: GenericMessageType.CLIENT_ACTION,
    };
  }

  public async getConversations(conversationId: string): Promise<Conversation>;
  public async getConversations(conversationId?: string[]): Promise<Conversation[]>;
  public async getConversations(conversationId?: string | string[]): Promise<Conversation[] | Conversation> {
    if (!conversationId || !conversationId.length) {
      return this.apiClient.conversation.api.getAllConversations();
    }
    if (typeof conversationId === 'string') {
      return this.apiClient.conversation.api.getConversation(conversationId);
    }
    return this.apiClient.conversation.api.getConversationsByIds(conversationId);
  }

  public async getImage({assetId, otrKey, sha256, assetToken}: RemoteData): Promise<Buffer> {
    const encryptedBuffer = await this.apiClient.asset.api.getAsset(assetId, assetToken);
    return AssetCryptography.decryptAsset({
      cipherText: Buffer.from(encryptedBuffer),
      keyBytes: Buffer.from(otrKey.buffer),
      sha256: Buffer.from(sha256.buffer),
    });
  }

  public async send(
    conversationId: string,
    payloadBundle: PayloadBundleOutgoingUnsent
  ): Promise<PayloadBundleOutgoing> {
    switch (payloadBundle.type) {
      case GenericMessageType.ASSET: {
        if (payloadBundle.content) {
          if ((payloadBundle.content as ImageAsset).image) {
            return this.sendImage(conversationId, payloadBundle);
          }
          throw new Error(`No send method implemented for sending other assets than images.`);
        }
        throw new Error(`No send method implemented for "${payloadBundle.type}" without content".`);
      }
      case GenericMessageType.CLIENT_ACTION: {
        if (payloadBundle.content === ClientAction.RESET_SESSION) {
          return this.sendSessionReset(conversationId, payloadBundle);
        }
        throw new Error(
          `No send method implemented for "${payloadBundle.type}" and ClientAction "${payloadBundle.content}".`
        );
      }
      case GenericMessageType.CONFIRMATION:
        return this.sendConfirmation(conversationId, payloadBundle);
      case GenericMessageType.KNOCK:
        return this.sendPing(conversationId, payloadBundle);
      case GenericMessageType.TEXT:
        return this.sendText(conversationId, payloadBundle);
      default:
        throw new Error(`No send method implemented for "${payloadBundle.type}."`);
    }
  }

  public sendTypingStart(conversationId: string): Promise<void> {
    return this.apiClient.conversation.api.postTyping(conversationId, {status: CONVERSATION_TYPING.STARTED});
  }

  public sendTypingStop(conversationId: string): Promise<void> {
    return this.apiClient.conversation.api.postTyping(conversationId, {status: CONVERSATION_TYPING.STOPPED});
  }

  public setClientID(clientID: string) {
    this.clientID = clientID;
  }

  public async updateText(conversationId: string, originalMessageId: string, newMessage: string): Promise<string> {
    const messageId = ConversationService.createId();

    const editedMessage = this.protocolBuffers.MessageEdit.create({
      replacingMessageId: originalMessageId,
      text: this.protocolBuffers.Text.create({content: newMessage}),
    });

    const genericMessage = this.protocolBuffers.GenericMessage.create({
      edited: editedMessage,
      messageId,
    });

    const preKeyBundles = await this.getPreKeyBundles(conversationId);
    const plainTextBuffer: Buffer = this.protocolBuffers.GenericMessage.encode(genericMessage).finish();
    const payload: EncryptedAsset = await AssetCryptography.encryptAsset(plainTextBuffer);

    await this.sendExternalGenericMessage(this.clientID, conversationId, payload, preKeyBundles as UserPreKeyBundleMap);
    return messageId;
  }
}<|MERGE_RESOLUTION|>--- conflicted
+++ resolved
@@ -152,7 +152,59 @@
 
   private async sendImage(
     conversationId: string,
-<<<<<<< HEAD
+    payloadBundle: PayloadBundleOutgoingUnsent
+  ): Promise<PayloadBundleOutgoing> {
+    if (!payloadBundle.content) {
+      throw new Error('No content for sendImage provided!');
+    }
+
+    const encryptedAsset = payloadBundle.content as ImageAsset;
+
+    const imageMetadata = this.protocolBuffers.Asset.ImageMetaData.create({
+      height: encryptedAsset.image.height,
+      width: encryptedAsset.image.width,
+    });
+
+    const original = this.protocolBuffers.Asset.Original.create({
+      image: imageMetadata,
+      mimeType: encryptedAsset.image.type,
+      name: null,
+      size: encryptedAsset.image.data.length,
+    });
+
+    const remoteData = this.protocolBuffers.Asset.RemoteData.create({
+      assetId: encryptedAsset.asset.key,
+      assetToken: encryptedAsset.asset.token,
+      otrKey: encryptedAsset.asset.keyBytes,
+      sha256: encryptedAsset.asset.sha256,
+    });
+
+    const asset = this.protocolBuffers.Asset.create({
+      original,
+      uploaded: remoteData,
+    });
+
+    let genericMessage = this.protocolBuffers.GenericMessage.create({
+      asset,
+      messageId: payloadBundle.id,
+    });
+
+    const expireAfterMillis = this.messageTimer.getMessageTimer(conversationId);
+    if (expireAfterMillis > 0) {
+      genericMessage = this.createEphemeral(genericMessage, expireAfterMillis);
+    }
+
+    const preKeyBundles = await this.getPreKeyBundles(conversationId);
+    const plainTextBuffer: Buffer = this.protocolBuffers.GenericMessage.encode(genericMessage).finish();
+    const payload: EncryptedAsset = await AssetCryptography.encryptAsset(plainTextBuffer);
+
+    await this.sendExternalGenericMessage(this.clientID, conversationId, payload, preKeyBundles as UserPreKeyBundleMap);
+    return {...payloadBundle, conversation: conversationId, state: PayloadBundleState.OUTGOING_SENT};
+  }
+
+  private sendOTRMessage(
+    sendingClientId: string,
+    conversationId: string,
     recipients: OTRRecipients
   ): Promise<ClientMismatch> {
     const message: NewOTRMessage = {
@@ -162,211 +214,6 @@
     return this.apiClient.conversation.api.postOTRMessage(sendingClientId, conversationId, message);
   }
 
-  private shouldSendAsExternal(plainText: Buffer, preKeyBundles: UserPreKeyBundleMap): boolean {
-    const EXTERNAL_MESSAGE_THRESHOLD_BYTES = 200 * 1024;
-
-    let clientCount = 0;
-    for (const user in preKeyBundles) {
-      clientCount += Object.keys(preKeyBundles[user]).length;
-    }
-
-    const messageInBytes = new Uint8Array(plainText).length;
-    const estimatedPayloadInBytes = clientCount * messageInBytes;
-
-    return estimatedPayloadInBytes > EXTERNAL_MESSAGE_THRESHOLD_BYTES;
-  }
-
-  public static createId(): string {
-    return new UUID(4).format();
-  }
-
-  public async createImage(
-    image: Image,
-    messageId: string = ConversationService.createId()
-  ): Promise<PayloadBundleOutgoingUnsent> {
-    const imageAsset = await this.assetService.uploadImageAsset(image);
-
-    return {
-      content: {
-        asset: imageAsset,
-        image,
-      },
-      from: this.apiClient.context!.userId,
-      id: messageId,
-      state: PayloadBundleState.OUTGOING_UNSENT,
-      type: GenericMessageType.ASSET,
-    };
-  }
-
-  public async createText(
-    message: string,
-    messageId: string = ConversationService.createId()
-  ): Promise<PayloadBundleOutgoingUnsent> {
-    return {
-      content: message,
-      from: this.apiClient.context!.userId,
-      id: messageId,
-      state: PayloadBundleState.OUTGOING_UNSENT,
-      type: GenericMessageType.TEXT,
-    };
-  }
-
-  public async getImage({assetId, otrKey, sha256, assetToken}: RemoteData): Promise<Buffer> {
-    const encryptedBuffer = await this.apiClient.asset.api.getAsset(assetId, assetToken);
-    return AssetCryptography.decryptAsset({
-      cipherText: Buffer.from(encryptedBuffer),
-      keyBytes: Buffer.from(otrKey.buffer),
-      sha256: Buffer.from(sha256.buffer),
-    });
-  }
-
-  public async deleteMessage(conversationId: string, messageIdToHide: string): Promise<PayloadBundleOutgoing> {
-    const messageId = new UUID(4).format();
-
-    const messageHide = this.protocolBuffers.MessageHide.create({
-      conversationId,
-      messageId: messageIdToHide,
-    });
-
-    const genericMessage = this.protocolBuffers.GenericMessage.create({
-      messageHide,
-      messageId,
-    });
-
-    await this.sendGenericMessage(this.clientID, conversationId, genericMessage);
-
-    return {
-      conversation: conversationId,
-      from: this.clientID,
-      id: messageId,
-      state: PayloadBundleState.OUTGOING_SENT,
-      type: GenericMessageType.HIDDEN,
-    };
-  }
-
-  public async deleteMessageEveryone(
-    conversationId: string,
-    messageIdToDelete: string
-  ): Promise<PayloadBundleOutgoing> {
-    const messageId = new UUID(4).format();
-
-    const messageDelete = this.protocolBuffers.MessageDelete.create({
-      messageId: messageIdToDelete,
-    });
-
-    const genericMessage = this.protocolBuffers.GenericMessage.create({
-      messageDelete,
-      messageId,
-    });
-
-    await this.sendGenericMessage(this.clientID, conversationId, genericMessage);
-
-    return {
-      conversation: conversationId,
-      from: this.clientID,
-      id: messageId,
-      state: PayloadBundleState.OUTGOING_SENT,
-      type: GenericMessageType.DELETED,
-    };
-  }
-
-  public async sendConfirmation(conversationId: string, confirmMessageId: string): Promise<PayloadBundleOutgoing> {
-    const messageId = ConversationService.createId();
-
-    const confirmation = this.protocolBuffers.Confirmation.create({
-      firstMessageId: confirmMessageId,
-      type: ConfirmationType.DELIVERED,
-    });
-
-    const genericMessage = this.protocolBuffers.GenericMessage.create({
-      confirmation,
-      messageId,
-    });
-
-    await this.sendGenericMessage(this.clientID, conversationId, genericMessage);
-
-    return {
-      conversation: conversationId,
-      from: this.apiClient.context!.userId,
-      id: messageId,
-      state: PayloadBundleState.OUTGOING_SENT,
-      type: GenericMessageType.CONFIRMATION,
-    };
-  }
-
-  public async sendImage(
-    conversationId: string,
-    payloadBundle: PayloadBundleOutgoingUnsent,
-    expireAfterMillis?: number
-=======
-    payloadBundle: PayloadBundleOutgoingUnsent
->>>>>>> 22a65d9d
-  ): Promise<PayloadBundleOutgoing> {
-    if (!payloadBundle.content) {
-      throw new Error('No content for sendImage provided!');
-    }
-
-    const encryptedAsset = payloadBundle.content as ImageAsset;
-
-    const imageMetadata = this.protocolBuffers.Asset.ImageMetaData.create({
-      height: encryptedAsset.image.height,
-      width: encryptedAsset.image.width,
-    });
-
-    const original = this.protocolBuffers.Asset.Original.create({
-      image: imageMetadata,
-      mimeType: encryptedAsset.image.type,
-      name: null,
-      size: encryptedAsset.image.data.length,
-    });
-
-    const remoteData = this.protocolBuffers.Asset.RemoteData.create({
-      assetId: encryptedAsset.asset.key,
-      assetToken: encryptedAsset.asset.token,
-      otrKey: encryptedAsset.asset.keyBytes,
-      sha256: encryptedAsset.asset.sha256,
-    });
-
-    const asset = this.protocolBuffers.Asset.create({
-      original,
-      uploaded: remoteData,
-    });
-
-    let genericMessage = this.protocolBuffers.GenericMessage.create({
-      asset,
-      messageId: payloadBundle.id,
-    });
-
-    const expireAfterMillis = this.messageTimer.getMessageTimer(conversationId);
-    if (expireAfterMillis > 0) {
-      genericMessage = this.createEphemeral(genericMessage, expireAfterMillis);
-    }
-
-    const preKeyBundles = await this.getPreKeyBundles(conversationId);
-    const plainTextBuffer: Buffer = this.protocolBuffers.GenericMessage.encode(genericMessage).finish();
-    const payload: EncryptedAsset = await AssetCryptography.encryptAsset(plainTextBuffer);
-
-    await this.sendExternalGenericMessage(this.clientID, conversationId, payload, preKeyBundles as UserPreKeyBundleMap);
-    return {...payloadBundle, conversation: conversationId, state: PayloadBundleState.OUTGOING_SENT};
-  }
-
-  private sendOTRMessage(
-    sendingClientId: string,
-    conversationId: string,
-    recipients: OTRRecipients
-  ): Promise<ClientMismatch> {
-    const message: NewOTRMessage = {
-      recipients,
-      sender: sendingClientId,
-    };
-    return this.apiClient.conversation.api.postOTRMessage(sendingClientId, conversationId, message);
-  }
-
-<<<<<<< HEAD
-    const genericMessage = this.protocolBuffers.GenericMessage.create({
-      knock: this.protocolBuffers.Knock.create(),
-      messageId,
-=======
   private async sendPing(
     conversationId: string,
     payloadBundle: PayloadBundleOutgoingUnsent
@@ -375,7 +222,6 @@
     let genericMessage = this.protocolBuffers.GenericMessage.create({
       knock,
       messageId: payloadBundle.id,
->>>>>>> 22a65d9d
     });
 
     const expireAfterMillis = this.messageTimer.getMessageTimer(conversationId);
@@ -520,6 +366,56 @@
       id: messageId,
       state: PayloadBundleState.OUTGOING_UNSENT,
       type: GenericMessageType.CLIENT_ACTION,
+    };
+  }
+
+  public async deleteMessage(conversationId: string, messageIdToHide: string): Promise<PayloadBundleOutgoing> {
+    const messageId = new UUID(4).format();
+
+    const messageHide = this.protocolBuffers.MessageHide.create({
+      conversationId,
+      messageId: messageIdToHide,
+    });
+
+    const genericMessage = this.protocolBuffers.GenericMessage.create({
+      messageHide,
+      messageId,
+    });
+
+    await this.sendGenericMessage(this.clientID, conversationId, genericMessage);
+
+    return {
+      conversation: conversationId,
+      from: this.clientID,
+      id: messageId,
+      state: PayloadBundleState.OUTGOING_SENT,
+      type: GenericMessageType.HIDDEN,
+    };
+  }
+
+  public async deleteMessageEveryone(
+    conversationId: string,
+    messageIdToDelete: string
+  ): Promise<PayloadBundleOutgoing> {
+    const messageId = new UUID(4).format();
+
+    const messageDelete = this.protocolBuffers.MessageDelete.create({
+      messageId: messageIdToDelete,
+    });
+
+    const genericMessage = this.protocolBuffers.GenericMessage.create({
+      messageDelete,
+      messageId,
+    });
+
+    await this.sendGenericMessage(this.clientID, conversationId, genericMessage);
+
+    return {
+      conversation: conversationId,
+      from: this.clientID,
+      id: messageId,
+      state: PayloadBundleState.OUTGOING_SENT,
+      type: GenericMessageType.DELETED,
     };
   }
 
