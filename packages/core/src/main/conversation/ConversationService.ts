/*
 * Wire
 * Copyright (C) 2018 Wire Swiss GmbH
 *
 * This program is free software: you can redistribute it and/or modify
 * it under the terms of the GNU General Public License as published by
 * the Free Software Foundation, either version 3 of the License, or
 * (at your option) any later version.
 *
 * This program is distributed in the hope that it will be useful,
 * but WITHOUT ANY WARRANTY; without even the implied warranty of
 * MERCHANTABILITY or FITNESS FOR A PARTICULAR PURPOSE. See the
 * GNU General Public License for more details.
 *
 * You should have received a copy of the GNU General Public License
 * along with this program. If not, see http://www.gnu.org/licenses/.
 *
 */

import {
  CONVERSATION_TYPE,
  ClientMismatch,
  Conversation,
  NewConversation,
  NewOTRMessage,
  OTRRecipients,
  UserClients,
} from '@wireapp/api-client/dist/commonjs/conversation/';
import {CONVERSATION_TYPING, ConversationMemberLeaveEvent} from '@wireapp/api-client/dist/commonjs/event/';
import {UserPreKeyBundleMap} from '@wireapp/api-client/dist/commonjs/user/index';
import {AxiosError} from 'axios';
import {Encoder} from 'bazinga64';
import {
  AbortReason,
  AssetService,
  AssetTransferState,
  GenericMessageType,
  MessageTimer,
  PayloadBundleOutgoing,
  PayloadBundleOutgoingUnsent,
  PayloadBundleState,
  PayloadBundleType,
  ReactionType,
} from '../conversation/root';

import {
  Asset,
  Cleared,
  ClientAction,
  Confirmation,
  Ephemeral,
  GenericMessage,
  Knock,
  Location,
  MessageDelete,
  MessageEdit,
  MessageHide,
  Reaction,
  Text,
} from '@wireapp/protocol-messaging';
import {
  ClientActionContent,
  ConfirmationContent,
  EditedTextContent,
  FileAssetAbortContent,
  FileAssetContent,
  FileAssetMetaDataContent,
  FileContent,
  FileMetaDataContent,
  ImageAssetContent,
  ImageContent,
  LocationContent,
  ReactionContent,
  RemoteData,
  TextContent,
} from '../conversation/content/';

import * as AssetCryptography from '../cryptography/AssetCryptography.node';
import {CryptographyService, EncryptedAsset} from '../cryptography/root';

import {APIClient} from '@wireapp/api-client';

const UUID = require('pure-uuid');

class ConversationService {
  private clientID: string = '';
  public readonly messageTimer: MessageTimer;

  constructor(
    private readonly apiClient: APIClient,
    private readonly cryptographyService: CryptographyService,
    private readonly assetService: AssetService
  ) {
    this.messageTimer = new MessageTimer();
  }

  private createEphemeral(originalGenericMessage: GenericMessage, expireAfterMillis: number): GenericMessage {
    const ephemeralMessage = Ephemeral.create({
      expireAfterMillis,
      [originalGenericMessage.content!]: originalGenericMessage[originalGenericMessage.content!],
    });

    const genericMessage = GenericMessage.create({
      [GenericMessageType.EPHEMERAL]: ephemeralMessage,
      messageId: originalGenericMessage.messageId,
    });

    return genericMessage;
  }

  // TODO: The correct functionality of this function is heavily based on the case that it always runs into the catch
  // block
  private getPreKeyBundles(conversationId: string): Promise<ClientMismatch | UserPreKeyBundleMap> {
    return this.apiClient.conversation.api.postOTRMessage(this.clientID, conversationId).catch((error: AxiosError) => {
      if (error.response && error.response.status === 412) {
        const recipients: UserClients = error.response.data.missing;
        return this.apiClient.user.api.postMultiPreKeyBundles(recipients);
      }
      throw error;
    });
  }

  private getSelfConversation(): Promise<Conversation> {
    const {userId} = this.apiClient.context!;
    return this.apiClient.conversation.api.getConversation(userId);
  }

  private async sendConfirmation(
    conversationId: string,
    payloadBundle: PayloadBundleOutgoingUnsent
  ): Promise<PayloadBundleOutgoing> {
    const confirmationContent = payloadBundle.content as ConfirmationContent;

    const confirmationMessage = Confirmation.create({
      firstMessageId: confirmationContent.confirmMessageId,
      type: Confirmation.Type.DELIVERED,
    });

    const genericMessage = GenericMessage.create({
      [GenericMessageType.CONFIRMATION]: confirmationMessage,
      messageId: payloadBundle.id,
    });

    await this.sendGenericMessage(this.clientID, conversationId, genericMessage);

    return {
      ...payloadBundle,
      conversation: conversationId,
      messageTimer: 0,
      state: PayloadBundleState.OUTGOING_SENT,
    };
  }

  private async sendConfirmationEphemeral(
    conversationId: string,
    payloadBundle: PayloadBundleOutgoingUnsent
  ): Promise<PayloadBundleOutgoing> {
    const confirmationContent = payloadBundle.content as ConfirmationContent;

    const confirmationObject: PayloadBundleOutgoingUnsent = {
      ...payloadBundle,
      type: GenericMessageType.CONFIRMATION,
    };

    await this.send(conversationId, confirmationObject);
    await this.deleteMessageEveryone(conversationId, confirmationContent.confirmMessageId);

    return {
      ...payloadBundle,
      conversation: conversationId,
      messageTimer: 0,
      state: PayloadBundleState.OUTGOING_SENT,
    };
  }

  private async sendExternalGenericMessage(
    sendingClientId: string,
    conversationId: string,
    asset: EncryptedAsset,
    preKeyBundles: UserPreKeyBundleMap
  ): Promise<ClientMismatch> {
    const {cipherText, keyBytes, sha256} = asset;
    const messageId = ConversationService.createId();

    const externalMessage = {
      otrKey: new Uint8Array(keyBytes),
      sha256: new Uint8Array(sha256),
    };

    const base64CipherText = Encoder.toBase64(cipherText).asString;

    const customTextMessage = GenericMessage.create({
      external: externalMessage,
      messageId,
    });

    const plainTextBuffer = GenericMessage.encode(customTextMessage).finish();
    const recipients = await this.cryptographyService.encrypt(plainTextBuffer, preKeyBundles as UserPreKeyBundleMap);

    const message: NewOTRMessage = {
      data: base64CipherText,
      recipients,
      sender: sendingClientId,
    };

    return this.apiClient.conversation.api.postOTRMessage(sendingClientId, conversationId, message);
  }

  private async sendGenericMessage(
    sendingClientId: string,
    conversationId: string,
    genericMessage: GenericMessage
  ): Promise<ClientMismatch> {
    const plainTextBuffer: Uint8Array = GenericMessage.encode(genericMessage).finish();
    const preKeyBundles = await this.getPreKeyBundles(conversationId);
    const recipients = await this.cryptographyService.encrypt(plainTextBuffer, preKeyBundles as UserPreKeyBundleMap);

    return this.sendOTRMessage(sendingClientId, conversationId, recipients);
  }

  private async sendEditedText(
    conversationId: string,
    payloadBundle: PayloadBundleOutgoingUnsent
  ): Promise<PayloadBundleOutgoing> {
    const {originalMessageId, text} = payloadBundle.content as EditedTextContent;

    const editedMessage = MessageEdit.create({
      replacingMessageId: originalMessageId,
      text: Text.create({content: text}),
    });

    const genericMessage = GenericMessage.create({
      [GenericMessageType.EDITED]: editedMessage,
      messageId: payloadBundle.id,
    });

    await this.sendGenericMessage(this.clientID, conversationId, genericMessage);

    return {
      ...payloadBundle,
      conversation: conversationId,
      messageTimer: 0,
      state: PayloadBundleState.OUTGOING_SENT,
    };
  }

  private async sendFileData(
    conversationId: string,
    payloadBundle: PayloadBundleOutgoingUnsent
  ): Promise<PayloadBundleOutgoing> {
    if (!payloadBundle.content) {
      throw new Error('No content for sendFileData provided.');
    }

    const encryptedAsset = payloadBundle.content as FileAssetContent;

    const remoteData = Asset.RemoteData.create({
      assetId: encryptedAsset.asset.key,
      assetToken: encryptedAsset.asset.token,
      otrKey: encryptedAsset.asset.keyBytes,
      sha256: encryptedAsset.asset.sha256,
    });

    const assetMessage = Asset.create({
      uploaded: remoteData,
    });

    assetMessage.status = AssetTransferState.UPLOADED;

    let genericMessage = GenericMessage.create({
      [GenericMessageType.ASSET]: assetMessage,
      messageId: payloadBundle.id,
    });

    const expireAfterMillis = this.messageTimer.getMessageTimer(conversationId);
    if (expireAfterMillis > 0) {
      genericMessage = this.createEphemeral(genericMessage, expireAfterMillis);
    }

    const preKeyBundles = await this.getPreKeyBundles(conversationId);
    const plainTextBuffer: Uint8Array = GenericMessage.encode(genericMessage).finish();
    const payload: EncryptedAsset = await AssetCryptography.encryptAsset(plainTextBuffer);

    await this.sendExternalGenericMessage(this.clientID, conversationId, payload, preKeyBundles as UserPreKeyBundleMap);
    return {
      ...payloadBundle,
      conversation: conversationId,
      messageTimer: this.messageTimer.getMessageTimer(conversationId),
      state: PayloadBundleState.OUTGOING_SENT,
    };
  }

  private async sendFileMetaData(
    conversationId: string,
    payloadBundle: PayloadBundleOutgoingUnsent
  ): Promise<PayloadBundleOutgoing> {
    if (!payloadBundle.content) {
      throw new Error('No content for sendFileMetaData provided.');
    }

    const encryptedAsset = payloadBundle.content as FileAssetMetaDataContent;

    const original = Asset.Original.create({
      mimeType: encryptedAsset.metaData.type,
      name: encryptedAsset.metaData.name,
      size: encryptedAsset.metaData.length,
    });

    let genericMessage = GenericMessage.create({
      [GenericMessageType.ASSET]: Asset.create({original}),
      messageId: payloadBundle.id,
    });

    const expireAfterMillis = this.messageTimer.getMessageTimer(conversationId);
    if (expireAfterMillis > 0) {
      genericMessage = this.createEphemeral(genericMessage, expireAfterMillis);
    }

    const preKeyBundles = await this.getPreKeyBundles(conversationId);
    const plainTextBuffer: Uint8Array = GenericMessage.encode(genericMessage).finish();
    const payload: EncryptedAsset = await AssetCryptography.encryptAsset(plainTextBuffer);

    await this.sendExternalGenericMessage(this.clientID, conversationId, payload, preKeyBundles as UserPreKeyBundleMap);

    return {
      ...payloadBundle,
      conversation: conversationId,
      messageTimer: this.messageTimer.getMessageTimer(conversationId),
      state: PayloadBundleState.OUTGOING_SENT,
    };
  }

  private async sendFileAbort(
    conversationId: string,
    payloadBundle: PayloadBundleOutgoingUnsent
  ): Promise<PayloadBundleOutgoing> {
    if (!payloadBundle.content) {
      throw new Error('No content for sendFileAbort provided.');
    }

    const abortContent = payloadBundle.content as FileAssetAbortContent;

    const assetMessage = Asset.create({
      notUploaded: abortContent.reason,
    });

    assetMessage.status = AssetTransferState.NOT_UPLOADED;

    let genericMessage = GenericMessage.create({
      [GenericMessageType.ASSET]: assetMessage,
      messageId: payloadBundle.id,
    });

    const expireAfterMillis = this.messageTimer.getMessageTimer(conversationId);
    if (expireAfterMillis > 0) {
      genericMessage = this.createEphemeral(genericMessage, expireAfterMillis);
    }

    const preKeyBundles = await this.getPreKeyBundles(conversationId);
    const plainTextBuffer: Uint8Array = GenericMessage.encode(genericMessage).finish();
    const payload: EncryptedAsset = await AssetCryptography.encryptAsset(plainTextBuffer);

    await this.sendExternalGenericMessage(this.clientID, conversationId, payload, preKeyBundles as UserPreKeyBundleMap);

    return {
      ...payloadBundle,
      conversation: conversationId,
      messageTimer: this.messageTimer.getMessageTimer(conversationId),
      state: PayloadBundleState.OUTGOING_SENT,
    };
  }

  private async sendImage(
    conversationId: string,
    payloadBundle: PayloadBundleOutgoingUnsent
  ): Promise<PayloadBundleOutgoing> {
    if (!payloadBundle.content) {
      throw new Error('No content for sendImage provided.');
    }

    const encryptedAsset = payloadBundle.content as ImageAssetContent;

    const imageMetadata = Asset.ImageMetaData.create({
      height: encryptedAsset.image.height,
      width: encryptedAsset.image.width,
    });

    const original = Asset.Original.create({
      [GenericMessageType.IMAGE]: imageMetadata,
      mimeType: encryptedAsset.image.type,
      name: null,
      size: encryptedAsset.image.data.length,
    });

    const remoteData = Asset.RemoteData.create({
      assetId: encryptedAsset.asset.key,
      assetToken: encryptedAsset.asset.token,
      otrKey: encryptedAsset.asset.keyBytes,
      sha256: encryptedAsset.asset.sha256,
    });

    const assetMessage = Asset.create({
      original,
      uploaded: remoteData,
    });

    assetMessage.status = AssetTransferState.UPLOADED;

    let genericMessage = GenericMessage.create({
      [GenericMessageType.ASSET]: assetMessage,
      messageId: payloadBundle.id,
    });

    const expireAfterMillis = this.messageTimer.getMessageTimer(conversationId);
    if (expireAfterMillis > 0) {
      genericMessage = this.createEphemeral(genericMessage, expireAfterMillis);
    }

    const preKeyBundles = await this.getPreKeyBundles(conversationId);
    const plainTextBuffer: Uint8Array = GenericMessage.encode(genericMessage).finish();
    const payload: EncryptedAsset = await AssetCryptography.encryptAsset(plainTextBuffer);

    await this.sendExternalGenericMessage(this.clientID, conversationId, payload, preKeyBundles as UserPreKeyBundleMap);
    return {
      ...payloadBundle,
      conversation: conversationId,
      messageTimer: this.messageTimer.getMessageTimer(conversationId),
      state: PayloadBundleState.OUTGOING_SENT,
    };
  }

  private async sendLocation(
    conversationId: string,
    payloadBundle: PayloadBundleOutgoingUnsent
  ): Promise<PayloadBundleOutgoing> {
    const {latitude, longitude, name, zoom} = payloadBundle.content as LocationContent;

    const locationMessage = Location.create({
      latitude,
      longitude,
      name,
      zoom,
    });

    const genericMessage = GenericMessage.create({
      [GenericMessageType.LOCATION]: locationMessage,
      messageId: payloadBundle.id,
    });

    await this.sendGenericMessage(this.clientID, conversationId, genericMessage);

    return {
      ...payloadBundle,
      conversation: conversationId,
      messageTimer: 0,
      state: PayloadBundleState.OUTGOING_SENT,
    };
  }

  private sendOTRMessage(
    sendingClientId: string,
    conversationId: string,
    recipients: OTRRecipients
  ): Promise<ClientMismatch> {
    const message: NewOTRMessage = {
      recipients,
      sender: sendingClientId,
    };
    return this.apiClient.conversation.api.postOTRMessage(sendingClientId, conversationId, message);
  }

  private async sendPing(
    conversationId: string,
    payloadBundle: PayloadBundleOutgoingUnsent
  ): Promise<PayloadBundleOutgoing> {
    let genericMessage = GenericMessage.create({
      [GenericMessageType.KNOCK]: Knock.create(),
      messageId: payloadBundle.id,
    });

    const expireAfterMillis = this.messageTimer.getMessageTimer(conversationId);
    if (expireAfterMillis > 0) {
      genericMessage = this.createEphemeral(genericMessage, expireAfterMillis);
    }

    await this.sendGenericMessage(this.clientID, conversationId, genericMessage);

    return {
      ...payloadBundle,
      conversation: conversationId,
      messageTimer: this.messageTimer.getMessageTimer(conversationId),
      state: PayloadBundleState.OUTGOING_SENT,
    };
  }

  private async sendReaction(
    conversationId: string,
    payloadBundle: PayloadBundleOutgoingUnsent
  ): Promise<PayloadBundleOutgoing> {
    const reactionContent = payloadBundle.content as ReactionContent;

    const reaction = Reaction.create({
      emoji: reactionContent.type,
      messageId: reactionContent.originalMessageId,
    });

    const genericMessage = GenericMessage.create({
      [GenericMessageType.REACTION]: reaction,
      messageId: payloadBundle.id,
    });

    await this.sendGenericMessage(this.clientID, conversationId, genericMessage);

    return {
      ...payloadBundle,
      conversation: conversationId,
      messageTimer: 0,
      state: PayloadBundleState.OUTGOING_SENT,
    };
  }

  private async sendSessionReset(
    conversationId: string,
    payloadBundle: PayloadBundleOutgoingUnsent
  ): Promise<PayloadBundleOutgoing> {
    const sessionReset = GenericMessage.create({
      [GenericMessageType.CLIENT_ACTION]: ClientAction.RESET_SESSION,
      messageId: payloadBundle.id,
    });

    await this.sendGenericMessage(this.clientID, conversationId, sessionReset);

    return {
      ...payloadBundle,
      conversation: conversationId,
      messageTimer: this.messageTimer.getMessageTimer(conversationId),
      state: PayloadBundleState.OUTGOING_SENT,
    };
  }

  private async sendText(
    conversationId: string,
    originalPayloadBundle: PayloadBundleOutgoingUnsent
  ): Promise<PayloadBundleOutgoing> {
    const payloadBundle: PayloadBundleOutgoing = {
      ...originalPayloadBundle,
      conversation: conversationId,
      messageTimer: this.messageTimer.getMessageTimer(conversationId),
      state: PayloadBundleState.OUTGOING_SENT,
    };

    let genericMessage = GenericMessage.create({
      messageId: payloadBundle.id,
      [GenericMessageType.TEXT]: Text.create({
        content: (payloadBundle.content as TextContent).text,
      }),
    });

    const expireAfterMillis = this.messageTimer.getMessageTimer(conversationId);
    if (expireAfterMillis > 0) {
      genericMessage = this.createEphemeral(genericMessage, expireAfterMillis);
    }

    const preKeyBundles = await this.getPreKeyBundles(conversationId);
    const plainTextBuffer = GenericMessage.encode(genericMessage).finish();

    if (this.shouldSendAsExternal(plainTextBuffer, preKeyBundles as UserPreKeyBundleMap)) {
      const encryptedAsset: EncryptedAsset = await AssetCryptography.encryptAsset(plainTextBuffer);

      await this.sendExternalGenericMessage(
        this.clientID,
        conversationId,
        encryptedAsset,
        preKeyBundles as UserPreKeyBundleMap
      );
      return payloadBundle;
    }

    const payload: OTRRecipients = await this.cryptographyService.encrypt(
      plainTextBuffer,
      preKeyBundles as UserPreKeyBundleMap
    );

    await this.sendOTRMessage(this.clientID, conversationId, payload);
    return payloadBundle;
  }

  private shouldSendAsExternal(plainText: Uint8Array, preKeyBundles: UserPreKeyBundleMap): boolean {
    const EXTERNAL_MESSAGE_THRESHOLD_BYTES = 200 * 1024;

    let clientCount = 0;
    for (const user in preKeyBundles) {
      clientCount += Object.keys(preKeyBundles[user]).length;
    }

    const messageInBytes = new Uint8Array(plainText).length;
    const estimatedPayloadInBytes = clientCount * messageInBytes;

    return estimatedPayloadInBytes > EXTERNAL_MESSAGE_THRESHOLD_BYTES;
  }

  public async clearConversation(
    conversationId: string,
    timestamp: number | Date = new Date()
  ): Promise<PayloadBundleOutgoing> {
    const messageId = new UUID(4).format();

    if (timestamp instanceof Date) {
      timestamp = timestamp.getTime();
    }

    const clearedMessage = Cleared.create({
      clearedTimestamp: timestamp,
      conversationId,
    });

    const genericMessage = GenericMessage.create({
      [GenericMessageType.CLEARED]: clearedMessage,
      messageId,
    });

    const {id: selfConversationId} = await this.getSelfConversation();

    await this.sendGenericMessage(this.clientID, selfConversationId, genericMessage);

    return {
      conversation: conversationId,
      from: this.apiClient.context!.userId,
      id: messageId,
      messageTimer: 0,
      state: PayloadBundleState.OUTGOING_SENT,
      timestamp: Date.now(),
      type: PayloadBundleType.CLEARED,
    };
  }

  public createEditedText(
    newMessageText: string,
    originalMessageId: string,
    messageId: string = ConversationService.createId()
  ): PayloadBundleOutgoingUnsent {
    return {
      content: {
        originalMessageId,
        text: newMessageText,
      },
      from: this.apiClient.context!.userId,
      id: messageId,
      state: PayloadBundleState.OUTGOING_UNSENT,
      timestamp: Date.now(),
      type: PayloadBundleType.MESSAGE_EDIT,
    };
  }

  public async createFileData(file: FileContent, messageId: string): Promise<PayloadBundleOutgoingUnsent> {
    const imageAsset = await this.assetService.uploadFileAsset(file);

    const content: FileAssetContent = {
      asset: imageAsset,
      file,
    };

    return {
      content,
      from: this.apiClient.context!.userId,
      id: messageId,
      state: PayloadBundleState.OUTGOING_UNSENT,
      timestamp: Date.now(),
      type: PayloadBundleType.ASSET,
    };
  }

  public createFileMetadata(
    metaData: FileMetaDataContent,
    messageId: string = ConversationService.createId()
  ): PayloadBundleOutgoingUnsent {
    const content: FileAssetMetaDataContent = {
      metaData,
    };

    return {
      content,
      from: this.apiClient.context!.userId,
      id: messageId,
      state: PayloadBundleState.OUTGOING_UNSENT,
      timestamp: Date.now(),
      type: PayloadBundleType.ASSET_META,
    };
  }

  public async createFileAbort(reason: AbortReason, messageId: string): Promise<PayloadBundleOutgoingUnsent> {
    const content: FileAssetAbortContent = {
      reason,
    };

    return {
      content,
      from: this.apiClient.context!.userId,
      id: messageId,
      state: PayloadBundleState.OUTGOING_UNSENT,
      timestamp: Date.now(),
      type: PayloadBundleType.ASSET_ABORT,
    };
  }

  public static createId(): string {
    return new UUID(4).format();
  }

  public async createImage(
    image: ImageContent,
    messageId: string = ConversationService.createId()
  ): Promise<PayloadBundleOutgoingUnsent> {
    const imageAsset = await this.assetService.uploadImageAsset(image);

    const content: ImageAssetContent = {
      asset: imageAsset,
      image,
    };

    return {
      content,
      from: this.apiClient.context!.userId,
      id: messageId,
      state: PayloadBundleState.OUTGOING_UNSENT,
      timestamp: Date.now(),
      type: PayloadBundleType.ASSET_IMAGE,
    };
  }

  public createLocation(
    location: LocationContent,
    messageId: string = ConversationService.createId()
  ): PayloadBundleOutgoingUnsent {
    return {
      content: location,
      from: this.apiClient.context!.userId,
      id: messageId,
      state: PayloadBundleState.OUTGOING_UNSENT,
      timestamp: Date.now(),
      type: PayloadBundleType.LOCATION,
    };
  }

  public createReaction(
    originalMessageId: string,
    type: ReactionType,
    messageId: string = ConversationService.createId()
  ): PayloadBundleOutgoingUnsent {
    const content: ReactionContent = {originalMessageId, type};

    return {
      content,
      from: this.apiClient.context!.userId,
      id: messageId,
      state: PayloadBundleState.OUTGOING_UNSENT,
      timestamp: Date.now(),
      type: PayloadBundleType.REACTION,
    };
  }

  public createText(text: string, messageId: string = ConversationService.createId()): PayloadBundleOutgoingUnsent {
    const content: TextContent = {text};

    return {
      content,
      from: this.apiClient.context!.userId,
      id: messageId,
      state: PayloadBundleState.OUTGOING_UNSENT,
      timestamp: Date.now(),
      type: PayloadBundleType.TEXT,
    };
  }

  public createConfirmation(
    confirmMessageId: string,
    messageId: string = ConversationService.createId()
  ): PayloadBundleOutgoingUnsent {
    const content: ConfirmationContent = {confirmMessageId};
    return {
      content,
      from: this.apiClient.context!.userId,
      id: messageId,
      state: PayloadBundleState.OUTGOING_UNSENT,
      timestamp: Date.now(),
      type: PayloadBundleType.CONFIRMATION,
    };
  }

  public createConfirmationEphemeral(
    confirmMessageId: string,
    messageId: string = ConversationService.createId()
  ): PayloadBundleOutgoingUnsent {
    const confirmationPayload = this.createConfirmation(confirmMessageId, messageId);

    return {
      ...confirmationPayload,
      type: GenericMessageType.CONFIRMATION_EPHEMERAL,
    };
  }

  public createPing(messageId: string = ConversationService.createId()): PayloadBundleOutgoingUnsent {
    return {
      from: this.apiClient.context!.userId,
      id: messageId,
      state: PayloadBundleState.OUTGOING_UNSENT,
      timestamp: Date.now(),
      type: PayloadBundleType.PING,
    };
  }

  public createSessionReset(messageId: string = ConversationService.createId()): PayloadBundleOutgoingUnsent {
    const content: ClientActionContent = {
      clientAction: ClientAction.RESET_SESSION,
    };
    return {
      content,
      from: this.apiClient.context!.userId,
      id: messageId,
      state: PayloadBundleState.OUTGOING_UNSENT,
      timestamp: Date.now(),
      type: PayloadBundleType.CLIENT_ACTION,
    };
  }

  public async deleteMessageLocal(conversationId: string, messageIdToHide: string): Promise<PayloadBundleOutgoing> {
    const messageId = new UUID(4).format();

    const messageHide = MessageHide.create({
      conversationId,
      messageId: messageIdToHide,
    });

    const genericMessage = GenericMessage.create({
      [GenericMessageType.HIDDEN]: messageHide,
      messageId,
    });

    const {id: selfConversationId} = await this.getSelfConversation();

    await this.sendGenericMessage(this.clientID, selfConversationId, genericMessage);

    return {
      conversation: conversationId,
      from: this.apiClient.context!.userId,
      id: messageId,
      messageTimer: this.messageTimer.getMessageTimer(conversationId),
      state: PayloadBundleState.OUTGOING_SENT,
      timestamp: Date.now(),
      type: PayloadBundleType.MESSAGE_HIDE,
    };
  }

  public async deleteMessageEveryone(
    conversationId: string,
    messageIdToDelete: string
  ): Promise<PayloadBundleOutgoing> {
    const messageId = new UUID(4).format();

    const messageDelete = MessageDelete.create({
      messageId: messageIdToDelete,
    });

    const genericMessage = GenericMessage.create({
      [GenericMessageType.DELETED]: messageDelete,
      messageId,
    });

    await this.sendGenericMessage(this.clientID, conversationId, genericMessage);

    return {
      conversation: conversationId,
      from: this.apiClient.context!.userId,
      id: messageId,
      messageTimer: this.messageTimer.getMessageTimer(conversationId),
      state: PayloadBundleState.OUTGOING_SENT,
      timestamp: Date.now(),
      type: PayloadBundleType.MESSAGE_DELETE,
    };
  }

  public leaveConversation(conversationId: string): Promise<ConversationMemberLeaveEvent> {
    return this.apiClient.conversation.api.deleteMember(conversationId, this.apiClient.context!.userId);
  }

  public async leaveConversations(conversationIds?: string[]): Promise<ConversationMemberLeaveEvent[]> {
    if (!conversationIds) {
      const conversation = await this.getConversations();
      conversationIds = conversation
        .filter(conversation => conversation.type === CONVERSATION_TYPE.REGULAR)
        .map(conversation => conversation.id);
    }

    return Promise.all(conversationIds.map(conversationId => this.leaveConversation(conversationId)));
  }

  public createConversation(name: string, otherUserIds: string | string[] = []): Promise<Conversation> {
    const ids = typeof otherUserIds === 'string' ? [otherUserIds] : otherUserIds;

    const newConversation: NewConversation = {
      name,
      users: ids,
    };

    return this.apiClient.conversation.api.postConversation(newConversation);
  }

  public async getConversations(conversationId: string): Promise<Conversation>;
  public async getConversations(conversationId?: string[]): Promise<Conversation[]>;
  public async getConversations(conversationId?: string | string[]): Promise<Conversation[] | Conversation> {
    if (!conversationId || !conversationId.length) {
      return this.apiClient.conversation.api.getAllConversations();
    }
    if (typeof conversationId === 'string') {
      return this.apiClient.conversation.api.getConversation(conversationId);
    }
    return this.apiClient.conversation.api.getConversationsByIds(conversationId);
  }

  public async getAsset({assetId, assetToken, otrKey, sha256}: RemoteData): Promise<Buffer> {
    const encryptedBuffer = await this.apiClient.asset.api.getAsset(assetId, assetToken);

    return AssetCryptography.decryptAsset({
      cipherText: Buffer.from(encryptedBuffer),
      keyBytes: Buffer.from(otrKey),
      sha256: Buffer.from(sha256),
    });
  }

  public async addUser(conversationId: string, userId: string): Promise<string>;
  public async addUser(conversationId: string, userIds: string[]): Promise<string[]>;
  public async addUser(conversationId: string, userIds: string | string[]): Promise<string | string[]> {
    const ids = typeof userIds === 'string' ? [userIds] : userIds;
    await this.apiClient.conversation.api.postMembers(conversationId, ids);
    return userIds;
  }

  public async removeUser(conversationId: string, userId: string): Promise<string> {
    await this.apiClient.conversation.api.deleteMember(conversationId, userId);
    return userId;
  }

  public async send(
    conversationId: string,
    payloadBundle: PayloadBundleOutgoingUnsent
  ): Promise<PayloadBundleOutgoing> {
    switch (payloadBundle.type) {
      case PayloadBundleType.ASSET:
        return this.sendFileData(conversationId, payloadBundle);
      case PayloadBundleType.ASSET_ABORT:
        return this.sendFileAbort(conversationId, payloadBundle);
      case PayloadBundleType.ASSET_META:
        return this.sendFileMetaData(conversationId, payloadBundle);
      case PayloadBundleType.ASSET_IMAGE:
        return this.sendImage(conversationId, payloadBundle);
      case PayloadBundleType.CLIENT_ACTION: {
        if (payloadBundle.content === ClientAction.RESET_SESSION) {
          return this.sendSessionReset(conversationId, payloadBundle);
        }
        throw new Error(
          `No send method implemented for "${payloadBundle.type}" and ClientAction "${payloadBundle.content}".`
        );
      }
      case PayloadBundleType.CONFIRMATION:
        return this.sendConfirmation(conversationId, payloadBundle);
<<<<<<< HEAD
      case GenericMessageType.CONFIRMATION_EPHEMERAL:
        return this.sendConfirmationEphemeral(conversationId, payloadBundle);
      case GenericMessageType.EDITED:
=======
      case PayloadBundleType.LOCATION:
        return this.sendLocation(conversationId, payloadBundle);
      case PayloadBundleType.MESSAGE_EDIT:
>>>>>>> 9f01f0a9
        return this.sendEditedText(conversationId, payloadBundle);
      case PayloadBundleType.PING:
        return this.sendPing(conversationId, payloadBundle);
      case PayloadBundleType.REACTION:
        return this.sendReaction(conversationId, payloadBundle);
      case PayloadBundleType.TEXT:
        return this.sendText(conversationId, payloadBundle);
      default:
        throw new Error(`No send method implemented for "${payloadBundle.type}".`);
    }
  }

  public sendTypingStart(conversationId: string): Promise<void> {
    return this.apiClient.conversation.api.postTyping(conversationId, {status: CONVERSATION_TYPING.STARTED});
  }

  public sendTypingStop(conversationId: string): Promise<void> {
    return this.apiClient.conversation.api.postTyping(conversationId, {status: CONVERSATION_TYPING.STOPPED});
  }

  public setClientID(clientID: string) {
    this.clientID = clientID;
  }

  public async toggleArchiveConversation(
    conversationId: string,
    newState: boolean,
    archiveTimestamp: number | Date = new Date()
  ): Promise<void> {
    const payload = {
      otr_archived: newState,
      otr_archived_ref: new Date(archiveTimestamp).toISOString(),
    };

    await this.apiClient.conversation.api.putMembershipProperties(conversationId, payload);
  }
}

export {ConversationService};<|MERGE_RESOLUTION|>--- conflicted
+++ resolved
@@ -963,15 +963,11 @@
       }
       case PayloadBundleType.CONFIRMATION:
         return this.sendConfirmation(conversationId, payloadBundle);
-<<<<<<< HEAD
-      case GenericMessageType.CONFIRMATION_EPHEMERAL:
+      case PayloadBundleType.CONFIRMATION_EPHEMERAL:
         return this.sendConfirmationEphemeral(conversationId, payloadBundle);
-      case GenericMessageType.EDITED:
-=======
       case PayloadBundleType.LOCATION:
         return this.sendLocation(conversationId, payloadBundle);
       case PayloadBundleType.MESSAGE_EDIT:
->>>>>>> 9f01f0a9
         return this.sendEditedText(conversationId, payloadBundle);
       case PayloadBundleType.PING:
         return this.sendPing(conversationId, payloadBundle);
