/*
 * Wire
 * Copyright (C) 2018 Wire Swiss GmbH
 *
 * This program is free software: you can redistribute it and/or modify
 * it under the terms of the GNU General Public License as published by
 * the Free Software Foundation, either version 3 of the License, or
 * (at your option) any later version.
 *
 * This program is distributed in the hope that it will be useful,
 * but WITHOUT ANY WARRANTY; without even the implied warranty of
 * MERCHANTABILITY or FITNESS FOR A PARTICULAR PURPOSE. See the
 * GNU General Public License for more details.
 *
 * You should have received a copy of the GNU General Public License
 * along with this program. If not, see http://www.gnu.org/licenses/.
 *
 */

const UUID = require('pure-uuid');
import APIClient = require('@wireapp/api-client');
import {Encoder} from 'bazinga64';
import {AxiosError} from 'axios';
import {
  ClientMismatch,
  NewOTRMessage,
  OTRRecipients,
  UserClients,
} from '@wireapp/api-client/dist/commonjs/conversation/index';
import {UserPreKeyBundleMap} from '@wireapp/api-client/dist/commonjs/user/index';
import {CryptographyService, EncryptedAsset} from '../cryptography/root';
import {AssetService, Image, MessageStatusType} from '../conversation/root';
import * as AssetCryptography from '../cryptography/AssetCryptography.node';

export default class ConversationService {
  private clientID: string = '';

  constructor(
    private apiClient: APIClient,
    private protocolBuffers: any = {},
    private cryptographyService: CryptographyService,
    private assetService: AssetService
  ) {}

  // TODO: The correct functionality of this function is heavily based on the case that it always runs into the catch block
  private getPreKeyBundles(conversationId: string): Promise<ClientMismatch | UserPreKeyBundleMap> {
    return this.apiClient.conversation.api.postOTRMessage(this.clientID, conversationId).catch((error: AxiosError) => {
      if (error.response && error.response.status === 412) {
        const recipients: UserClients = error.response.data.missing;
        return this.apiClient.user.api.postMultiPreKeyBundles(recipients);
      }
      throw error;
    });
  }

  public async sendConfirmation(conversationId: string, messageId: string): Promise<ClientMismatch> {
    const confirmation = this.protocolBuffers.Confirmation.create({
      type: MessageStatusType.DELIVERED,
      firstMessageId: messageId,
    });

    const genericMessage = this.protocolBuffers.GenericMessage.create({
      confirmation,
      messageId: new UUID(4).format(),
    });

    return this.sendGenericMessage(this.clientID, conversationId, genericMessage);
  }

  private async sendGenericMessage(
    sendingClientId: string,
    conversationId: string,
    genericMessage: any
  ): Promise<ClientMismatch> {
    const plainTextBuffer: Buffer = this.protocolBuffers.GenericMessage.encode(genericMessage).finish();
    const preKeyBundles = await this.getPreKeyBundles(conversationId);
    const recipients = await this.cryptographyService.encrypt(plainTextBuffer, <UserPreKeyBundleMap>preKeyBundles);

    return this.sendMessage(sendingClientId, conversationId, recipients);
  }

  private async sendExternalGenericMessage(
    sendingClientId: string,
    conversationId: string,
    asset: EncryptedAsset,
    preKeyBundles: UserPreKeyBundleMap
  ): Promise<ClientMismatch> {
    const {cipherText, keyBytes, sha256} = asset;

    const externalMessage = this.protocolBuffers.External.create({
      otrKey: new Uint8Array(keyBytes),
      sha256: new Uint8Array(sha256),
    });

    const base64CipherText = Encoder.toBase64(cipherText).asString;

    const customTextMessage = this.protocolBuffers.GenericMessage.create({
      external: externalMessage,
      messageId: new UUID(4).format(),
    });

    const plainTextBuffer: Buffer = this.protocolBuffers.GenericMessage.encode(customTextMessage).finish();
    const recipients = await this.cryptographyService.encrypt(plainTextBuffer, <UserPreKeyBundleMap>preKeyBundles);

    const message: NewOTRMessage = {
      data: base64CipherText,
      recipients,
      sender: sendingClientId,
    };

    return this.apiClient.conversation.api.postOTRMessage(sendingClientId, conversationId, message);
  }

<<<<<<< HEAD
  private sendMessage(
=======
  public async getImage({
    assetId,
    otrKey,
    sha256,
    assetToken,
  }: {
    assetId: string;
    otrKey: Uint8Array | Buffer;
    sha256: Uint8Array | Buffer;
    assetToken?: string;
  }): Promise<Buffer> {
    const encryptedBuffer = await this.apiClient.asset.api.getAsset(assetId, assetToken);
    return AssetCryptography.decryptAsset({
      cipherText: new Buffer(encryptedBuffer),
      keyBytes: new Buffer(otrKey),
      sha256: new Buffer(sha256),
    });
  }

  public sendMessage(
>>>>>>> ce18d67d
    sendingClientId: string,
    conversationId: string,
    recipients: OTRRecipients
  ): Promise<ClientMismatch> {
    const message: NewOTRMessage = {
      recipients,
      sender: sendingClientId,
    };
    return this.apiClient.conversation.api.postOTRMessage(sendingClientId, conversationId, message);
  }

  public async sendTextMessage(conversationId: string, message: string): Promise<ClientMismatch> {
    const customTextMessage = this.protocolBuffers.GenericMessage.create({
      messageId: new UUID(4).format(),
      text: this.protocolBuffers.Text.create({content: message}),
    });

    const preKeyBundles = await this.getPreKeyBundles(conversationId);
    const plainTextBuffer: Buffer = this.protocolBuffers.GenericMessage.encode(customTextMessage).finish();

    if (this.shouldSendAsExternal(plainTextBuffer, <UserPreKeyBundleMap>preKeyBundles)) {
      const payload: EncryptedAsset = await AssetCryptography.encryptAsset(plainTextBuffer);

      return this.sendExternalGenericMessage(
        this.clientID,
        conversationId,
        payload,
        <UserPreKeyBundleMap>preKeyBundles
      );
    }

    const payload: OTRRecipients = await this.cryptographyService.encrypt(
      plainTextBuffer,
      <UserPreKeyBundleMap>preKeyBundles
    );

    return this.sendMessage(this.clientID, conversationId, payload);
  }

  public async sendImage(conversationId: string, image: Image): Promise<ClientMismatch> {
    const imageAsset = await this.assetService.uploadImageAsset(image);

    const genericMessage = this.protocolBuffers.GenericMessage.create({
      messageId: new UUID(4).format(),
      asset: imageAsset,
    });

    const preKeyBundles = await this.getPreKeyBundles(conversationId);
    const plainTextBuffer: Buffer = this.protocolBuffers.GenericMessage.encode(genericMessage).finish();
    const payload: EncryptedAsset = await AssetCryptography.encryptAsset(plainTextBuffer);

    return this.sendExternalGenericMessage(this.clientID, conversationId, payload, <UserPreKeyBundleMap>preKeyBundles);
  }

  public setClientID(clientID: string) {
    this.clientID = clientID;
  }

  private shouldSendAsExternal(plainText: Buffer, preKeyBundles: UserPreKeyBundleMap): boolean {
    const EXTERNAL_MESSAGE_THRESHOLD_BYTES = 200 * 1024;

    let clientCount = 0;
    for (const user in preKeyBundles) {
      for (const device in preKeyBundles[user]) {
        clientCount++;
      }
    }

    const messageInBytes = new Uint8Array(plainText).length;
    const estimatedPayloadInBytes = clientCount * messageInBytes;

    return estimatedPayloadInBytes > EXTERNAL_MESSAGE_THRESHOLD_BYTES;
  }
}<|MERGE_RESOLUTION|>--- conflicted
+++ resolved
@@ -111,9 +111,6 @@
     return this.apiClient.conversation.api.postOTRMessage(sendingClientId, conversationId, message);
   }
 
-<<<<<<< HEAD
-  private sendMessage(
-=======
   public async getImage({
     assetId,
     otrKey,
@@ -133,8 +130,7 @@
     });
   }
 
-  public sendMessage(
->>>>>>> ce18d67d
+  private sendMessage(
     sendingClientId: string,
     conversationId: string,
     recipients: OTRRecipients
