--- conflicted
+++ resolved
@@ -18,11 +18,7 @@
  */
 
 import {
-<<<<<<< HEAD
-=======
   CONVERSATION_TYPE,
-  ClientMismatch,
->>>>>>> 9f01f0a9
   Conversation,
   NewConversation,
   NewOTRMessage,
