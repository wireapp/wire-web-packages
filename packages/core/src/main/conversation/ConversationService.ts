--- conflicted
+++ resolved
@@ -29,11 +29,15 @@
 import {UserPreKeyBundleMap} from '@wireapp/api-client/dist/commonjs/user/index';
 import {AxiosError} from 'axios';
 import {Encoder} from 'bazinga64';
-<<<<<<< HEAD
-import {AssetService, ConfirmationType, GenericMessageType, Image, ImageAsset, RemoteData} from '../conversation/root';
-=======
-import {AssetService, ClientAction, ConfirmationType, Image, RemoteData} from '../conversation/root';
->>>>>>> 7099ce50
+import {
+  AssetService,
+  ClientAction,
+  ConfirmationType,
+  GenericMessageType,
+  Image,
+  ImageAsset,
+  RemoteData,
+} from '../conversation/root';
 import * as AssetCryptography from '../cryptography/AssetCryptography.node';
 import {CryptographyService, EncryptedAsset, PayloadBundle} from '../cryptography/root';
 
@@ -166,7 +170,6 @@
     });
   }
 
-<<<<<<< HEAD
   public async sendConfirmation(conversationId: string, confirmMessageId: string): Promise<PayloadBundle> {
     const messageId = ConversationService.createId();
 
@@ -177,22 +180,6 @@
 
     const genericMessage = this.protocolBuffers.GenericMessage.create({
       confirmation,
-=======
-  public async sendSessionReset(conversationId: string) {
-    const messageId = new UUID(4).format();
-    const sessionReset = this.protocolBuffers.GenericMessage.create({
-      clientAction: ClientAction.RESET_SESSION,
-      messageId,
-    });
-
-    await this.sendGenericMessage(this.clientID, conversationId, sessionReset);
-    return messageId;
-  }
-
-  public async sendTextMessage(conversationId: string, message: string): Promise<string> {
-    const messageId = new UUID(4).format();
-    const customTextMessage = this.protocolBuffers.GenericMessage.create({
->>>>>>> 7099ce50
       messageId,
     });
 
@@ -267,6 +254,17 @@
       id: messageId,
       type: GenericMessageType.KNOCK,
     };
+  }
+
+  public async sendSessionReset(conversationId: string) {
+    const messageId = new UUID(4).format();
+    const sessionReset = this.protocolBuffers.GenericMessage.create({
+      clientAction: ClientAction.RESET_SESSION,
+      messageId,
+    });
+
+    await this.sendGenericMessage(this.clientID, conversationId, sessionReset);
+    return messageId;
   }
 
   public async sendText(conversationId: string, payloadBundle: PayloadBundle): Promise<PayloadBundle> {
