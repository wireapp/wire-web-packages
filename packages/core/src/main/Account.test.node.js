--- conflicted
+++ resolved
@@ -127,74 +127,6 @@
   });
 
   describe('"login"', () => {
-<<<<<<< HEAD
-=======
-    const MOCK_BACKEND = {
-      name: 'mock',
-      rest: BASE_URL_HTTPS,
-      ws: `wss://${BASE_URL}`,
-    };
-
-    const CLIENT_ID = '4e37b32f57f6da55';
-
-    const accessTokenData = {
-      access_token:
-        'iJCRCjc8oROO-dkrkqCXOade997oa8Jhbz6awMUQPBQo80VenWqp_oNvfY6AnU5BxEsdDPOBfBP-uz_b0gAKBQ==.v=1.k=1.d=1498600993.t=a.l=.u=aaf9a833-ef30-4c22-86a0-9adc8a15b3b4.c=15037015562284012115',
-      expires_in: 900,
-      token_type: 'Bearer',
-      user: 'aaf9a833-ef30-4c22-86a0-9adc8a15b3b4',
-    };
-
-    beforeEach(() => {
-      nock(BASE_URL_HTTPS)
-        .post(`${AuthAPI.URL.LOGIN}`, body => {
-          return body.email && body.password;
-        })
-        .query(() => true)
-        .reply((uri, body) => {
-          const parsedBody = JSON.parse(body);
-          if (parsedBody.password === 'wrong') {
-            return [
-              StatusCode.FORBIDDEN,
-              JSON.stringify({
-                code: StatusCode.FORBIDDEN,
-                label: BackendErrorLabel.INVALID_CREDENTIALS,
-                message: 'Authentication failed.',
-              }),
-            ];
-          }
-          return [StatusCode.OK, JSON.stringify(accessTokenData)];
-        });
-
-      nock(BASE_URL_HTTPS)
-        .post(`${AuthAPI.URL.ACCESS}/${AuthAPI.URL.LOGOUT}`)
-        .reply(StatusCode.OK, undefined);
-
-      nock(BASE_URL_HTTPS)
-        .post(ClientAPI.URL.CLIENTS)
-        .reply(StatusCode.OK, {id: CLIENT_ID});
-
-      nock(BASE_URL_HTTPS)
-        .post(
-          new RegExp(
-            `${ConversationAPI.URL.CONVERSATIONS}/.*/${ConversationAPI.URL.OTR}/${ConversationAPI.URL.MESSAGES}`
-          )
-        )
-        .query({ignore_missing: false})
-        .reply(StatusCode.OK)
-        .persist();
-
-      nock(BASE_URL_HTTPS)
-        .get(`${NotificationAPI.URL.NOTIFICATION}/${NotificationAPI.URL.LAST}`)
-        .query({client: CLIENT_ID})
-        .reply(StatusCode.OK, {});
-
-      nock(BASE_URL_HTTPS)
-        .get(ClientAPI.URL.CLIENTS)
-        .reply(StatusCode.OK, [{id: CLIENT_ID}]);
-    });
-
->>>>>>> 46f6a3e9
     it('logs in with correct credentials', async done => {
       const storeEngine = new MemoryEngine();
       await storeEngine.init('account.test');
