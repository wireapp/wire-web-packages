/*
 * Wire
 * Copyright (C) 2018 Wire Swiss GmbH
 *
 * This program is free software: you can redistribute it and/or modify
 * it under the terms of the GNU General Public License as published by
 * the Free Software Foundation, either version 3 of the License, or
 * (at your option) any later version.
 *
 * This program is distributed in the hope that it will be useful,
 * but WITHOUT ANY WARRANTY; without even the implied warranty of
 * MERCHANTABILITY or FITNESS FOR A PARTICULAR PURPOSE. See the
 * GNU General Public License for more details.
 *
 * You should have received a copy of the GNU General Public License
 * along with this program. If not, see http://www.gnu.org/licenses/.
 *
 */

const UUID = require('pure-uuid');
const {Account} = require('@wireapp/core');
const {IndexedDBEngine} = require('@wireapp/store-engine');
const {APIClient} = require('@wireapp/api-client');

const UUIDVersion = 4;

describe('Account', () => {
  describe('"initClient"', () => {
    let storeName = undefined;

    afterEach(done => {
      if (storeName) {
        const deleteRequest = window.indexedDB.deleteDatabase(storeName);

        deleteRequest.onerror = done.fail;
        deleteRequest.onsuccess = done;
      }
    });

    it('creates a client if there is none', async () => {
      const engine = new IndexedDBEngine();
      const apiClient = new APIClient({
        schemaCallback: db => {
          db.version(1).stores({
            amplify: '',
            clients: ', meta.primary_key',
            keys: '',
            prekeys: '',
            sessions: '',
          });
        },
        store: engine,
        urls: APIClient.BACKEND.STAGING,
      });

      const context = {
        clientId: 'aa9ecc1b-ed3a-49fc-987d-68d69ce59c0d',
        userId: new UUID(UUIDVersion),
      };

      const account = new Account(apiClient);

<<<<<<< HEAD
      await account.init();
      spyOn(account.service.client, 'register').and.callThrough();
      account.service.client.synchronizeClients = () => Promise.resolve();
      account.service.notification.backend.getLastNotification = () => Promise.resolve({id: 'notification-id'});
      account.apiClient.context = {};
      account.apiClient.client.api.postClient = () => Promise.resolve({id: context.clientId});
      await apiClient.initEngine(context);
      storeName = engine.storeName;
      await account.initClient(context);
=======
      try {
        await account.init();
        spyOn(account.service.client, 'register').and.callThrough();
        account.service.client.synchronizeClients = () => Promise.resolve();
        account.service.notification.backend.getLastNotification = () => Promise.resolve({id: 'notification-id'});
        account.apiClient.context = {};
        account.apiClient.client.api.postClient = () => Promise.resolve({id: context.clientId});
        await apiClient.initEngine(context);
        storeName = engine.storeName;
        await account.initClient(context);
      } catch (error) {
        return fail(error);
      }
>>>>>>> f9e661fc

      expect(account.service.client.register).toHaveBeenCalledTimes(1);
    });
  });

  describe('"loadAndValidateLocalClient"', () => {
    it('synchronizes the client ID', async () => {
      const engine = new IndexedDBEngine();
      const apiClient = new APIClient({
        schemaCallback: db => {},
        store: engine,
        urls: APIClient.BACKEND.STAGING,
      });
      const clientId = new UUID(UUIDVersion).toString();
      const account = new Account(apiClient);

<<<<<<< HEAD
      await account.init();
      account.service.cryptography.initCryptobox = () => Promise.resolve();
      account.service.client.getLocalClient = () => Promise.resolve({id: clientId});
      account.apiClient.client.api.getClient = () => Promise.resolve({id: clientId});
      account.apiClient.createContext('userId', 'clientType', 'clientId');

      await account.loadAndValidateLocalClient();

=======
      try {
        await account.init();
        spyOn(account.service.cryptography, 'initCryptobox').and.returnValue(Promise.resolve());
        spyOn(account.service.client, 'getLocalClient').and.returnValue(Promise.resolve({id: clientId}));
        spyOn(account.apiClient.client.api, 'getClient').and.returnValue(Promise.resolve({id: clientId}));
        account.apiClient.createContext('userId', 'clientType', 'clientId');

        await account.loadAndValidateLocalClient();
      } catch (error) {
        return fail(error);
      }

>>>>>>> f9e661fc
      expect(account.apiClient.context.clientId).toBe(clientId);
      expect(account.service.conversation.clientID).toBe(clientId);
    });
  });

  describe('"registerClient"', () => {
    it('synchronizes the client ID', async () => {
      const engine = new IndexedDBEngine();
      const apiClient = new APIClient({
        schemaCallback: db => {},
        store: engine,
        urls: APIClient.BACKEND.STAGING,
      });
      const clientId = new UUID(UUIDVersion).toString();
      const account = new Account(apiClient);

<<<<<<< HEAD
      await account.init();
      account.service.client.register = () => Promise.resolve({id: clientId});
      account.service.client.synchronizeClients = () => Promise.resolve();
      account.service.notification.initializeNotificationStream = () => Promise.resolve();
      account.apiClient.createContext('userId', 'clientType', 'clientId');

      await account.registerClient();

=======
      try {
        await account.init();
        spyOn(account.service.client, 'register').and.returnValue(Promise.resolve({id: clientId}));
        spyOn(account.service.client, 'synchronizeClients').and.returnValue(Promise.resolve());
        spyOn(account.service.notification, 'initializeNotificationStream').and.returnValue(Promise.resolve());
        account.apiClient.createContext('userId', 'clientType', 'clientId');

        await account.registerClient();
      } catch (error) {
        return fail(error);
      }

>>>>>>> f9e661fc
      expect(account.apiClient.context.clientId).toBe(clientId);
      expect(account.service.conversation.clientID).toBe(clientId);
    });
  });
});<|MERGE_RESOLUTION|>--- conflicted
+++ resolved
@@ -60,7 +60,6 @@
 
       const account = new Account(apiClient);
 
-<<<<<<< HEAD
       await account.init();
       spyOn(account.service.client, 'register').and.callThrough();
       account.service.client.synchronizeClients = () => Promise.resolve();
@@ -70,21 +69,6 @@
       await apiClient.initEngine(context);
       storeName = engine.storeName;
       await account.initClient(context);
-=======
-      try {
-        await account.init();
-        spyOn(account.service.client, 'register').and.callThrough();
-        account.service.client.synchronizeClients = () => Promise.resolve();
-        account.service.notification.backend.getLastNotification = () => Promise.resolve({id: 'notification-id'});
-        account.apiClient.context = {};
-        account.apiClient.client.api.postClient = () => Promise.resolve({id: context.clientId});
-        await apiClient.initEngine(context);
-        storeName = engine.storeName;
-        await account.initClient(context);
-      } catch (error) {
-        return fail(error);
-      }
->>>>>>> f9e661fc
 
       expect(account.service.client.register).toHaveBeenCalledTimes(1);
     });
@@ -101,29 +85,14 @@
       const clientId = new UUID(UUIDVersion).toString();
       const account = new Account(apiClient);
 
-<<<<<<< HEAD
       await account.init();
-      account.service.cryptography.initCryptobox = () => Promise.resolve();
-      account.service.client.getLocalClient = () => Promise.resolve({id: clientId});
-      account.apiClient.client.api.getClient = () => Promise.resolve({id: clientId});
+      spyOn(account.service.cryptography, 'initCryptobox').and.returnValue(Promise.resolve());
+      spyOn(account.service.client, 'getLocalClient').and.returnValue(Promise.resolve({id: clientId}));
+      spyOn(account.apiClient.client.api, 'getClient').and.returnValue(Promise.resolve({id: clientId}));
       account.apiClient.createContext('userId', 'clientType', 'clientId');
 
       await account.loadAndValidateLocalClient();
 
-=======
-      try {
-        await account.init();
-        spyOn(account.service.cryptography, 'initCryptobox').and.returnValue(Promise.resolve());
-        spyOn(account.service.client, 'getLocalClient').and.returnValue(Promise.resolve({id: clientId}));
-        spyOn(account.apiClient.client.api, 'getClient').and.returnValue(Promise.resolve({id: clientId}));
-        account.apiClient.createContext('userId', 'clientType', 'clientId');
-
-        await account.loadAndValidateLocalClient();
-      } catch (error) {
-        return fail(error);
-      }
-
->>>>>>> f9e661fc
       expect(account.apiClient.context.clientId).toBe(clientId);
       expect(account.service.conversation.clientID).toBe(clientId);
     });
@@ -140,29 +109,14 @@
       const clientId = new UUID(UUIDVersion).toString();
       const account = new Account(apiClient);
 
-<<<<<<< HEAD
       await account.init();
-      account.service.client.register = () => Promise.resolve({id: clientId});
-      account.service.client.synchronizeClients = () => Promise.resolve();
-      account.service.notification.initializeNotificationStream = () => Promise.resolve();
+      spyOn(account.service.client, 'register').and.returnValue(Promise.resolve({id: clientId}));
+      spyOn(account.service.client, 'synchronizeClients').and.returnValue(Promise.resolve());
+      spyOn(account.service.notification, 'initializeNotificationStream').and.returnValue(Promise.resolve());
       account.apiClient.createContext('userId', 'clientType', 'clientId');
 
       await account.registerClient();
 
-=======
-      try {
-        await account.init();
-        spyOn(account.service.client, 'register').and.returnValue(Promise.resolve({id: clientId}));
-        spyOn(account.service.client, 'synchronizeClients').and.returnValue(Promise.resolve());
-        spyOn(account.service.notification, 'initializeNotificationStream').and.returnValue(Promise.resolve());
-        account.apiClient.createContext('userId', 'clientType', 'clientId');
-
-        await account.registerClient();
-      } catch (error) {
-        return fail(error);
-      }
-
->>>>>>> f9e661fc
       expect(account.apiClient.context.clientId).toBe(clientId);
       expect(account.service.conversation.clientID).toBe(clientId);
     });
