/*
 * Wire
 * Copyright (C) 2018 Wire Swiss GmbH
 *
 * This program is free software: you can redistribute it and/or modify
 * it under the terms of the GNU General Public License as published by
 * the Free Software Foundation, either version 3 of the License, or
 * (at your option) any later version.
 *
 * This program is distributed in the hope that it will be useful,
 * but WITHOUT ANY WARRANTY; without even the implied warranty of
 * MERCHANTABILITY or FITNESS FOR A PARTICULAR PURPOSE. See the
 * GNU General Public License for more details.
 *
 * You should have received a copy of the GNU General Public License
 * along with this program. If not, see http://www.gnu.org/licenses/.
 *
 */

import {Context, LoginData} from '@wireapp/api-client/dist/commonjs/auth/index';
import {ClientType, RegisteredClient} from '@wireapp/api-client/dist/commonjs/client/index';
import {IncomingNotification} from '@wireapp/api-client/dist/commonjs/conversation/index';
import {
  CONVERSATION_EVENT,
  ConversationEvent,
  ConversationMessageTimerUpdateEvent,
  ConversationOtrMessageAddEvent,
  IncomingEvent,
  USER_EVENT,
  UserEvent,
} from '@wireapp/api-client/dist/commonjs/event/index';
import {StatusCode} from '@wireapp/api-client/dist/commonjs/http/index';
import {WebSocketClient} from '@wireapp/api-client/dist/commonjs/tcp/index';
import * as cryptobox from '@wireapp/cryptobox';
import {GenericMessage} from '@wireapp/protocol-messaging';
import {RecordNotFoundError} from '@wireapp/store-engine/dist/commonjs/engine/error/index';
import * as Long from 'long';
import {LoginSanitizer} from './auth/root';
import {ClientInfo, ClientService} from './client/root';
import {ConnectionService} from './connection/root';
import {AssetContent, DeletedContent, HiddenContent, TextContent} from './conversation/content/';
import {
  AssetService,
  ConversationService,
  GenericMessageType,
  PayloadBundleIncoming,
  PayloadBundleState,
} from './conversation/root';
import {CryptographyService} from './cryptography/root';
import {NotificationService} from './notification/root';
import {SelfService} from './self/root';

const logdown = require('logdown');
import Client = require('@wireapp/api-client');
import EventEmitter = require('events');

class Account extends EventEmitter {
  private readonly logger: any = logdown('@wireapp/core/Account', {
    logger: console,
    markdown: false,
  });

  public static readonly INCOMING = {
    ASSET: 'Account.INCOMING.ASSET',
    CLIENT_ACTION: 'Account.INCOMING.CLIENT_ACTION',
    CONFIRMATION: 'Account.INCOMING.CONFIRMATION',
    CONNECTION: 'Account.INCOMING.CONNECTION',
    DELETED: 'Account.INCOMING.DELETED',
    HIDDEN: 'Account.INCOMING.HIDDEN',
    MESSAGE_TIMER_UPDATE: 'Account.INCOMING.MESSAGE_TIMER_UPDATE',
    PING: 'Account.INCOMING.PING',
    TEXT_MESSAGE: 'Account.INCOMING.TEXT_MESSAGE',
    TYPING: 'Account.INCOMING.TYPING',
  };
  private readonly apiClient: Client;
  public service?: {
    client: ClientService;
    conversation: ConversationService;
    connection: ConnectionService;
    cryptography: CryptographyService;
    notification: NotificationService;
    self: SelfService;
  };

  constructor(apiClient: Client = new Client()) {
    super();
    this.apiClient = apiClient;
  }

  public async init(): Promise<void> {
    this.logger.log('init');

    const cryptographyService = new CryptographyService(this.apiClient, this.apiClient.config.store);
    const clientService = new ClientService(this.apiClient, this.apiClient.config.store, cryptographyService);
    const connectionService = new ConnectionService(this.apiClient);
    const assetService = new AssetService(this.apiClient);
    const conversationService = new ConversationService(this.apiClient, cryptographyService, assetService);
    const notificationService = new NotificationService(this.apiClient, this.apiClient.config.store);
    const selfService = new SelfService(this.apiClient);

    this.service = {
      client: clientService,
      connection: connectionService,
      conversation: conversationService,
      cryptography: cryptographyService,
      notification: notificationService,
      self: selfService,
    };
  }

  public login(
    loginData: LoginData,
    initClient: boolean = true,
    clientInfo?: ClientInfo
  ): Promise<Context | undefined> {
    this.logger.log('login');
    return this.resetContext()
      .then(() => this.init())
      .then(() => LoginSanitizer.removeNonPrintableCharacters(loginData))
      .then(() => this.apiClient.login(loginData))
      .then(() => {
        return initClient
          ? this.initClient(loginData, clientInfo).then(() => this.apiClient.context)
          : this.apiClient.context;
      });
  }

  public initClient(
    loginData: LoginData,
    clientInfo?: ClientInfo
  ): Promise<{isNewClient: boolean; localClient: RegisteredClient}> {
    this.logger.log('initClient');
    if (!this.service) {
      throw new Error('Services are not set.');
    }

    return this.loadAndValidateLocalClient()
      .then(localClient => ({isNewClient: false, localClient}))
      .catch(error => {
        // There was no client so we need to "create" and "register" a client
        const notFoundInDatabase =
          error instanceof cryptobox.error.CryptoboxError ||
          error.constructor.name === 'CryptoboxError' ||
          error instanceof RecordNotFoundError ||
          error.constructor.name === 'RecordNotFoundError';
        const notFoundOnBackend = error.response && error.response.status === StatusCode.NOT_FOUND;

        if (notFoundInDatabase) {
          this.logger.log('Could not find valid client in database');
          return this.registerClient(loginData, clientInfo);
        }
        if (notFoundOnBackend) {
          this.logger.log('Could not find valid client on backend');
          return this.service!.client.getLocalClient().then(client => {
            const shouldDeleteWholeDatabase = client.type === ClientType.TEMPORARY;
            if (shouldDeleteWholeDatabase) {
              this.logger.log('Last client was temporary - Deleting database');
              return this.apiClient.config.store
                .purge()
                .then(() => this.apiClient.init(loginData.clientType))
                .then(() => this.registerClient(loginData, clientInfo));
            }
            this.logger.log('Last client was permanent - Deleting cryptography stores');
            return this.service!.cryptography.deleteCryptographyStores().then(() =>
              this.registerClient(loginData, clientInfo)
            );
          });
        }
        throw error;
      });
  }

  public loadAndValidateLocalClient(): Promise<RegisteredClient> {
    this.logger.log('loadAndValidateLocalClient');
    let loadedClient: RegisteredClient;
    return this.service!.cryptography.initCryptobox()
      .then(() => this.service!.client.getLocalClient())
      .then(client => (loadedClient = client))
      .then(() => this.apiClient.client.api.getClient(loadedClient.id))
      .then(() => (this.apiClient.context!.clientId = loadedClient.id))
      .then(() => this.service!.conversation.setClientID(loadedClient.id))
      .then(() => loadedClient);
  }

  private registerClient(
    loginData: LoginData,
    clientInfo?: ClientInfo
  ): Promise<{isNewClient: boolean; localClient: RegisteredClient}> {
    this.logger.log('registerClient');
    if (!this.service) {
      throw new Error('Services are not set.');
    }
    let registeredClient: RegisteredClient;

    return this.service!.client.register(loginData, clientInfo)
      .then((client: RegisteredClient) => (registeredClient = client))
      .then(() => {
        this.logger.log('Client is created');
        this.apiClient.context!.clientId = registeredClient.id;
        this.service!.conversation.setClientID(registeredClient.id);
        return this.service!.notification.initializeNotificationStream(registeredClient.id);
      })
      .then(() => this.service!.client.synchronizeClients())
      .then(() => ({isNewClient: true, localClient: registeredClient}));
  }

  private resetContext(): Promise<void> {
    this.logger.log('resetContext');
    return Promise.resolve().then(() => {
      delete this.apiClient.context;
      delete this.service;
    });
  }

  public logout(): Promise<void> {
    this.logger.log('logout');
    return this.apiClient.logout().then(() => this.resetContext());
  }

  public listen(notificationHandler?: Function): Promise<Account> {
    this.logger.log('listen');
    if (!this.apiClient.context) {
      throw new Error('Context is not set - Please login first');
    }
    return Promise.resolve()
      .then(() => {
        this.apiClient.transport.ws.removeAllListeners(WebSocketClient.TOPIC.ON_MESSAGE);

        if (notificationHandler) {
          this.apiClient.transport.ws.on(WebSocketClient.TOPIC.ON_MESSAGE, (notification: IncomingNotification) =>
            notificationHandler(notification)
          );
        } else {
          this.apiClient.transport.ws.on(WebSocketClient.TOPIC.ON_MESSAGE, this.handleNotification.bind(this));
        }
        return this.apiClient.connect();
      })
      .then(() => this);
  }

  private async decodeGenericMessage(otrMessage: ConversationOtrMessageAddEvent): Promise<PayloadBundleIncoming> {
    if (!this.service) {
      throw new Error('Services are not set.');
    }

    const {
      from,
      data: {sender, text: cipherText},
    } = otrMessage;

    const sessionId = CryptographyService.constructSessionId(from, sender);
    const decryptedMessage = await this.service.cryptography.decrypt(sessionId, cipherText);
    const genericMessage = GenericMessage.decode(decryptedMessage);

    if (genericMessage.content === GenericMessageType.EPHEMERAL) {
      const unwrappedMessage = this.mapGenericMessage(genericMessage.ephemeral, otrMessage);
      if (genericMessage.ephemeral) {
        const expireAfterMillis = genericMessage.ephemeral.expireAfterMillis;
        unwrappedMessage.messageTimer =
          typeof expireAfterMillis === 'number' ? expireAfterMillis : (expireAfterMillis as Long).toNumber();
      }
      return unwrappedMessage;
    } else {
      return this.mapGenericMessage(genericMessage, otrMessage);
    }
  }

  private mapGenericMessage(genericMessage: any, event: ConversationOtrMessageAddEvent): PayloadBundleIncoming {
    switch (genericMessage.content) {
      case GenericMessageType.TEXT: {
        const content: TextContent = {
          text: genericMessage.text.content,
        };
        return {
          content,
          conversation: event.conversation,
          from: event.from,
          id: genericMessage.messageId,
          messageTimer: 0,
          state: PayloadBundleState.INCOMING,
          timestamp: new Date(event.time).getTime(),
          type: genericMessage.content,
        };
      }
      case GenericMessageType.DELETED: {
        const content: DeletedContent = {
          originalMessageId: genericMessage.deleted.messageId,
        };
        return {
          content,
          conversation: event.conversation,
          from: event.from,
          id: genericMessage.messageId,
          messageTimer: 0,
          state: PayloadBundleState.INCOMING,
          timestamp: new Date(event.time).getTime(),
          type: genericMessage.content,
        };
      }
      case GenericMessageType.HIDDEN: {
        const content: HiddenContent = {
          conversationId: genericMessage.hidden.conversationId,
          originalMessageId: genericMessage.hidden.messageId,
        };
        return {
          content,
          conversation: event.from,
          from: event.from,
          id: genericMessage.messageId,
          messageTimer: 0,
          state: PayloadBundleState.INCOMING,
          timestamp: new Date(event.time).getTime(),
          type: genericMessage.content,
        };
      }
      case GenericMessageType.ASSET: {
        const content: AssetContent = {
          abortReason: genericMessage.asset.not_uploaded,
          original: genericMessage.asset.original,
          preview: genericMessage.asset.preview,
          uploaded: genericMessage.asset.uploaded,
        };
        return {
          content,
          conversation: event.from,
          from: event.from,
          id: genericMessage.messageId,
          messageTimer: 0,
          state: PayloadBundleState.INCOMING,
          timestamp: new Date(event.time).getTime(),
          type: genericMessage.content,
        };
      }
      default: {
        this.logger.warn(`Unhandled event type "${genericMessage.content}": ${JSON.stringify(genericMessage)}`);
        return {
          conversation: event.conversation,
          from: event.from,
          id: genericMessage.messageId,
          messageTimer: 0,
          state: PayloadBundleState.INCOMING,
          timestamp: new Date(event.time).getTime(),
          type: genericMessage.content,
        };
      }
    }
  }

<<<<<<< HEAD
  private async handleEvent(event: IncomingEvent): Promise<PayloadBundleIncoming | IncomingEvent | void> {
    this.logger.info('handleEvent', event.type);
=======
  private async handleEvent(
    event: IncomingEvent
  ): Promise<PayloadBundleIncoming | ConversationEvent | UserEvent | void> {
    this.logger.log('handleEvent', event.type);
>>>>>>> 126e2dc4

    const ENCRYPTED_EVENTS = [CONVERSATION_EVENT.OTR_MESSAGE_ADD];
    const META_EVENTS = [CONVERSATION_EVENT.MESSAGE_TIMER_UPDATE, CONVERSATION_EVENT.TYPING];
    const USER_EVENTS = [USER_EVENT.CONNECTION];

    if (ENCRYPTED_EVENTS.includes(event.type as CONVERSATION_EVENT)) {
      return this.decodeGenericMessage(event as ConversationOtrMessageAddEvent);
    } else if (META_EVENTS.includes(event.type as CONVERSATION_EVENT)) {
      const {conversation, from} = event as ConversationEvent;
      const metaEvent = {...event, from, conversation};
      return metaEvent as ConversationEvent;
    } else if (USER_EVENTS.includes(event.type as USER_EVENT)) {
      return event as UserEvent;
    }
  }

  private async handleNotification(notification: IncomingNotification): Promise<void> {
    this.logger.log('handleNotification');
    for (const event of notification.payload) {
      const data = await this.handleEvent(event);
      if (data) {
        switch (data.type) {
          case GenericMessageType.ASSET:
            this.emit(Account.INCOMING.ASSET, data);
            break;
          case GenericMessageType.CLIENT_ACTION:
            this.emit(Account.INCOMING.CLIENT_ACTION, data);
            break;
          case GenericMessageType.CONFIRMATION:
            this.emit(Account.INCOMING.CONFIRMATION, data);
            break;
          case GenericMessageType.DELETED:
            this.emit(Account.INCOMING.DELETED, data);
            break;
          case GenericMessageType.HIDDEN:
            this.emit(Account.INCOMING.HIDDEN, data);
            break;
          case GenericMessageType.KNOCK:
            this.emit(Account.INCOMING.PING, data);
            break;
          case GenericMessageType.TEXT:
            this.emit(Account.INCOMING.TEXT_MESSAGE, data);
            break;
          case CONVERSATION_EVENT.MESSAGE_TIMER_UPDATE: {
            const {
              data: {message_timer},
              conversation,
            } = data as ConversationMessageTimerUpdateEvent;
            const expireAfterMillis = Number(message_timer);
            this.logger.log(
              `Received "${expireAfterMillis}" ms timer on conversation level for conversation "${conversation}".`
            );
            this.service!.conversation.messageTimer.setConversationLevelTimer(conversation, expireAfterMillis);
            this.emit(Account.INCOMING.MESSAGE_TIMER_UPDATE, event);
            break;
          }
          case CONVERSATION_EVENT.TYPING: {
            this.emit(Account.INCOMING.TYPING, event);
            break;
          }
          case USER_EVENT.CONNECTION: {
            this.emit(Account.INCOMING.CONNECTION, event);
            break;
          }
        }
      } else {
        this.logger.log(
          `Received unsupported event "${event.type}"` + (event as ConversationEvent).conversation
            ? `in conversation "${(event as ConversationEvent).conversation}"`
            : '' + (event as ConversationEvent).from
              ? `from user "${(event as ConversationEvent).from}"`
              : '' + '.',
          event
        );
      }
    }
  }
}

export {Account};<|MERGE_RESOLUTION|>--- conflicted
+++ resolved
@@ -346,16 +346,8 @@
     }
   }
 
-<<<<<<< HEAD
   private async handleEvent(event: IncomingEvent): Promise<PayloadBundleIncoming | IncomingEvent | void> {
     this.logger.info('handleEvent', event.type);
-=======
-  private async handleEvent(
-    event: IncomingEvent
-  ): Promise<PayloadBundleIncoming | ConversationEvent | UserEvent | void> {
-    this.logger.log('handleEvent', event.type);
->>>>>>> 126e2dc4
-
     const ENCRYPTED_EVENTS = [CONVERSATION_EVENT.OTR_MESSAGE_ADD];
     const META_EVENTS = [CONVERSATION_EVENT.MESSAGE_TIMER_UPDATE, CONVERSATION_EVENT.TYPING];
     const USER_EVENTS = [USER_EVENT.CONNECTION];
