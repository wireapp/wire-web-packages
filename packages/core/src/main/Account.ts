/*
 * Wire
 * Copyright (C) 2018 Wire Swiss GmbH
 *
 * This program is free software: you can redistribute it and/or modify
 * it under the terms of the GNU General Public License as published by
 * the Free Software Foundation, either version 3 of the License, or
 * (at your option) any later version.
 *
 * This program is distributed in the hope that it will be useful,
 * but WITHOUT ANY WARRANTY; without even the implied warranty of
 * MERCHANTABILITY or FITNESS FOR A PARTICULAR PURPOSE. See the
 * GNU General Public License for more details.
 *
 * You should have received a copy of the GNU General Public License
 * along with this program. If not, see http://www.gnu.org/licenses/.
 *
 */

import {Context, LoginData} from '@wireapp/api-client/dist/commonjs/auth/index';
import {ClientType, RegisteredClient} from '@wireapp/api-client/dist/commonjs/client/index';
import {IncomingNotification} from '@wireapp/api-client/dist/commonjs/conversation/index';
import {
  CONVERSATION_EVENT,
  ConversationEvent,
  ConversationMessageTimerUpdateEvent,
  ConversationOtrMessageAddEvent,
  IncomingEvent,
  USER_EVENT,
  UserEvent,
} from '@wireapp/api-client/dist/commonjs/event/index';
import {StatusCode} from '@wireapp/api-client/dist/commonjs/http/index';
import {WebSocketClient} from '@wireapp/api-client/dist/commonjs/tcp/index';
import * as cryptobox from '@wireapp/cryptobox';
import {GenericMessage} from '@wireapp/protocol-messaging';
import {RecordNotFoundError} from '@wireapp/store-engine/dist/commonjs/engine/error/index';
import * as Long from 'long';
import {LoginSanitizer} from './auth/root';
import {ClientInfo, ClientService} from './client/root';
import {ConnectionService} from './connection/root';
import {
  AssetContent,
  DeletedContent,
  EditedTextContent,
  HiddenContent,
  ReactionContent,
  TextContent,
} from './conversation/content/';
import {
  AssetService,
  ConversationService,
  GenericMessageType,
  PayloadBundleIncoming,
  PayloadBundleState,
  PayloadBundleType,
} from './conversation/root';
import {CryptographyService} from './cryptography/root';
import {NotificationService} from './notification/root';
import {SelfService} from './self/root';

import {APIClient} from '@wireapp/api-client';
import {UserConnectionEvent} from '@wireapp/api-client/dist/commonjs/event';
import * as EventEmitter from 'events';
import * as logdown from 'logdown';

class Account extends EventEmitter {
  private readonly logger = logdown('@wireapp/core/Account', {
    logger: console,
    markdown: false,
  });

<<<<<<< HEAD
  public static readonly INCOMING = {
    ASSET: 'Account.INCOMING.ASSET',
    ASSET_ABORT: 'Account.INCOMING.ASSET_ABORT',
    ASSET_META: 'Account.INCOMING.ASSET_META',
    CLIENT_ACTION: 'Account.INCOMING.CLIENT_ACTION',
    CONFIRMATION: 'Account.INCOMING.CONFIRMATION',
    CONNECTION: 'Account.INCOMING.CONNECTION',
    CONVERSATION_RENAME: 'Account.INCOMING.CONVERSATION_RENAME',
    DELETED: 'Account.INCOMING.DELETED',
    EDITED: 'Account.INCOMING.EDITED',
    HIDDEN: 'Account.INCOMING.HIDDEN',
    IMAGE: 'Account.INCOMING.IMAGE',
    MEMBER_JOIN: 'Account.INCOMING.MEMBER_JOIN',
    MESSAGE_TIMER_UPDATE: 'Account.INCOMING.MESSAGE_TIMER_UPDATE',
    PING: 'Account.INCOMING.PING',
    REACTION: 'Account.INCOMING.REACTION',
    TEXT_MESSAGE: 'Account.INCOMING.TEXT_MESSAGE',
    TYPING: 'Account.INCOMING.TYPING',
  };
=======
>>>>>>> 5233e169
  private readonly apiClient: APIClient;
  public service?: {
    client: ClientService;
    conversation: ConversationService;
    connection: ConnectionService;
    cryptography: CryptographyService;
    notification: NotificationService;
    self: SelfService;
  };

  constructor(apiClient: APIClient = new APIClient()) {
    super();
    this.apiClient = apiClient;
  }

  public async init(): Promise<void> {
    this.logger.log('init');

    const cryptographyService = new CryptographyService(this.apiClient, this.apiClient.config.store);
    const clientService = new ClientService(this.apiClient, this.apiClient.config.store, cryptographyService);
    const connectionService = new ConnectionService(this.apiClient);
    const assetService = new AssetService(this.apiClient);
    const conversationService = new ConversationService(this.apiClient, cryptographyService, assetService);
    const notificationService = new NotificationService(this.apiClient, this.apiClient.config.store);
    const selfService = new SelfService(this.apiClient);

    this.service = {
      client: clientService,
      connection: connectionService,
      conversation: conversationService,
      cryptography: cryptographyService,
      notification: notificationService,
      self: selfService,
    };
  }

  public login(
    loginData: LoginData,
    initClient: boolean = true,
    clientInfo?: ClientInfo
  ): Promise<Context | undefined> {
    this.logger.log('login');
    return this.resetContext()
      .then(() => this.init())
      .then(() => LoginSanitizer.removeNonPrintableCharacters(loginData))
      .then(() => this.apiClient.login(loginData))
      .then(() => {
        return initClient
          ? this.initClient(loginData, clientInfo).then(() => this.apiClient.context)
          : this.apiClient.context;
      });
  }

  public initClient(
    loginData: LoginData,
    clientInfo?: ClientInfo
  ): Promise<{isNewClient: boolean; localClient: RegisteredClient}> {
    this.logger.log('initClient');
    if (!this.service) {
      throw new Error('Services are not set.');
    }

    return this.loadAndValidateLocalClient()
      .then(localClient => ({isNewClient: false, localClient}))
      .catch(error => {
        // There was no client so we need to "create" and "register" a client
        const notFoundInDatabase =
          error instanceof cryptobox.error.CryptoboxError ||
          error.constructor.name === 'CryptoboxError' ||
          error instanceof RecordNotFoundError ||
          error.constructor.name === 'RecordNotFoundError';
        const notFoundOnBackend = error.response && error.response.status === StatusCode.NOT_FOUND;

        if (notFoundInDatabase) {
          this.logger.log('Could not find valid client in database');
          return this.registerClient(loginData, clientInfo);
        }
        if (notFoundOnBackend) {
          this.logger.log('Could not find valid client on backend');
          return this.service!.client.getLocalClient().then(client => {
            const shouldDeleteWholeDatabase = client.type === ClientType.TEMPORARY;
            if (shouldDeleteWholeDatabase) {
              this.logger.log('Last client was temporary - Deleting database');
              return this.apiClient.config.store
                .purge()
                .then(() => this.apiClient.init(loginData.clientType))
                .then(() => this.registerClient(loginData, clientInfo));
            }
            this.logger.log('Last client was permanent - Deleting cryptography stores');
            return this.service!.cryptography.deleteCryptographyStores().then(() =>
              this.registerClient(loginData, clientInfo)
            );
          });
        }
        throw error;
      });
  }

  public loadAndValidateLocalClient(): Promise<RegisteredClient> {
    this.logger.log('loadAndValidateLocalClient');
    let loadedClient: RegisteredClient;
    return this.service!.cryptography.initCryptobox()
      .then(() => this.service!.client.getLocalClient())
      .then(client => (loadedClient = client))
      .then(() => this.apiClient.client.api.getClient(loadedClient.id))
      .then(() => (this.apiClient.context!.clientId = loadedClient.id))
      .then(() => this.service!.conversation.setClientID(loadedClient.id))
      .then(() => loadedClient);
  }

  private registerClient(
    loginData: LoginData,
    clientInfo?: ClientInfo
  ): Promise<{isNewClient: boolean; localClient: RegisteredClient}> {
    this.logger.log('registerClient');
    if (!this.service) {
      throw new Error('Services are not set.');
    }
    let registeredClient: RegisteredClient;

    return this.service!.client.register(loginData, clientInfo)
      .then((client: RegisteredClient) => (registeredClient = client))
      .then(() => {
        this.logger.log('Client is created');
        this.apiClient.context!.clientId = registeredClient.id;
        this.service!.conversation.setClientID(registeredClient.id);
        return this.service!.notification.initializeNotificationStream(registeredClient.id);
      })
      .then(() => this.service!.client.synchronizeClients())
      .then(() => ({isNewClient: true, localClient: registeredClient}));
  }

  private resetContext(): Promise<void> {
    this.logger.log('resetContext');
    return Promise.resolve().then(() => {
      delete this.apiClient.context;
      delete this.service;
    });
  }

  public logout(): Promise<void> {
    this.logger.log('logout');
    return this.apiClient.logout().then(() => this.resetContext());
  }

  public listen(notificationHandler?: Function): Promise<Account> {
    this.logger.log('listen');
    if (!this.apiClient.context) {
      throw new Error('Context is not set - Please login first');
    }
    return Promise.resolve()
      .then(() => {
        this.apiClient.transport.ws.removeAllListeners(WebSocketClient.TOPIC.ON_MESSAGE);

        if (notificationHandler) {
          this.apiClient.transport.ws.on(WebSocketClient.TOPIC.ON_MESSAGE, (notification: IncomingNotification) =>
            notificationHandler(notification)
          );
        } else {
          this.apiClient.transport.ws.on(WebSocketClient.TOPIC.ON_MESSAGE, this.handleNotification.bind(this));
        }
        return this.apiClient.connect();
      })
      .then(() => this);
  }

  private async decodeGenericMessage(otrMessage: ConversationOtrMessageAddEvent): Promise<PayloadBundleIncoming> {
    if (!this.service) {
      throw new Error('Services are not set.');
    }

    const {
      from,
      data: {sender, text: cipherText},
    } = otrMessage;

    const sessionId = CryptographyService.constructSessionId(from, sender);
    const decryptedMessage = await this.service.cryptography.decrypt(sessionId, cipherText);
    if (decryptedMessage.isSuccess) {
      const genericMessage = GenericMessage.decode(decryptedMessage.value);

      if (genericMessage.content === GenericMessageType.EPHEMERAL) {
        const unwrappedMessage = this.mapGenericMessage(genericMessage.ephemeral, otrMessage);
        if (genericMessage.ephemeral) {
          const expireAfterMillis = genericMessage.ephemeral.expireAfterMillis;
          unwrappedMessage.messageTimer =
            typeof expireAfterMillis === 'number' ? expireAfterMillis : (expireAfterMillis as Long).toNumber();
        }
        return unwrappedMessage;
      } else {
        return this.mapGenericMessage(genericMessage, otrMessage);
      }
    } else {
      throw decryptedMessage.error;
    }
  }

  private mapGenericMessage(genericMessage: any, event: ConversationOtrMessageAddEvent): PayloadBundleIncoming {
    switch (genericMessage.content) {
      case GenericMessageType.TEXT: {
        const content: TextContent = {
          text: genericMessage.text.content,
        };
        return {
          content,
          conversation: event.conversation,
          from: event.from,
          id: genericMessage.messageId,
          messageTimer: 0,
          state: PayloadBundleState.INCOMING,
          timestamp: new Date(event.time).getTime(),
          type: PayloadBundleType.TEXT,
        };
      }
      case GenericMessageType.DELETED: {
        const content: DeletedContent = {
          originalMessageId: genericMessage.deleted.messageId,
        };
        return {
          content,
          conversation: event.conversation,
          from: event.from,
          id: genericMessage.messageId,
          messageTimer: 0,
          state: PayloadBundleState.INCOMING,
          timestamp: new Date(event.time).getTime(),
          type: PayloadBundleType.MESSAGE_DELETE,
        };
      }
      case GenericMessageType.EDITED: {
        const content: EditedTextContent = {
          originalMessageId: genericMessage.edited.replacingMessageId,
          text: genericMessage.edited.text.content,
        };
        return {
          content,
          conversation: event.conversation,
          from: event.from,
          id: genericMessage.messageId,
          messageTimer: 0,
          state: PayloadBundleState.INCOMING,
          timestamp: new Date(event.time).getTime(),
          type: genericMessage.content,
        };
      }
      case GenericMessageType.HIDDEN: {
        const content: HiddenContent = {
          conversationId: genericMessage.hidden.conversationId,
          originalMessageId: genericMessage.hidden.messageId,
        };
        return {
          content,
          conversation: event.conversation,
          from: event.from,
          id: genericMessage.messageId,
          messageTimer: 0,
          state: PayloadBundleState.INCOMING,
          timestamp: new Date(event.time).getTime(),
          type: PayloadBundleType.MESSAGE_HIDE,
        };
      }
      case GenericMessageType.ASSET: {
        const {uploaded, original} = genericMessage.asset;
        const isImage = !!uploaded && !!uploaded.assetId && !!original && !!original.image;

        const content: AssetContent = {
          abortReason: genericMessage.asset.notUploaded,
          original: genericMessage.asset.original,
          preview: genericMessage.asset.preview,
          status: genericMessage.asset.status,
          uploaded: genericMessage.asset.uploaded,
        };
        return {
          content,
          conversation: event.conversation,
          from: event.from,
          id: genericMessage.messageId,
          messageTimer: 0,
          state: PayloadBundleState.INCOMING,
          timestamp: new Date(event.time).getTime(),
          type: isImage ? PayloadBundleType.ASSET_IMAGE : genericMessage.content,
        };
      }
      case GenericMessageType.REACTION: {
        const content: ReactionContent = {
          originalMessageId: genericMessage.reaction.messageId,
          type: genericMessage.reaction.emoji,
        };
        return {
          content,
          conversation: event.conversation,
          from: event.from,
          id: genericMessage.messageId,
          messageTimer: 0,
          state: PayloadBundleState.INCOMING,
          timestamp: new Date(event.time).getTime(),
          type: PayloadBundleType.REACTION,
        };
      }
      default: {
        this.logger.warn(`Unhandled event type "${genericMessage.content}": ${JSON.stringify(genericMessage)}`);
        return {
          conversation: event.conversation,
          from: event.from,
          id: genericMessage.messageId,
          messageTimer: 0,
          state: PayloadBundleState.INCOMING,
          timestamp: new Date(event.time).getTime(),
          type: PayloadBundleType.UNKNOWN,
        };
      }
    }
  }

  private mapConversationEvent(event: ConversationEvent): PayloadBundleIncoming {
    return {
      content: event.data,
      conversation: event.conversation,
      from: event.from,
      id: ConversationService.createId(),
      messageTimer: 0,
      state: PayloadBundleState.INCOMING,
      timestamp: new Date(event.time).getTime(),
      type: this.mapConversationEventType(event.type),
    };
  }

  private mapConversationEventType(type: CONVERSATION_EVENT): PayloadBundleType {
    switch (type) {
      case CONVERSATION_EVENT.MEMBER_JOIN:
        return PayloadBundleType.MEMBER_JOIN;
      case CONVERSATION_EVENT.MESSAGE_TIMER_UPDATE:
        return PayloadBundleType.TIMER_UPDATE;
      case CONVERSATION_EVENT.RENAME:
        return PayloadBundleType.CONVERSATION_RENAME;
      case CONVERSATION_EVENT.TYPING:
        return PayloadBundleType.TYPING;
      default:
        return PayloadBundleType.UNKNOWN;
    }
  }

  private mapUserEvent(event: UserEvent): PayloadBundleIncoming | void {
    if (event.type === USER_EVENT.CONNECTION) {
      const connectionEvent = event as UserConnectionEvent;
      return {
        content: connectionEvent.connection,
        conversation: connectionEvent.connection.conversation,
        from: connectionEvent.connection.from,
        id: ConversationService.createId(),
        messageTimer: 0,
        state: PayloadBundleState.INCOMING,
        timestamp: new Date(connectionEvent.connection.last_update).getTime(),
        type: PayloadBundleType.CONNECTION_REQUEST,
      };
    }
  }

  private async handleEvent(event: IncomingEvent): Promise<PayloadBundleIncoming | void> {
    this.logger.log('handleEvent', event.type);
    const ENCRYPTED_EVENTS = [CONVERSATION_EVENT.OTR_MESSAGE_ADD];
    const META_EVENTS = [
      CONVERSATION_EVENT.MEMBER_JOIN,
      CONVERSATION_EVENT.MESSAGE_TIMER_UPDATE,
      CONVERSATION_EVENT.RENAME,
      CONVERSATION_EVENT.TYPING,
    ];
    const USER_EVENTS = [USER_EVENT.CONNECTION];

    if (ENCRYPTED_EVENTS.includes(event.type as CONVERSATION_EVENT)) {
      return this.decodeGenericMessage(event as ConversationOtrMessageAddEvent);
    } else if (META_EVENTS.includes(event.type as CONVERSATION_EVENT)) {
      const {conversation, from} = event as ConversationEvent;
      const metaEvent = {...event, from, conversation};
      return this.mapConversationEvent(metaEvent as ConversationEvent);
    } else if (USER_EVENTS.includes(event.type as USER_EVENT)) {
      return this.mapUserEvent(event as UserEvent);
    }
  }

  private async handleNotification(notification: IncomingNotification): Promise<void> {
    this.logger.log('handleNotification');
    for (const event of notification.payload) {
      const data = await this.handleEvent(event);
      if (data) {
        switch (data.type) {
          case PayloadBundleType.CLIENT_ACTION:
          case PayloadBundleType.CONFIRMATION:
          case PayloadBundleType.MESSAGE_DELETE:
          case PayloadBundleType.MESSAGE_HIDE:
          case PayloadBundleType.ASSET_IMAGE:
          case PayloadBundleType.PING:
          case PayloadBundleType.REACTION:
          case PayloadBundleType.TEXT:
            this.emit(data.type, data);
            break;
          case PayloadBundleType.ASSET: {
            const assetContent = data.content as AssetContent;
            const isMetaData = !!assetContent && !!assetContent.original && !assetContent.uploaded;
            const isAbort = !!assetContent.abortReason || (!assetContent.original && !assetContent.uploaded);

            if (isMetaData) {
              this.emit(PayloadBundleType.ASSET_META, data);
            } else if (isAbort) {
              this.emit(PayloadBundleType.ASSET_ABORT, data);
            } else {
              this.emit(PayloadBundleType.ASSET, data);
            }
            break;
          }
<<<<<<< HEAD
          case GenericMessageType.IMAGE:
            this.emit(Account.INCOMING.IMAGE, data);
            break;
          case GenericMessageType.CLIENT_ACTION:
            this.emit(Account.INCOMING.CLIENT_ACTION, data);
            break;
          case GenericMessageType.CONFIRMATION:
            this.emit(Account.INCOMING.CONFIRMATION, data);
            break;
          case GenericMessageType.DELETED:
            this.emit(Account.INCOMING.DELETED, data);
            break;
          case GenericMessageType.EDITED:
            this.emit(Account.INCOMING.EDITED, data);
            break;
          case GenericMessageType.HIDDEN:
            this.emit(Account.INCOMING.HIDDEN, data);
            break;
          case GenericMessageType.KNOCK:
            this.emit(Account.INCOMING.PING, data);
            break;
          case GenericMessageType.REACTION:
            this.emit(Account.INCOMING.REACTION, data);
            break;
          case GenericMessageType.TEXT:
            this.emit(Account.INCOMING.TEXT_MESSAGE, data);
            break;
          case CONVERSATION_EVENT.MESSAGE_TIMER_UPDATE: {
            const {
              data: {message_timer},
              conversation,
            } = event as ConversationMessageTimerUpdateEvent;
            const expireAfterMillis = Number(message_timer);
            this.logger.log(
              `Received "${expireAfterMillis}" ms timer on conversation level for conversation "${conversation}".`
            );
            this.service!.conversation.messageTimer.setConversationLevelTimer(conversation, expireAfterMillis);
            this.emit(Account.INCOMING.MESSAGE_TIMER_UPDATE, event);
            break;
          }
          case CONVERSATION_EVENT.MEMBER_JOIN:
            this.emit(Account.INCOMING.MEMBER_JOIN, event);
            break;
          case CONVERSATION_EVENT.RENAME:
            this.emit(Account.INCOMING.CONVERSATION_RENAME, event);
            break;
          case CONVERSATION_EVENT.TYPING: {
            this.emit(Account.INCOMING.TYPING, event);
=======
          case PayloadBundleType.TIMER_UPDATE: {
            if (data.type === PayloadBundleType.TIMER_UPDATE) {
              const {
                data: {message_timer},
                conversation,
              } = event as ConversationMessageTimerUpdateEvent;
              const expireAfterMillis = Number(message_timer);
              this.logger.log(
                `Received "${expireAfterMillis}" ms timer on conversation level for conversation "${conversation}".`
              );
              this.service!.conversation.messageTimer.setConversationLevelTimer(conversation, expireAfterMillis);
            }

            this.emit(data.type, event);
>>>>>>> 5233e169
            break;
          }
          case PayloadBundleType.CONNECTION_REQUEST:
          case PayloadBundleType.CONVERSATION_RENAME:
          case PayloadBundleType.MEMBER_JOIN:
          case PayloadBundleType.TYPING:
            this.emit(data.type, event);
            break;
        }
      } else {
        this.logger.log(
          `Received unsupported event "${event.type}"` + (event as ConversationEvent).conversation
            ? `in conversation "${(event as ConversationEvent).conversation}"`
            : '' + (event as ConversationEvent).from
              ? `from user "${(event as ConversationEvent).from}"`
              : '' + '.',
          event
        );
      }
    }
  }
}

export {Account};<|MERGE_RESOLUTION|>--- conflicted
+++ resolved
@@ -69,28 +69,6 @@
     markdown: false,
   });
 
-<<<<<<< HEAD
-  public static readonly INCOMING = {
-    ASSET: 'Account.INCOMING.ASSET',
-    ASSET_ABORT: 'Account.INCOMING.ASSET_ABORT',
-    ASSET_META: 'Account.INCOMING.ASSET_META',
-    CLIENT_ACTION: 'Account.INCOMING.CLIENT_ACTION',
-    CONFIRMATION: 'Account.INCOMING.CONFIRMATION',
-    CONNECTION: 'Account.INCOMING.CONNECTION',
-    CONVERSATION_RENAME: 'Account.INCOMING.CONVERSATION_RENAME',
-    DELETED: 'Account.INCOMING.DELETED',
-    EDITED: 'Account.INCOMING.EDITED',
-    HIDDEN: 'Account.INCOMING.HIDDEN',
-    IMAGE: 'Account.INCOMING.IMAGE',
-    MEMBER_JOIN: 'Account.INCOMING.MEMBER_JOIN',
-    MESSAGE_TIMER_UPDATE: 'Account.INCOMING.MESSAGE_TIMER_UPDATE',
-    PING: 'Account.INCOMING.PING',
-    REACTION: 'Account.INCOMING.REACTION',
-    TEXT_MESSAGE: 'Account.INCOMING.TEXT_MESSAGE',
-    TYPING: 'Account.INCOMING.TYPING',
-  };
-=======
->>>>>>> 5233e169
   private readonly apiClient: APIClient;
   public service?: {
     client: ClientService;
@@ -501,56 +479,6 @@
             }
             break;
           }
-<<<<<<< HEAD
-          case GenericMessageType.IMAGE:
-            this.emit(Account.INCOMING.IMAGE, data);
-            break;
-          case GenericMessageType.CLIENT_ACTION:
-            this.emit(Account.INCOMING.CLIENT_ACTION, data);
-            break;
-          case GenericMessageType.CONFIRMATION:
-            this.emit(Account.INCOMING.CONFIRMATION, data);
-            break;
-          case GenericMessageType.DELETED:
-            this.emit(Account.INCOMING.DELETED, data);
-            break;
-          case GenericMessageType.EDITED:
-            this.emit(Account.INCOMING.EDITED, data);
-            break;
-          case GenericMessageType.HIDDEN:
-            this.emit(Account.INCOMING.HIDDEN, data);
-            break;
-          case GenericMessageType.KNOCK:
-            this.emit(Account.INCOMING.PING, data);
-            break;
-          case GenericMessageType.REACTION:
-            this.emit(Account.INCOMING.REACTION, data);
-            break;
-          case GenericMessageType.TEXT:
-            this.emit(Account.INCOMING.TEXT_MESSAGE, data);
-            break;
-          case CONVERSATION_EVENT.MESSAGE_TIMER_UPDATE: {
-            const {
-              data: {message_timer},
-              conversation,
-            } = event as ConversationMessageTimerUpdateEvent;
-            const expireAfterMillis = Number(message_timer);
-            this.logger.log(
-              `Received "${expireAfterMillis}" ms timer on conversation level for conversation "${conversation}".`
-            );
-            this.service!.conversation.messageTimer.setConversationLevelTimer(conversation, expireAfterMillis);
-            this.emit(Account.INCOMING.MESSAGE_TIMER_UPDATE, event);
-            break;
-          }
-          case CONVERSATION_EVENT.MEMBER_JOIN:
-            this.emit(Account.INCOMING.MEMBER_JOIN, event);
-            break;
-          case CONVERSATION_EVENT.RENAME:
-            this.emit(Account.INCOMING.CONVERSATION_RENAME, event);
-            break;
-          case CONVERSATION_EVENT.TYPING: {
-            this.emit(Account.INCOMING.TYPING, event);
-=======
           case PayloadBundleType.TIMER_UPDATE: {
             if (data.type === PayloadBundleType.TIMER_UPDATE) {
               const {
@@ -565,7 +493,6 @@
             }
 
             this.emit(data.type, event);
->>>>>>> 5233e169
             break;
           }
           case PayloadBundleType.CONNECTION_REQUEST:
