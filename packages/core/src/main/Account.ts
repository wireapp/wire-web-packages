/*
 * Wire
 * Copyright (C) 2018 Wire Swiss GmbH
 *
 * This program is free software: you can redistribute it and/or modify
 * it under the terms of the GNU General Public License as published by
 * the Free Software Foundation, either version 3 of the License, or
 * (at your option) any later version.
 *
 * This program is distributed in the hope that it will be useful,
 * but WITHOUT ANY WARRANTY; without even the implied warranty of
 * MERCHANTABILITY or FITNESS FOR A PARTICULAR PURPOSE. See the
 * GNU General Public License for more details.
 *
 * You should have received a copy of the GNU General Public License
 * along with this program. If not, see http://www.gnu.org/licenses/.
 *
 */

import {Context, LoginData} from '@wireapp/api-client/dist/commonjs/auth/index';
import {ClientType, RegisteredClient} from '@wireapp/api-client/dist/commonjs/client/index';
import {IncomingNotification} from '@wireapp/api-client/dist/commonjs/conversation/index';
import {
  CONVERSATION_EVENT,
  ConversationEvent,
  ConversationMessageTimerUpdateEvent,
  ConversationOtrMessageAddEvent,
  IncomingEvent,
  USER_EVENT,
  UserEvent,
} from '@wireapp/api-client/dist/commonjs/event/index';
import {StatusCode} from '@wireapp/api-client/dist/commonjs/http/index';
import {WebSocketClient} from '@wireapp/api-client/dist/commonjs/tcp/index';
import * as cryptobox from '@wireapp/cryptobox';
import {GenericMessage} from '@wireapp/protocol-messaging';
import {RecordNotFoundError} from '@wireapp/store-engine/dist/commonjs/engine/error/index';
import * as Long from 'long';
import {LoginSanitizer} from './auth/root';
import {ClientInfo, ClientService} from './client/root';
import {ConnectionService} from './connection/root';
import {AssetContent, DeletedContent, HiddenContent, ReactionContent, TextContent} from './conversation/content/';
import {
  AssetService,
  ConversationService,
  GenericMessageType,
  PayloadBundleIncoming,
  PayloadBundleState,
} from './conversation/root';
import {CryptographyService} from './cryptography/root';
import {NotificationService} from './notification/root';
import {SelfService} from './self/root';

import {APIClient} from '@wireapp/api-client';
import {UserConnectionEvent} from '@wireapp/api-client/dist/commonjs/event';
import * as EventEmitter from 'events';
import * as logdown from 'logdown';

class Account extends EventEmitter {
  private readonly logger = logdown('@wireapp/core/Account', {
    logger: console,
    markdown: false,
  });

  public static readonly INCOMING = {
    ASSET: 'Account.INCOMING.ASSET',
    CLIENT_ACTION: 'Account.INCOMING.CLIENT_ACTION',
    CONFIRMATION: 'Account.INCOMING.CONFIRMATION',
    CONNECTION: 'Account.INCOMING.CONNECTION',
    CONVERSATION_RENAME: 'Account.INCOMING.CONVERSATION_RENAME',
    DELETED: 'Account.INCOMING.DELETED',
    HIDDEN: 'Account.INCOMING.HIDDEN',
    MEMBER_JOIN: 'Account.INCOMING.MEMBER_JOIN',
    MESSAGE_TIMER_UPDATE: 'Account.INCOMING.MESSAGE_TIMER_UPDATE',
    PING: 'Account.INCOMING.PING',
    REACTION: 'Account.INCOMING.REACTION',
    TEXT_MESSAGE: 'Account.INCOMING.TEXT_MESSAGE',
    TYPING: 'Account.INCOMING.TYPING',
  };
  private readonly apiClient: APIClient;
  public service?: {
    client: ClientService;
    conversation: ConversationService;
    connection: ConnectionService;
    cryptography: CryptographyService;
    notification: NotificationService;
    self: SelfService;
  };

  constructor(apiClient: APIClient = new APIClient()) {
    super();
    this.apiClient = apiClient;
  }

  public async init(): Promise<void> {
    this.logger.log('init');

    const cryptographyService = new CryptographyService(this.apiClient, this.apiClient.config.store);
    const clientService = new ClientService(this.apiClient, this.apiClient.config.store, cryptographyService);
    const connectionService = new ConnectionService(this.apiClient);
    const assetService = new AssetService(this.apiClient);
    const conversationService = new ConversationService(this.apiClient, cryptographyService, assetService);
    const notificationService = new NotificationService(this.apiClient, this.apiClient.config.store);
    const selfService = new SelfService(this.apiClient);

    this.service = {
      client: clientService,
      connection: connectionService,
      conversation: conversationService,
      cryptography: cryptographyService,
      notification: notificationService,
      self: selfService,
    };
  }

  public login(
    loginData: LoginData,
    initClient: boolean = true,
    clientInfo?: ClientInfo
  ): Promise<Context | undefined> {
    this.logger.log('login');
    return this.resetContext()
      .then(() => this.init())
      .then(() => LoginSanitizer.removeNonPrintableCharacters(loginData))
      .then(() => this.apiClient.login(loginData))
      .then(() => {
        return initClient
          ? this.initClient(loginData, clientInfo).then(() => this.apiClient.context)
          : this.apiClient.context;
      });
  }

  public initClient(
    loginData: LoginData,
    clientInfo?: ClientInfo
  ): Promise<{isNewClient: boolean; localClient: RegisteredClient}> {
    this.logger.log('initClient');
    if (!this.service) {
      throw new Error('Services are not set.');
    }

    return this.loadAndValidateLocalClient()
      .then(localClient => ({isNewClient: false, localClient}))
      .catch(error => {
        // There was no client so we need to "create" and "register" a client
        const notFoundInDatabase =
          error instanceof cryptobox.error.CryptoboxError ||
          error.constructor.name === 'CryptoboxError' ||
          error instanceof RecordNotFoundError ||
          error.constructor.name === 'RecordNotFoundError';
        const notFoundOnBackend = error.response && error.response.status === StatusCode.NOT_FOUND;

        if (notFoundInDatabase) {
          this.logger.log('Could not find valid client in database');
          return this.registerClient(loginData, clientInfo);
        }
        if (notFoundOnBackend) {
          this.logger.log('Could not find valid client on backend');
          return this.service!.client.getLocalClient().then(client => {
            const shouldDeleteWholeDatabase = client.type === ClientType.TEMPORARY;
            if (shouldDeleteWholeDatabase) {
              this.logger.log('Last client was temporary - Deleting database');
              return this.apiClient.config.store
                .purge()
                .then(() => this.apiClient.init(loginData.clientType))
                .then(() => this.registerClient(loginData, clientInfo));
            }
            this.logger.log('Last client was permanent - Deleting cryptography stores');
            return this.service!.cryptography.deleteCryptographyStores().then(() =>
              this.registerClient(loginData, clientInfo)
            );
          });
        }
        throw error;
      });
  }

  public loadAndValidateLocalClient(): Promise<RegisteredClient> {
    this.logger.log('loadAndValidateLocalClient');
    let loadedClient: RegisteredClient;
    return this.service!.cryptography.initCryptobox()
      .then(() => this.service!.client.getLocalClient())
      .then(client => (loadedClient = client))
      .then(() => this.apiClient.client.api.getClient(loadedClient.id))
      .then(() => (this.apiClient.context!.clientId = loadedClient.id))
      .then(() => this.service!.conversation.setClientID(loadedClient.id))
      .then(() => loadedClient);
  }

  private registerClient(
    loginData: LoginData,
    clientInfo?: ClientInfo
  ): Promise<{isNewClient: boolean; localClient: RegisteredClient}> {
    this.logger.log('registerClient');
    if (!this.service) {
      throw new Error('Services are not set.');
    }
    let registeredClient: RegisteredClient;

    return this.service!.client.register(loginData, clientInfo)
      .then((client: RegisteredClient) => (registeredClient = client))
      .then(() => {
        this.logger.log('Client is created');
        this.apiClient.context!.clientId = registeredClient.id;
        this.service!.conversation.setClientID(registeredClient.id);
        return this.service!.notification.initializeNotificationStream(registeredClient.id);
      })
      .then(() => this.service!.client.synchronizeClients())
      .then(() => ({isNewClient: true, localClient: registeredClient}));
  }

  private resetContext(): Promise<void> {
    this.logger.log('resetContext');
    return Promise.resolve().then(() => {
      delete this.apiClient.context;
      delete this.service;
    });
  }

  public logout(): Promise<void> {
    this.logger.log('logout');
    return this.apiClient.logout().then(() => this.resetContext());
  }

  public listen(notificationHandler?: Function): Promise<Account> {
    this.logger.log('listen');
    if (!this.apiClient.context) {
      throw new Error('Context is not set - Please login first');
    }
    return Promise.resolve()
      .then(() => {
        this.apiClient.transport.ws.removeAllListeners(WebSocketClient.TOPIC.ON_MESSAGE);

        if (notificationHandler) {
          this.apiClient.transport.ws.on(WebSocketClient.TOPIC.ON_MESSAGE, (notification: IncomingNotification) =>
            notificationHandler(notification)
          );
        } else {
          this.apiClient.transport.ws.on(WebSocketClient.TOPIC.ON_MESSAGE, this.handleNotification.bind(this));
        }
        return this.apiClient.connect();
      })
      .then(() => this);
  }

  private async decodeGenericMessage(
    otrMessage: ConversationOtrMessageAddEvent
  ): Promise<PayloadBundleIncoming | undefined> {
    if (!this.service) {
      throw new Error('Services are not set.');
    }

    const {
      from,
      data: {sender, text: cipherText},
    } = otrMessage;

    const sessionId = CryptographyService.constructSessionId(from, sender);
    const decryptedMessage = await this.service.cryptography.decrypt(sessionId, cipherText);
    if (decryptedMessage.isSuccess) {
      const genericMessage = GenericMessage.decode(decryptedMessage.value);

      if (genericMessage.content === GenericMessageType.EPHEMERAL) {
        const unwrappedMessage = this.mapGenericMessage(genericMessage.ephemeral, otrMessage);
        if (genericMessage.ephemeral) {
          const expireAfterMillis = genericMessage.ephemeral.expireAfterMillis;
          unwrappedMessage.messageTimer =
            typeof expireAfterMillis === 'number' ? expireAfterMillis : (expireAfterMillis as Long).toNumber();
        }
        return unwrappedMessage;
      } else {
        return this.mapGenericMessage(genericMessage, otrMessage);
      }
    } else {
      return undefined;
    }
  }

  private mapGenericMessage(genericMessage: any, event: ConversationOtrMessageAddEvent): PayloadBundleIncoming {
    switch (genericMessage.content) {
      case GenericMessageType.TEXT: {
        const content: TextContent = {
          text: genericMessage.text.content,
        };
        return {
          content,
          conversation: event.conversation,
          from: event.from,
          id: genericMessage.messageId,
          messageTimer: 0,
          state: PayloadBundleState.INCOMING,
          timestamp: new Date(event.time).getTime(),
          type: genericMessage.content,
        };
      }
      case GenericMessageType.DELETED: {
        const content: DeletedContent = {
          originalMessageId: genericMessage.deleted.messageId,
        };
        return {
          content,
          conversation: event.conversation,
          from: event.from,
          id: genericMessage.messageId,
          messageTimer: 0,
          state: PayloadBundleState.INCOMING,
          timestamp: new Date(event.time).getTime(),
          type: genericMessage.content,
        };
      }
      case GenericMessageType.HIDDEN: {
        const content: HiddenContent = {
          conversationId: genericMessage.hidden.conversationId,
          originalMessageId: genericMessage.hidden.messageId,
        };
        return {
          content,
          conversation: event.conversation,
          from: event.from,
          id: genericMessage.messageId,
          messageTimer: 0,
          state: PayloadBundleState.INCOMING,
          timestamp: new Date(event.time).getTime(),
          type: genericMessage.content,
        };
      }
      case GenericMessageType.ASSET: {
        const content: AssetContent = {
          abortReason: genericMessage.asset.not_uploaded,
          original: genericMessage.asset.original,
          preview: genericMessage.asset.preview,
          uploaded: genericMessage.asset.uploaded,
        };
        return {
          content,
          conversation: event.conversation,
          from: event.from,
          id: genericMessage.messageId,
          messageTimer: 0,
          state: PayloadBundleState.INCOMING,
          timestamp: new Date(event.time).getTime(),
          type: genericMessage.content,
        };
      }
      case GenericMessageType.REACTION: {
        const content: ReactionContent = {
          originalMessageId: genericMessage.reaction.messageId,
          type: genericMessage.reaction.emoji,
        };
        return {
          content,
          conversation: event.conversation,
          from: event.from,
          id: genericMessage.messageId,
          messageTimer: 0,
          state: PayloadBundleState.INCOMING,
          timestamp: new Date(event.time).getTime(),
          type: genericMessage.content,
        };
      }
      default: {
        this.logger.warn(`Unhandled event type "${genericMessage.content}": ${JSON.stringify(genericMessage)}`);
        return {
          conversation: event.conversation,
          from: event.from,
          id: genericMessage.messageId,
          messageTimer: 0,
          state: PayloadBundleState.INCOMING,
          timestamp: new Date(event.time).getTime(),
          type: genericMessage.content,
        };
      }
    }
  }

<<<<<<< HEAD
  // TODO: Remove "IncomingEvent" from the method signature and build a "mapEvent" method
  private async handleEvent(event: IncomingEvent): Promise<PayloadBundleIncoming | IncomingEvent | void> {
=======
  private mapConversationEvent(event: ConversationEvent): PayloadBundleIncoming {
    return {
      content: event.data,
      conversation: event.conversation,
      from: event.from,
      id: ConversationService.createId(),
      messageTimer: 0,
      state: PayloadBundleState.INCOMING,
      timestamp: new Date(event.time).getTime(),
      type: event.type,
    };
  }

  private mapUserEvent(event: UserEvent): PayloadBundleIncoming | void {
    if (event.type === USER_EVENT.CONNECTION) {
      const connectionEvent = event as UserConnectionEvent;
      return {
        content: connectionEvent.connection,
        conversation: connectionEvent.connection.conversation,
        from: connectionEvent.connection.from,
        id: ConversationService.createId(),
        messageTimer: 0,
        state: PayloadBundleState.INCOMING,
        timestamp: new Date(connectionEvent.connection.last_update).getTime(),
        type: USER_EVENT.CONNECTION,
      };
    }
  }

  private async handleEvent(event: IncomingEvent): Promise<PayloadBundleIncoming | void> {
>>>>>>> ae24aea3
    this.logger.log('handleEvent', event.type);
    const ENCRYPTED_EVENTS = [CONVERSATION_EVENT.OTR_MESSAGE_ADD];
    const META_EVENTS = [
      CONVERSATION_EVENT.MEMBER_JOIN,
      CONVERSATION_EVENT.MESSAGE_TIMER_UPDATE,
      CONVERSATION_EVENT.RENAME,
      CONVERSATION_EVENT.TYPING,
    ];
    const USER_EVENTS = [USER_EVENT.CONNECTION];

    if (ENCRYPTED_EVENTS.includes(event.type as CONVERSATION_EVENT)) {
      return this.decodeGenericMessage(event as ConversationOtrMessageAddEvent);
    } else if (META_EVENTS.includes(event.type as CONVERSATION_EVENT)) {
      const {conversation, from} = event as ConversationEvent;
      const metaEvent = {...event, from, conversation};
      return this.mapConversationEvent(metaEvent as ConversationEvent);
    } else if (USER_EVENTS.includes(event.type as USER_EVENT)) {
      return this.mapUserEvent(event as UserEvent);
    }
  }

  private async handleNotification(notification: IncomingNotification): Promise<void> {
    this.logger.log('handleNotification');
    for (const event of notification.payload) {
      const data = await this.handleEvent(event);
      if (data) {
        switch (data.type) {
          case GenericMessageType.ASSET:
            this.emit(Account.INCOMING.ASSET, data);
            break;
          case GenericMessageType.CLIENT_ACTION:
            this.emit(Account.INCOMING.CLIENT_ACTION, data);
            break;
          case GenericMessageType.CONFIRMATION:
            this.emit(Account.INCOMING.CONFIRMATION, data);
            break;
          case GenericMessageType.DELETED:
            this.emit(Account.INCOMING.DELETED, data);
            break;
          case GenericMessageType.HIDDEN:
            this.emit(Account.INCOMING.HIDDEN, data);
            break;
          case GenericMessageType.KNOCK:
            this.emit(Account.INCOMING.PING, data);
            break;
          case GenericMessageType.REACTION:
            this.emit(Account.INCOMING.REACTION, data);
            break;
          case GenericMessageType.TEXT:
            this.emit(Account.INCOMING.TEXT_MESSAGE, data);
            break;
          case CONVERSATION_EVENT.MESSAGE_TIMER_UPDATE: {
            const {
              data: {message_timer},
              conversation,
            } = event as ConversationMessageTimerUpdateEvent;
            const expireAfterMillis = Number(message_timer);
            this.logger.log(
              `Received "${expireAfterMillis}" ms timer on conversation level for conversation "${conversation}".`
            );
            this.service!.conversation.messageTimer.setConversationLevelTimer(conversation, expireAfterMillis);
            this.emit(Account.INCOMING.MESSAGE_TIMER_UPDATE, event);
            break;
          }
          case CONVERSATION_EVENT.MEMBER_JOIN:
            this.emit(Account.INCOMING.MEMBER_JOIN, event);
            break;
          case CONVERSATION_EVENT.RENAME:
            this.emit(Account.INCOMING.CONVERSATION_RENAME, event);
            break;
          case CONVERSATION_EVENT.TYPING: {
            this.emit(Account.INCOMING.TYPING, event);
            break;
          }
          case USER_EVENT.CONNECTION: {
            this.emit(Account.INCOMING.CONNECTION, event);
            break;
          }
        }
      } else {
        this.logger.log(
          `Received unsupported event "${event.type}"` + (event as ConversationEvent).conversation
            ? `in conversation "${(event as ConversationEvent).conversation}"`
            : '' + (event as ConversationEvent).from
              ? `from user "${(event as ConversationEvent).from}"`
              : '' + '.',
          event
        );
      }
    }
  }
}

export {Account};<|MERGE_RESOLUTION|>--- conflicted
+++ resolved
@@ -372,10 +372,6 @@
     }
   }
 
-<<<<<<< HEAD
-  // TODO: Remove "IncomingEvent" from the method signature and build a "mapEvent" method
-  private async handleEvent(event: IncomingEvent): Promise<PayloadBundleIncoming | IncomingEvent | void> {
-=======
   private mapConversationEvent(event: ConversationEvent): PayloadBundleIncoming {
     return {
       content: event.data,
@@ -406,7 +402,6 @@
   }
 
   private async handleEvent(event: IncomingEvent): Promise<PayloadBundleIncoming | void> {
->>>>>>> ae24aea3
     this.logger.log('handleEvent', event.type);
     const ENCRYPTED_EVENTS = [CONVERSATION_EVENT.OTR_MESSAGE_ADD];
     const META_EVENTS = [
