--- conflicted
+++ resolved
@@ -62,27 +62,6 @@
     markdown: false,
   });
 
-<<<<<<< HEAD
-=======
-  public static readonly INCOMING = {
-    ASSET: 'Account.INCOMING.ASSET',
-    ASSET_ABORT: 'Account.INCOMING.ASSET_ABORT',
-    ASSET_META: 'Account.INCOMING.ASSET_META',
-    CLIENT_ACTION: 'Account.INCOMING.CLIENT_ACTION',
-    CONFIRMATION: 'Account.INCOMING.CONFIRMATION',
-    CONNECTION: 'Account.INCOMING.CONNECTION',
-    CONVERSATION_RENAME: 'Account.INCOMING.CONVERSATION_RENAME',
-    DELETED: 'Account.INCOMING.DELETED',
-    HIDDEN: 'Account.INCOMING.HIDDEN',
-    IMAGE: 'Account.INCOMING.IMAGE',
-    MEMBER_JOIN: 'Account.INCOMING.MEMBER_JOIN',
-    MESSAGE_TIMER_UPDATE: 'Account.INCOMING.MESSAGE_TIMER_UPDATE',
-    PING: 'Account.INCOMING.PING',
-    REACTION: 'Account.INCOMING.REACTION',
-    TEXT_MESSAGE: 'Account.INCOMING.TEXT_MESSAGE',
-    TYPING: 'Account.INCOMING.TYPING',
-  };
->>>>>>> 805319fc
   private readonly apiClient: APIClient;
   public service?: {
     client: ClientService;
@@ -347,11 +326,7 @@
           messageTimer: 0,
           state: PayloadBundleState.INCOMING,
           timestamp: new Date(event.time).getTime(),
-<<<<<<< HEAD
-          type: PayloadBundleType.ASSET,
-=======
-          type: isImage ? GenericMessageType.IMAGE : genericMessage.content,
->>>>>>> 805319fc
+          type: isImage ? PayloadBundleType.IMAGE : genericMessage.content,
         };
       }
       case GenericMessageType.REACTION: {
@@ -457,7 +432,6 @@
       const data = await this.handleEvent(event);
       if (data) {
         switch (data.type) {
-<<<<<<< HEAD
           case PayloadBundleType.ASSET:
           case PayloadBundleType.CLIENT_ACTION:
           case PayloadBundleType.CONFIRMATION:
@@ -467,7 +441,6 @@
           case PayloadBundleType.REACTION:
           case PayloadBundleType.TEXT_MESSAGE:
             this.emit(data.type, data);
-=======
           case GenericMessageType.ASSET: {
             const assetContent = data.content as AssetContent;
             const isMetaData = !!assetContent && !!assetContent.original && !assetContent.uploaded;
@@ -502,7 +475,6 @@
             break;
           case GenericMessageType.REACTION:
             this.emit(Account.INCOMING.REACTION, data);
->>>>>>> 805319fc
             break;
           case PayloadBundleType.MESSAGE_TIMER_UPDATE: {
             if (data.type === PayloadBundleType.MESSAGE_TIMER_UPDATE) {
