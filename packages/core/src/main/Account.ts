--- conflicted
+++ resolved
@@ -426,11 +426,8 @@
     const client = await this.apiClient.client.api.postClient(newClient);
     await this.service.client.createLocalClient(client);
     await this.service.cryptography.loadLocalClient();
-<<<<<<< HEAD
     this.apiClient.context!.clientId = client.id;
     this.service!.conversation.setClientID(<string>this.apiClient.context!.clientId);
-=======
->>>>>>> cec9c626
     await this.service.notification.initializeNotificationStream(client.id);
 
     return client;
