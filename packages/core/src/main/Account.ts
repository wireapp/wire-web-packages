--- conflicted
+++ resolved
@@ -41,13 +41,9 @@
 import {
   AssetContent,
   DeletedContent,
-<<<<<<< HEAD
+  EditedTextContent,
   HiddenContent,
   LocationContent,
-=======
-  EditedTextContent,
-  HiddenContent,
->>>>>>> c36e66a6
   ReactionContent,
   TextContent,
 } from './conversation/content/';
