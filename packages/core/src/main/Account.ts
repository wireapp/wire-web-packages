--- conflicted
+++ resolved
@@ -344,12 +344,7 @@
     this.context = context;
     this.service.conversation.setClientID(<string>this.context.clientId);
     return this.service.crypto.loadClient().catch(error => {
-<<<<<<< HEAD
-      console.log('Here I am', error.constructor.name);
-      if (error instanceof StoreEngine.error.RecordNotFoundError) {
-=======
       if (error.constructor.name === 'RecordNotFoundError') {
->>>>>>> 77e320de
         return this.registerClient(loginData);
       }
       throw error;
