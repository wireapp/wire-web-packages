--- conflicted
+++ resolved
@@ -49,32 +49,11 @@
     return handle;
   }
 
-<<<<<<< HEAD
-  public setName(name: string): Promise<{}> {
-    return this.apiClient.self.api.putSelf({name});
-  }
-
-  public setUserName(userName: string): Promise<{}> {
-    return this.apiClient.self.api.putHandle({handle: userName});
-=======
-  public getSelf(): Promise<Self> {
-    return this.apiClient.self.api.getSelf();
-  }
-
   public setName(name: string): Promise<void> {
     return this.apiClient.self.api.putSelf({name});
   }
 
-  public async setUserName(userName: string): Promise<void> {
-    const [availableHandle] = await this.apiClient.user.api.postHandles({
-      handles: [userName],
-    });
-
-    if (availableHandle) {
-      return this.apiClient.self.api.putHandle({handle: userName});
-    }
-
-    throw new Error(`Username "${userName}" is not available.`);
->>>>>>> ca358663
+  public setUserName(userName: string): Promise<void> {
+    return this.apiClient.self.api.putHandle({handle: userName});
   }
 }