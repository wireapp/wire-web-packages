//@ts-check

process.on('uncaughtException', error =>
  console.error(`Uncaught exception "${error.constructor.name}" (code: ${error.code}): ${error.message}`, error)
);
process.on('unhandledRejection', error =>
  console.error(`Uncaught rejection "${error.constructor.name}" (code: ${error.code}): ${error.message}`, error)
);

const path = require('path');
require('dotenv').config({path: path.join(__dirname, 'echo2.env')});

const {Account} = require('@wireapp/core');
const APIClient = require('@wireapp/api-client');
const {ClientType} = require('@wireapp/api-client/dist/commonjs/client/ClientType');
const {Config} = require('@wireapp/api-client/dist/commonjs/Config');
const {FileEngine} = require('@wireapp/store-engine');

(async () => {
  const CONVERSATION_ID = process.env.WIRE_CONVERSATION_ID;
  const MESSAGE_TIMER = 5000;

  const login = {
    clientType: ClientType.TEMPORARY,
    email: process.env.WIRE_EMAIL,
    password: process.env.WIRE_PASSWORD,
  };

  const backend = process.env.WIRE_BACKEND === 'staging' ? APIClient.BACKEND.STAGING : APIClient.BACKEND.PRODUCTION;
  const engine = new FileEngine(path.join(__dirname, '.tmp', 'sender'));
  await engine.init(undefined, {fileExtension: '.json'});
<<<<<<< HEAD
  const apiClient = new APIClient(new Config(engine, APIClient.BACKEND.STAGING));
=======
  const apiClient = new APIClient(new Config(engine, backend));
>>>>>>> 22a65d9d
  const account = new Account(apiClient);
  await account.login(login);
  await account.listen();

<<<<<<< HEAD
  const deleteTextPayload = await account.service.conversation.createText('Delete me! ' + new Date());
  const {id: messageId} = await account.service.conversation.sendText(CONVERSATION_ID, deleteTextPayload);
  await account.service.conversation.sendPing(CONVERSATION_ID);

  const fiveSecondsInMillis = 5000;
  setTimeout(async () => {
    await account.service.conversation.deleteMessageEveryone(CONVERSATION_ID, messageId);
    console.log('deleted', messageId);
    process.exit();
  }, fiveSecondsInMillis);

  const ephemeralPayload = await account.service.conversation.createText('Expire after 5 seconds');
  await account.service.conversation.sendText(CONVERSATION_ID, ephemeralPayload, fiveSecondsInMillis);

  function sendMessage() {
    const twoSecondsInMillis = 2000;
    setTimeout(async () => {
      const textPayload = await account.service.conversation.createText('Hello World');
      await account.service.conversation.sendText(CONVERSATION_ID, textPayload);
      sendMessage();
    }, twoSecondsInMillis);
=======
  async function sendEphemeralText(expiry = MESSAGE_TIMER) {
    const payload = await account.service.conversation.createText(`Expires after ${expiry}ms ...`);
    await account.service.conversation.send(CONVERSATION_ID, payload, expiry);
>>>>>>> 22a65d9d
  }

  async function sendPing(expiry = MESSAGE_TIMER) {
    const payload = await account.service.conversation.createPing();
    await account.service.conversation.send(CONVERSATION_ID, payload, expiry);
  }

  async function sendText() {
    const payload = await account.service.conversation.createText('Hello, World!');
    await account.service.conversation.send(CONVERSATION_ID, payload);
  }

  const methods = [sendEphemeralText, sendPing, sendText];

  const timeoutInMillis = 2000;
  setInterval(() => {
    const randomMethod = methods[Math.floor(Math.random() * methods.length)];
    randomMethod();
  }, timeoutInMillis);
})();<|MERGE_RESOLUTION|>--- conflicted
+++ resolved
@@ -29,16 +29,11 @@
   const backend = process.env.WIRE_BACKEND === 'staging' ? APIClient.BACKEND.STAGING : APIClient.BACKEND.PRODUCTION;
   const engine = new FileEngine(path.join(__dirname, '.tmp', 'sender'));
   await engine.init(undefined, {fileExtension: '.json'});
-<<<<<<< HEAD
-  const apiClient = new APIClient(new Config(engine, APIClient.BACKEND.STAGING));
-=======
   const apiClient = new APIClient(new Config(engine, backend));
->>>>>>> 22a65d9d
   const account = new Account(apiClient);
   await account.login(login);
   await account.listen();
 
-<<<<<<< HEAD
   const deleteTextPayload = await account.service.conversation.createText('Delete me! ' + new Date());
   const {id: messageId} = await account.service.conversation.sendText(CONVERSATION_ID, deleteTextPayload);
   await account.service.conversation.sendPing(CONVERSATION_ID);
@@ -46,25 +41,11 @@
   const fiveSecondsInMillis = 5000;
   setTimeout(async () => {
     await account.service.conversation.deleteMessageEveryone(CONVERSATION_ID, messageId);
-    console.log('deleted', messageId);
-    process.exit();
   }, fiveSecondsInMillis);
 
-  const ephemeralPayload = await account.service.conversation.createText('Expire after 5 seconds');
-  await account.service.conversation.sendText(CONVERSATION_ID, ephemeralPayload, fiveSecondsInMillis);
-
-  function sendMessage() {
-    const twoSecondsInMillis = 2000;
-    setTimeout(async () => {
-      const textPayload = await account.service.conversation.createText('Hello World');
-      await account.service.conversation.sendText(CONVERSATION_ID, textPayload);
-      sendMessage();
-    }, twoSecondsInMillis);
-=======
   async function sendEphemeralText(expiry = MESSAGE_TIMER) {
     const payload = await account.service.conversation.createText(`Expires after ${expiry}ms ...`);
     await account.service.conversation.send(CONVERSATION_ID, payload, expiry);
->>>>>>> 22a65d9d
   }
 
   async function sendPing(expiry = MESSAGE_TIMER) {
