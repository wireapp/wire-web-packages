--- conflicted
+++ resolved
@@ -139,20 +139,14 @@
         return;
       }
 
-<<<<<<< HEAD
-      textPayload = account.service.conversation.createText(text, newLinkPreviews, mentions, cachedMessageId);
-    } else {
-      await handleIncomingMessage(data);
-      textPayload = account.service.conversation.createText(text, mentions);
-=======
       textPayload = account.service.conversation
         .createText(text, cachedMessageId)
         .withLinkPreviews(newLinkPreviews)
+        .withMentions(mentions)
         .build();
     } else {
       await handleIncomingMessage(data);
       textPayload = account.service.conversation.createText(text).build();
->>>>>>> 18848bdf
     }
 
     messageIdCache[messageId] = textPayload.id;
@@ -340,13 +334,11 @@
         logger.warn(`Link preview for edited message ID "${messageId} was received before the original message."`);
         return;
       }
-      editedPayload = account.service.conversation.createEditedText(
-        text,
-        cachedOriginalMessageId,
-        newLinkPreviews,
-        mentions,
-        cachedMessageId
-      );
+      editedPayload = account.service.conversation
+        .createEditedText(text, cachedOriginalMessageId, cachedMessageId)
+        .withLinkPreviews(newLinkPreviews)
+        .withMentions(mentions)
+        .build();
     } else {
       await handleIncomingMessage(data);
       editedPayload = account.service.conversation.createEditedText(text, cachedOriginalMessageId, mentions);
