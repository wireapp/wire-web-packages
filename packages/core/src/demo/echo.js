--- conflicted
+++ resolved
@@ -41,7 +41,6 @@
   const apiClient = new APIClient({store: engine, urls: backend});
   const account = new Account(apiClient);
 
-<<<<<<< HEAD
   const sendConfirmation = async (messageId, conversationId, messageTimer) => {
     if (messageTimer) {
       setTimeout(async () => {
@@ -54,10 +53,7 @@
     }
   };
 
-  account.on(Account.INCOMING.TEXT_MESSAGE, async data => {
-=======
   account.on(PayloadBundleType.TEXT, async data => {
->>>>>>> 9f01f0a9
     const {conversation: conversationId, from, content, id: messageId, messageTimer} = data;
     logger.log(
       `Message "${messageId}" in "${conversationId}" from "${from}":`,
@@ -183,10 +179,6 @@
     account.service.conversation.messageTimer.setConversationLevelTimer(conversationId, 0);
   });
 
-<<<<<<< HEAD
-  account.on(Account.INCOMING.PING, async data => {
-    const {conversation: conversationId, from, id: messageId, messageTimer} = data;
-=======
   account.on(PayloadBundleType.LOCATION, async data => {
     const {conversation: conversationId, from, messageTimer} = data;
     logger.log(
@@ -207,20 +199,15 @@
   });
 
   account.on(PayloadBundleType.PING, async data => {
-    const {conversation: conversationId, from, messageTimer} = data;
->>>>>>> 9f01f0a9
+    const {conversation: conversationId, from, messageTimer, id: messageId} = data;
     logger.log(
       `Ping in "${conversationId}" from "${from}".`,
       messageTimer ? `(ephemeral message, ${messageTimer} ms timeout)` : ''
     );
 
-<<<<<<< HEAD
-    await sendConfirmation(messageId, conversationId, messageTimer);
-
-    const payload = account.service.conversation.createPing();
-=======
+    await sendConfirmation(messageId, conversationId, messageTimer);
+
     const pingPayload = account.service.conversation.createPing();
->>>>>>> 9f01f0a9
     account.service.conversation.messageTimer.setMessageLevelTimer(conversationId, messageTimer);
     await account.service.conversation.send(conversationId, pingPayload);
     account.service.conversation.messageTimer.setMessageLevelTimer(conversationId, 0);
