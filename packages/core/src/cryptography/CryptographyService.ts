--- conflicted
+++ resolved
@@ -26,7 +26,6 @@
   QualifiedUserClients,
   UserClients,
 } from '@wireapp/api-client/lib/conversation/';
-import {ConversationOtrMessageAddEvent} from '@wireapp/api-client/lib/event';
 import {QualifiedId, QualifiedUserPreKeyBundleMap, UserPreKeyBundleMap} from '@wireapp/api-client/lib/user/';
 import {Decoder, Encoder} from 'bazinga64';
 import logdown from 'logdown';
@@ -34,15 +33,9 @@
 import {APIClient} from '@wireapp/api-client';
 import {Cryptobox, CryptoboxSession} from '@wireapp/cryptobox';
 import {keys as ProteusKeys} from '@wireapp/proteus';
-import {GenericMessage} from '@wireapp/protocol-messaging';
 import {CRUDEngine} from '@wireapp/store-engine';
 
 import {CryptographyDatabaseRepository} from './CryptographyDatabaseRepository';
-<<<<<<< HEAD
-import {GenericMessageMapper} from './GenericMessageMapper';
-=======
-import {generateDecryptionError} from './Utlility/generateDecryptionError';
->>>>>>> 649a95f2
 
 import {SessionPayloadBundle} from '../cryptography/';
 import {isUserClients} from '../util';
@@ -283,39 +276,4 @@
     await this.cryptobox.session_delete(sessionId);
     this.logger.log(`Deleted session ID "${sessionId}".`);
   }
-
-<<<<<<< HEAD
-  public mapGenericMessage(
-    otrMessage: ConversationOtrMessageAddEvent,
-    genericMessage: GenericMessage,
-    source: PayloadBundleSource,
-  ): PayloadBundle {
-    if (genericMessage.content === GenericMessageType.EPHEMERAL) {
-      const unwrappedMessage = GenericMessageMapper.mapGenericMessage(genericMessage.ephemeral, otrMessage, source);
-      unwrappedMessage.id = genericMessage.messageId;
-      if (genericMessage.ephemeral) {
-        const expireAfterMillis = genericMessage.ephemeral.expireAfterMillis;
-        unwrappedMessage.messageTimer =
-          typeof expireAfterMillis === 'number' ? expireAfterMillis : expireAfterMillis.toNumber();
-      }
-      return unwrappedMessage;
-    }
-    return GenericMessageMapper.mapGenericMessage(genericMessage, otrMessage, source);
-=======
-  public async decryptMessage(otrMessage: ConversationOtrMessageAddEvent): Promise<GenericMessage> {
-    const {
-      from,
-      qualified_from,
-      data: {sender, text: cipherText},
-    } = otrMessage;
-
-    const sessionId = this.constructSessionId(from, sender, qualified_from?.domain);
-    try {
-      const decryptedMessage = await this.decrypt(sessionId, cipherText);
-      return GenericMessage.decode(decryptedMessage);
-    } catch (error) {
-      throw generateDecryptionError(otrMessage, error, this.logger);
-    }
->>>>>>> 649a95f2
-  }
 }