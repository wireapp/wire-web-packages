{
  "name": "@wireapp/core",
  "license": "GPL-3.0",
  "description": "Wire for Web's communication core.",
  "repository": "https://github.com/wireapp/wire-web-packages/tree/main/packages/core",
  "files": [
    "lib"
  ],
  "main": "lib/index",
  "browser": {
    "./lib/cryptography/AssetCryptography/crypto.node": "./lib/cryptography/AssetCryptography/crypto.browser.js"
  },
  "dependencies": {
    "@wireapp/api-client": "workspace:^",
    "@wireapp/commons": "workspace:^",
    "@wireapp/core-crypto": "1.0.0-pre.5",
    "@wireapp/cryptobox": "12.8.0",
    "@wireapp/promise-queue": "workspace:^",
    "@wireapp/protocol-messaging": "1.44.0",
    "@wireapp/store-engine": "workspace:*",
    "@wireapp/store-engine-dexie": "workspace:^",
    "axios": "1.4.0",
    "bazinga64": "6.1.1",
    "deepmerge-ts": "4.3.0",
    "hash.js": "1.1.7",
    "http-status-codes": "2.2.0",
    "idb": "7.1.1",
    "logdown": "3.3.1",
    "long": "^5.2.0",
    "uuidjs": "4.2.13"
  },
  "devDependencies": {
    "@faker-js/faker": "^8.0.0",
    "@swc/core": "^1.3.10",
    "@swc/jest": "^0.2.23",
    "@types/jest": "^29.2.0",
    "@types/long": "^5.0.0",
    "@types/rimraf": "^3.0.2",
    "@types/tough-cookie": "4.0.2",
    "commander": "11.0.0",
    "cross-env": "7.0.3",
    "dotenv-defaults": "5.0.2",
    "fake-indexeddb": "^4.0.0",
    "jest": "^29.2.1",
    "jest-websocket-mock": "2.4.0",
    "nock": "13.3.1",
    "rimraf": "^3.0.2",
    "typescript": "^5.0.4"
  },
  "scripts": {
    "build": "yarn clean && tsc",
    "clean": "rimraf .tmp lib",
    "dist": "yarn build",
    "demo:composite": "cross-env NODE_DEBUG='@wireapp*' ts-node src/demo/composite.ts",
    "demo:sendCounter": "cross-env NODE_DEBUG='@wireapp*' ts-node src/demo/sendCounter.ts",
    "start": "yarn dist && node index.js",
    "start:echo": "cross-env NODE_DEBUG='@wireapp/core*' node src/demo/echo.js",
    "start:sender": "cross-env NODE_DEBUG='@wireapp/core*' node src/demo/sender.js",
    "test": "jest",
    "test:coverage": "jest --coverage",
    "watch": "tsc --watch"
  },
<<<<<<< HEAD
  "version": "40.5.6",
=======
  "version": "40.6.0",
>>>>>>> d6eb4b12
  "gitHead": "5339f01fe01ef0871da8c8bc8662fbe9e604754a"
}<|MERGE_RESOLUTION|>--- conflicted
+++ resolved
@@ -60,10 +60,6 @@
     "test:coverage": "jest --coverage",
     "watch": "tsc --watch"
   },
-<<<<<<< HEAD
-  "version": "40.5.6",
-=======
   "version": "40.6.0",
->>>>>>> d6eb4b12
   "gitHead": "5339f01fe01ef0871da8c8bc8662fbe9e604754a"
 }