{
  "name": "@wireapp/core",
  "license": "GPL-3.0",
  "description": "Wire for Web's communication core.",
  "repository": "https://github.com/wireapp/wire-web-packages/tree/main/packages/core",
  "files": [
    "lib"
  ],
  "main": "lib/index",
  "browser": {
    "./lib/cryptography/AssetCryptography/crypto.node": "./lib/cryptography/AssetCryptography/crypto.browser.js"
  },
  "dependencies": {
    "@wireapp/api-client": "workspace:^",
    "@wireapp/commons": "workspace:^",
    "@wireapp/core-crypto": "0.8.2",
    "@wireapp/cryptobox": "12.8.0",
    "@wireapp/promise-queue": "workspace:^",
    "@wireapp/protocol-messaging": "1.44.0",
    "@wireapp/store-engine": "workspace:*",
    "@wireapp/store-engine-dexie": "workspace:^",
    "auth0-spa-js": "^1.6.5",
    "axios": "1.4.0",
    "bazinga64": "6.0.4",
    "deepmerge-ts": "4.3.0",
    "hash.js": "1.1.7",
    "http-status-codes": "2.2.0",
    "idb": "7.1.1",
    "logdown": "3.3.1",
    "long": "^5.2.0",
    "oidc-client-ts": "^2.2.2",
<<<<<<< HEAD
    "uuidjs": "4.2.13"
=======
    "uuidjs": "4.2.13",
    "zod": "^3.21.4"
>>>>>>> 0cd8ba9c
  },
  "devDependencies": {
    "@faker-js/faker": "^7.6.0",
    "@swc/core": "^1.3.10",
    "@swc/jest": "^0.2.23",
    "@types/jest": "^29.2.0",
    "@types/long": "^5.0.0",
    "@types/rimraf": "^3.0.2",
    "@types/tough-cookie": "4.0.2",
    "commander": "10.0.1",
    "cross-env": "7.0.3",
    "dotenv-defaults": "5.0.2",
    "fake-indexeddb": "^4.0.0",
    "jest": "^29.2.1",
    "jest-websocket-mock": "2.4.0",
    "nock": "13.3.1",
    "rimraf": "^3.0.2",
    "typescript": "^5.0.4"
  },
  "scripts": {
    "build": "yarn clean && tsc",
    "clean": "rimraf .tmp lib",
    "dist": "yarn build",
    "demo:composite": "cross-env NODE_DEBUG='@wireapp*' ts-node src/demo/composite.ts",
    "demo:sendCounter": "cross-env NODE_DEBUG='@wireapp*' ts-node src/demo/sendCounter.ts",
    "start": "yarn dist && node index.js",
    "start:echo": "cross-env NODE_DEBUG='@wireapp/core*' node src/demo/echo.js",
    "start:sender": "cross-env NODE_DEBUG='@wireapp/core*' node src/demo/sender.js",
    "test": "jest",
    "test:coverage": "jest --coverage",
    "watch": "tsc --watch"
  },
  "version": "40.1.13",
  "gitHead": "5339f01fe01ef0871da8c8bc8662fbe9e604754a"
}<|MERGE_RESOLUTION|>--- conflicted
+++ resolved
@@ -29,12 +29,8 @@
     "logdown": "3.3.1",
     "long": "^5.2.0",
     "oidc-client-ts": "^2.2.2",
-<<<<<<< HEAD
-    "uuidjs": "4.2.13"
-=======
     "uuidjs": "4.2.13",
     "zod": "^3.21.4"
->>>>>>> 0cd8ba9c
   },
   "devDependencies": {
     "@faker-js/faker": "^7.6.0",
