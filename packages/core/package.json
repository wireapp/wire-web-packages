--- conflicted
+++ resolved
@@ -19,12 +19,8 @@
     "@wireapp/protocol-messaging": "1.44.0",
     "@wireapp/store-engine": "workspace:*",
     "@wireapp/store-engine-dexie": "workspace:^",
-<<<<<<< HEAD
     "auth0-spa-js": "^1.6.5",
-    "axios": "1.3.4",
-=======
     "axios": "1.4.0",
->>>>>>> cf2a34e4
     "bazinga64": "6.0.4",
     "deepmerge-ts": "4.3.0",
     "hash.js": "1.1.7",
