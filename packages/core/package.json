--- conflicted
+++ resolved
@@ -10,13 +10,8 @@
     "@wireapp/promise-queue": "workspace:^",
     "@wireapp/protocol-messaging": "1.39.0",
     "@wireapp/store-engine-dexie": "workspace:^",
-<<<<<<< HEAD
     "axios": "^1.1.3",
-    "bazinga64": "5.11.9",
-=======
-    "axios": "^0.27.2",
     "bazinga64": "5.11.10",
->>>>>>> 28544331
     "hash.js": "1.1.7",
     "http-status-codes": "2.2.0",
     "idb": "7.1.0",
