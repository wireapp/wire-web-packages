--- conflicted
+++ resolved
@@ -31,13 +31,8 @@
     "nock": "10.0.5",
     "rimraf": "2.6.2",
     "typescript": "3.2.2",
-<<<<<<< HEAD
-    "uglifyjs-webpack-plugin": "2.1.1",
+    "uglifyjs-webpack-plugin": "1.3.0",
     "webpack": "4.28.3",
-=======
-    "uglifyjs-webpack-plugin": "1.3.0",
-    "webpack": "4.28.2",
->>>>>>> ecb036ad
     "webpack-cli": "3.1.2"
   },
   "description": "Wire for Web's communication core.",
