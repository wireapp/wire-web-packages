--- conflicted
+++ resolved
@@ -1,5 +1,4 @@
 {
-<<<<<<< HEAD
     "name": "@wireapp/core",
     "license": "GPL-3.0",
     "description": "Wire for Web's communication core.",
@@ -17,7 +16,7 @@
         "@wireapp/core-crypto": "0.5.2",
         "@wireapp/cryptobox": "12.8.0",
         "@wireapp/promise-queue": "workspace:^",
-        "@wireapp/protocol-messaging": "1.40.0",
+        "@wireapp/protocol-messaging": "1.42.0",
         "@wireapp/store-engine-dexie": "workspace:^",
         "axios": "1.1.2",
         "bazinga64": "5.11.11",
@@ -25,6 +24,7 @@
         "http-status-codes": "2.2.0",
         "idb": "7.1.0",
         "logdown": "3.3.1",
+        "long": "^5.2.0",
         "uuidjs": "4.2.12"
     },
     "devDependencies": {
@@ -32,6 +32,7 @@
         "@swc/core": "^1.3.10",
         "@swc/jest": "^0.2.23",
         "@types/jest": "^29.2.0",
+        "@types/long": "^5.0.0",
         "@types/rimraf": "^3.0.2",
         "@types/tough-cookie": "4.0.2",
         "@wireapp/commons": "workspace:^",
@@ -60,69 +61,4 @@
     },
     "version": "34.1.4",
     "gitHead": "5339f01fe01ef0871da8c8bc8662fbe9e604754a"
-=======
-  "browser": {
-    "./src/main/cryptography/AssetCryptography/crypto.node": "./src/main/cryptography/AssetCryptography/crypto.browser.js"
-  },
-  "dependencies": {
-    "@wireapp/api-client": "workspace:^",
-    "@wireapp/commons": "workspace:^",
-    "@wireapp/core-crypto": "0.5.2",
-    "@wireapp/cryptobox": "12.8.0",
-    "@wireapp/promise-queue": "workspace:^",
-    "@wireapp/protocol-messaging": "1.42.0",
-    "@wireapp/store-engine-dexie": "workspace:^",
-    "axios": "1.1.2",
-    "bazinga64": "5.11.11",
-    "hash.js": "1.1.7",
-    "http-status-codes": "2.2.0",
-    "idb": "7.1.0",
-    "logdown": "3.3.1",
-    "long": "^5.2.0",
-    "uuidjs": "4.2.12"
-  },
-  "devDependencies": {
-    "@faker-js/faker": "^7.6.0",
-    "@swc/core": "^1.3.10",
-    "@swc/jest": "^0.2.23",
-    "@types/jest": "^29.2.0",
-    "@types/long": "^5.0.0",
-    "@types/tough-cookie": "4.0.2",
-    "@wireapp/commons": "workspace:^",
-    "@wireapp/store-engine-dexie": "workspace:^",
-    "commander": "9.4.1",
-    "cross-env": "7.0.3",
-    "dotenv-defaults": "5.0.2",
-    "jest": "^29.2.1",
-    "jest-websocket-mock": "2.4.0",
-    "mock-socket": "9.1.5",
-    "nock": "13.2.9"
-  },
-  "description": "Wire for Web's communication core.",
-  "files": [
-    "src/main/**/*.d.ts",
-    "src/main/**/*.js",
-    "!src/main/**/*test*.js",
-    "!src/main/**/*test*.ts"
-  ],
-  "license": "GPL-3.0",
-  "main": "src/main/index",
-  "name": "@wireapp/core",
-  "repository": "https://github.com/wireapp/wire-web-packages/tree/main/packages/core",
-  "scripts": {
-    "build": "tsc",
-    "clean": "rimraf .tmp \"src/main/{!(*.test*).js,*.js.map,*.d.ts}\" \"src/main/test/{*.js.map,*.d.ts}\" \"src/main/!(test)/{!(*.test*).js,*.js.map,*.d.ts}\" \"src/main/**/{!(*.test*|AccountHelper|StoreHelper).js,*.js.map,*.d.ts}\" \"src/main/**/*.node.js\"",
-    "demo:composite": "cross-env NODE_DEBUG='@wireapp*' ts-node src/demo/composite.ts",
-    "demo:sendCounter": "cross-env NODE_DEBUG='@wireapp*' ts-node src/demo/sendCounter.ts",
-    "dist": "yarn clean && yarn build",
-    "start": "yarn dist && node index.js",
-    "start:echo": "cross-env NODE_DEBUG='@wireapp/core*' node src/demo/echo.js",
-    "start:sender": "cross-env NODE_DEBUG='@wireapp/core*' node src/demo/sender.js",
-    "test": "jest",
-    "test:coverage": "jest --coverage",
-    "watch": "tsc --watch"
-  },
-  "version": "34.1.4",
-  "gitHead": "5339f01fe01ef0871da8c8bc8662fbe9e604754a"
->>>>>>> 52ea8424
 }