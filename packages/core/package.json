{
  "browser": {
    "./dist/cryptography/AssetCryptography.node": "./dist/cryptography/AssetCryptography.browser.js"
  },
  "dependencies": {
    "@types/long": "4.0.0",
    "@types/node": "~10",
    "@wireapp/api-client": "6.5.3",
    "@wireapp/cryptobox": "11.4.34",
    "@wireapp/protocol-messaging": "1.24.2",
    "@wireapp/store-engine": "3.9.12",
    "bazinga64": "5.5.17",
    "hash.js": "1.1.7",
    "logdown": "3.2.8",
    "protobufjs": "6.8.8",
    "pure-uuid": "1.5.7"
  },
  "devDependencies": {
<<<<<<< HEAD
    "@types/jasmine": "3.4.0",
    "@wireapp/commons": "2.2.12",
=======
    "@wireapp/commons": "2.2.13",
>>>>>>> 09739fbd
    "commander": "3.0.1",
    "cross-env": "5.2.1",
    "dotenv": "8.1.0",
    "faker": "4.1.0",
    "istanbul": "1.1.0-alpha.1",
    "jasmine": "3.4.0",
    "karma": "4.3.0",
    "karma-chrome-launcher": "3.1.0",
    "karma-jasmine": "2.0.1",
    "karma-jasmine-diff-reporter": "2.0.0",
    "karma-sourcemap-loader": "0.3.7",
    "karma-spec-reporter": "0.0.32",
    "mock-socket": "9.0.0",
    "nock": "11.3.4",
    "nyc": "14.1.1",
    "rimraf": "3.0.0",
    "terser-webpack-plugin": "2.0.1",
    "ts-node": "8.3.0",
    "typescript": "3.6.3",
    "webpack": "4.39.3",
    "webpack-cli": "3.3.8"
  },
  "description": "Wire for Web's communication core.",
  "files": [
    "dist"
  ],
  "license": "GPL-3.0",
  "main": "dist/Account.js",
  "name": "@wireapp/core",
  "repository": "https://github.com/wireapp/wire-web-packages/tree/master/packages/core",
  "scripts": {
    "build": "yarn build:node && yarn build:browser",
    "build:browser": "webpack --progress",
    "build:node": "tsc",
    "clean": "rimraf dist .tmp",
    "coverage": "cross-env JASMINE_CONFIG_PATH=src/test/node/support/jasmine.json istanbul cover --report html ../../node_modules/jasmine/bin/jasmine.js",
    "dist": "yarn clean && yarn build",
    "start": "yarn dist && node index.js",
    "start:echo": "cross-env NODE_DEBUG=@wireapp/core* node src/demo/echo.js",
    "start:sender": "cross-env NODE_DEBUG=@wireapp/core* node src/demo/sender.js",
    "test": "yarn test:node && yarn test:browser",
    "test:browser": "webpack && karma start",
    "test:project": "yarn dist && yarn test",
    "test:node": "cross-env NODE_ENV=test nyc jasmine --config=jasmine.json"
  },
  "types": "./dist/Account.d.ts",
  "version": "12.17.66"
}<|MERGE_RESOLUTION|>--- conflicted
+++ resolved
@@ -16,12 +16,8 @@
     "pure-uuid": "1.5.7"
   },
   "devDependencies": {
-<<<<<<< HEAD
     "@types/jasmine": "3.4.0",
-    "@wireapp/commons": "2.2.12",
-=======
     "@wireapp/commons": "2.2.13",
->>>>>>> 09739fbd
     "commander": "3.0.1",
     "cross-env": "5.2.1",
     "dotenv": "8.1.0",
