{
  "browser": {
    "./dist/commonjs/cryptography/AssetCryptography.node": "./dist/commonjs/cryptography/AssetCryptography.browser.js"
  },
  "dependencies": {
    "@types/node": "9.6.6",
    "@wireapp/api-client": "0.8.2",
    "@wireapp/cryptobox": "8.3.36",
    "@wireapp/store-engine": "0.8.0",
    "bazinga64": "5.1.3",
    "logdown": "3.2.3",
    "protobufjs": "6.8.6",
    "pure-uuid": "1.5.2"
  },
  "devDependencies": {
    "cross-env": "5.1.4",
    "dotenv": "5.0.1",
    "istanbul": "1.1.0-alpha.1",
    "jasmine": "3.1.0",
    "karma": "2.0.2",
    "karma-chrome-launcher": "2.2.0",
    "karma-jasmine": "1.1.1",
    "karma-jasmine-diff-reporter": "1.2.0",
    "karma-sourcemap-loader": "0.3.7",
    "rimraf": "2.6.2",
<<<<<<< HEAD
    "typescript": "2.8.1",
    "webpack": "4.5.0",
    "webpack-cli": "2.0.14"
=======
    "typescript": "2.8.3",
    "webpack": "3.11.0"
>>>>>>> 237240ec
  },
  "description": "Wire for Web's communication core.",
  "files": [
    "dist"
  ],
  "license": "GPL-3.0",
  "main": "dist/Account.js",
  "name": "@wireapp/core",
  "repository": "https://github.com/wireapp/wire-web-packages/tree/master/packages/core",
  "scripts": {
    "build": "yarn build:node && yarn build:browser",
    "build:browser": "webpack --progress",
    "build:node": "tsc",
    "clear": "rimraf dist && rimraf .tmp",
    "coverage": "cross-env JASMINE_CONFIG_PATH=src/test/node/support/jasmine.json istanbul cover --report html ../../node_modules/jasmine/bin/jasmine.js",
    "dist": "yarn clear && yarn build",
    "start": "rimraf .tmp && yarn dist && node index.js",
    "test": "yarn test:node && yarn test:browser",
    "test:browser": "webpack && karma start",
    "test:project": "yarn dist && yarn test",
    "test:node": "jasmine --config=src/test/node/support/jasmine.json"
  },
  "types": "./dist/Account.d.ts",
  "version": "2.3.2"
}<|MERGE_RESOLUTION|>--- conflicted
+++ resolved
@@ -23,14 +23,9 @@
     "karma-jasmine-diff-reporter": "1.2.0",
     "karma-sourcemap-loader": "0.3.7",
     "rimraf": "2.6.2",
-<<<<<<< HEAD
-    "typescript": "2.8.1",
-    "webpack": "4.5.0",
-    "webpack-cli": "2.0.14"
-=======
     "typescript": "2.8.3",
-    "webpack": "3.11.0"
->>>>>>> 237240ec
+    "webpack": "4.6.0",
+    "webpack-cli": "2.0.15"
   },
   "description": "Wire for Web's communication core.",
   "files": [
