{
  "browser": {
    "./dist/cryptography/AssetCryptography.node": "./dist/cryptography/AssetCryptography.browser.js"
  },
  "dependencies": {
    "@types/node": "~10",
<<<<<<< HEAD
    "@types/long": "4.0.0",
    "@wireapp/api-client": "5.2.0",
    "@wireapp/cryptobox": "11.0.8",
=======
    "@wireapp/api-client": "5.2.1",
    "@wireapp/cryptobox": "11.0.9",
>>>>>>> cb077d62
    "@wireapp/protocol-messaging": "1.24.1",
    "@wireapp/store-engine": "3.0.7",
    "bazinga64": "5.4.8",
    "hash.js": "1.1.7",
    "logdown": "3.2.8",
    "protobufjs": "6.8.8",
    "pure-uuid": "1.5.7"
  },
  "devDependencies": {
    "@wireapp/commons": "1.8.0",
    "commander": "2.20.0",
    "cross-env": "5.2.0",
    "dotenv": "8.0.0",
    "faker": "4.1.0",
    "istanbul": "1.1.0-alpha.1",
    "jasmine": "3.4.0",
    "karma": "4.1.0",
    "karma-chrome-launcher": "2.2.0",
    "karma-jasmine": "2.0.1",
    "karma-jasmine-diff-reporter": "2.0.0",
    "karma-sourcemap-loader": "0.3.7",
    "karma-spec-reporter": "0.0.32",
    "mock-socket": "8.0.5",
    "nock": "10.0.6",
    "rimraf": "2.6.3",
    "terser-webpack-plugin": "1.3.0",
    "typescript": "3.5.1",
    "webpack": "4.33.0",
    "webpack-cli": "3.3.3"
  },
  "description": "Wire for Web's communication core.",
  "files": [
    "dist"
  ],
  "license": "GPL-3.0",
  "main": "dist/Account.js",
  "name": "@wireapp/core",
  "repository": "https://github.com/wireapp/wire-web-packages/tree/master/packages/core",
  "scripts": {
    "build": "yarn build:node && yarn build:browser",
    "build:browser": "webpack --progress",
    "build:node": "tsc",
    "clean": "rimraf dist .tmp",
    "coverage": "cross-env JASMINE_CONFIG_PATH=src/test/node/support/jasmine.json istanbul cover --report html ../../node_modules/jasmine/bin/jasmine.js",
    "dist": "yarn clean && yarn build",
    "start": "yarn dist && node index.js",
    "start:echo": "cross-env NODE_DEBUG=@wireapp/core* node src/demo/echo.js",
    "start:sender": "cross-env NODE_DEBUG=@wireapp/core* node src/demo/sender.js",
    "test": "yarn test:node && yarn test:browser",
    "test:browser": "webpack && karma start",
    "test:project": "yarn dist && yarn test",
    "test:node": "jasmine --config=jasmine.json"
  },
  "types": "./dist/Account.d.ts",
  "version": "12.3.1"
}<|MERGE_RESOLUTION|>--- conflicted
+++ resolved
@@ -4,14 +4,9 @@
   },
   "dependencies": {
     "@types/node": "~10",
-<<<<<<< HEAD
     "@types/long": "4.0.0",
-    "@wireapp/api-client": "5.2.0",
-    "@wireapp/cryptobox": "11.0.8",
-=======
     "@wireapp/api-client": "5.2.1",
     "@wireapp/cryptobox": "11.0.9",
->>>>>>> cb077d62
     "@wireapp/protocol-messaging": "1.24.1",
     "@wireapp/store-engine": "3.0.7",
     "bazinga64": "5.4.8",
