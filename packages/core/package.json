{
  "browser": {
    "./dist/cryptography/AssetCryptography.node": "./dist/cryptography/AssetCryptography.browser.js"
  },
  "dependencies": {
    "@types/long": "4.0.0",
    "@types/node": "~12",
    "@wireapp/api-client": "9.0.4",
    "@wireapp/cryptobox": "12.0.7",
    "@wireapp/protocol-messaging": "1.24.2",
    "@wireapp/store-engine": "4.1.2",
    "bazinga64": "5.5.30",
    "hash.js": "1.1.7",
    "logdown": "3.2.8",
    "protobufjs": "6.8.8",
    "pure-uuid": "1.5.7"
  },
  "devDependencies": {
    "@types/faker": "4.1.7",
    "@types/jasmine": "3.4.6",
    "@wireapp/commons": "3.0.0",
    "@wireapp/store-engine-dexie": "0.7.0",
    "commander": "4.0.1",
    "cross-env": "6.0.3",
    "dotenv": "8.2.0",
    "faker": "4.1.0",
    "istanbul": "1.1.0-alpha.1",
    "jasmine": "3.5.0",
    "karma": "4.4.1",
    "karma-chrome-launcher": "3.1.0",
    "karma-jasmine": "2.0.1",
    "karma-jasmine-diff-reporter": "2.0.0",
    "karma-sourcemap-loader": "0.3.7",
    "karma-spec-reporter": "0.0.32",
    "mock-socket": "9.0.2",
    "nock": "11.7.0",
    "nyc": "14.1.1",
    "rimraf": "3.0.0",
<<<<<<< HEAD
    "terser-webpack-plugin": "2.2.1",
    "ts-node": "8.4.1",
    "typescript": "3.7.2",
=======
    "ts-node": "8.5.2",
    "typescript": "3.6.4",
>>>>>>> 8d921532
    "webpack": "4.41.2",
    "webpack-cli": "3.3.10"
  },
  "description": "Wire for Web's communication core.",
  "files": [
    "dist"
  ],
  "license": "GPL-3.0",
  "main": "dist/Account.js",
  "name": "@wireapp/core",
  "repository": "https://github.com/wireapp/wire-web-packages/tree/master/packages/core",
  "scripts": {
    "build": "yarn build:node && yarn build:browser",
    "build:browser": "webpack --progress",
    "build:node": "tsc",
    "clean": "rimraf dist .tmp",
    "coverage": "cross-env JASMINE_CONFIG_PATH=src/test/node/support/jasmine.json istanbul cover --report html ../../node_modules/jasmine/bin/jasmine.js",
    "dist": "yarn clean && yarn build",
    "start": "yarn dist && node index.js",
    "start:echo": "cross-env NODE_DEBUG=@wireapp/core* node src/demo/echo.js",
    "start:sender": "cross-env NODE_DEBUG=@wireapp/core* node src/demo/sender.js",
    "test": "yarn test:node && yarn test:browser",
    "test:browser": "webpack --mode=development && karma start",
    "test:project": "yarn dist && yarn test",
    "test:node": "nyc jasmine --config=jasmine.json"
  },
  "types": "./dist/Account.d.ts",
  "version": "15.0.4"
}<|MERGE_RESOLUTION|>--- conflicted
+++ resolved
@@ -36,14 +36,8 @@
     "nock": "11.7.0",
     "nyc": "14.1.1",
     "rimraf": "3.0.0",
-<<<<<<< HEAD
-    "terser-webpack-plugin": "2.2.1",
-    "ts-node": "8.4.1",
+    "ts-node": "8.5.2",
     "typescript": "3.7.2",
-=======
-    "ts-node": "8.5.2",
-    "typescript": "3.6.4",
->>>>>>> 8d921532
     "webpack": "4.41.2",
     "webpack-cli": "3.3.10"
   },
