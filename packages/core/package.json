--- conflicted
+++ resolved
@@ -62,10 +62,5 @@
     "test:project": "yarn dist && yarn test",
     "test:node": "nyc jasmine --config=jasmine.json"
   },
-<<<<<<< HEAD
-  "version": "12.17.26"
-=======
-  "types": "./dist/Account.d.ts",
   "version": "12.17.27"
->>>>>>> 94c28ecd
 }