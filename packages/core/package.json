{
  "browser": {
    "./dist/cryptography/AssetCryptography.node": "./dist/cryptography/AssetCryptography.browser.js"
  },
  "dependencies": {
<<<<<<< HEAD
    "@types/node": "~10",
    "@wireapp/api-client": "4.0.3",
=======
    "@types/node": "11.13.7",
    "@wireapp/api-client": "4.0.5",
>>>>>>> 6cb7e251
    "@wireapp/cryptobox": "10.0.2",
    "@wireapp/protocol-messaging": "1.23.0",
    "@wireapp/store-engine": "2.0.0",
    "bazinga64": "5.3.60",
    "hash.js": "1.1.7",
    "logdown": "3.2.8",
    "protobufjs": "6.8.8",
    "pure-uuid": "1.5.7"
  },
  "devDependencies": {
    "@wireapp/commons": "1.6.7",
    "commander": "2.20.0",
    "cross-env": "5.2.0",
    "dotenv": "8.0.0",
    "faker": "4.1.0",
    "istanbul": "1.1.0-alpha.1",
    "jasmine": "3.4.0",
    "karma": "4.1.0",
    "karma-chrome-launcher": "2.2.0",
    "karma-jasmine": "2.0.1",
    "karma-jasmine-diff-reporter": "2.0.0",
    "karma-sourcemap-loader": "0.3.7",
    "karma-spec-reporter": "0.0.32",
    "nock": "10.0.6",
    "rimraf": "2.6.3",
    "terser-webpack-plugin": "1.2.3",
    "typescript": "3.4.4",
    "webpack": "4.30.0",
    "webpack-cli": "3.3.1"
  },
  "description": "Wire for Web's communication core.",
  "files": [
    "dist"
  ],
  "license": "GPL-3.0",
  "main": "dist/Account.js",
  "name": "@wireapp/core",
  "repository": "https://github.com/wireapp/wire-web-packages/tree/master/packages/core",
  "scripts": {
    "build": "yarn build:node && yarn build:browser",
    "build:browser": "webpack --progress",
    "build:node": "tsc",
    "clean": "rimraf dist .tmp",
    "coverage": "cross-env JASMINE_CONFIG_PATH=src/test/node/support/jasmine.json istanbul cover --report html ../../node_modules/jasmine/bin/jasmine.js",
    "dist": "yarn clean && yarn build",
    "start": "yarn dist && node index.js",
    "start:echo": "cross-env NODE_DEBUG=@wireapp/core* node src/demo/echo.js",
    "start:sender": "cross-env NODE_DEBUG=@wireapp/core* node src/demo/sender.js",
    "test": "yarn test:node && yarn test:browser",
    "test:browser": "webpack && karma start",
    "test:project": "yarn dist && yarn test",
    "test:node": "jasmine --config=jasmine.json"
  },
  "types": "./dist/Account.d.ts",
  "version": "10.0.5"
}<|MERGE_RESOLUTION|>--- conflicted
+++ resolved
@@ -3,13 +3,8 @@
     "./dist/cryptography/AssetCryptography.node": "./dist/cryptography/AssetCryptography.browser.js"
   },
   "dependencies": {
-<<<<<<< HEAD
     "@types/node": "~10",
-    "@wireapp/api-client": "4.0.3",
-=======
-    "@types/node": "11.13.7",
     "@wireapp/api-client": "4.0.5",
->>>>>>> 6cb7e251
     "@wireapp/cryptobox": "10.0.2",
     "@wireapp/protocol-messaging": "1.23.0",
     "@wireapp/store-engine": "2.0.0",
