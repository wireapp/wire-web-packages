{
  "browser": {
    "./dist/cryptography/AssetCryptography.node": "./dist/cryptography/AssetCryptography.browser.js"
  },
  "dependencies": {
    "@types/node": "~10",
<<<<<<< HEAD
    "@wireapp/api-client": "4.6.0",
    "@wireapp/cryptobox": "10.1.4",
    "@wireapp/protocol-messaging": "1.24.0",
    "@wireapp/store-engine": "2.1.4",
=======
    "@wireapp/api-client": "5.0.1",
    "@wireapp/cryptobox": "11.0.0",
    "@wireapp/protocol-messaging": "1.23.0",
    "@wireapp/store-engine": "3.0.0",
>>>>>>> 95ed1912
    "bazinga64": "5.4.3",
    "hash.js": "1.1.7",
    "logdown": "3.2.8",
    "protobufjs": "6.8.8",
    "pure-uuid": "1.5.7"
  },
  "devDependencies": {
    "@wireapp/commons": "1.7.3",
    "commander": "2.20.0",
    "cross-env": "5.2.0",
    "dotenv": "8.0.0",
    "faker": "4.1.0",
    "istanbul": "1.1.0-alpha.1",
    "jasmine": "3.4.0",
    "karma": "4.1.0",
    "karma-chrome-launcher": "2.2.0",
    "karma-jasmine": "2.0.1",
    "karma-jasmine-diff-reporter": "2.0.0",
    "karma-sourcemap-loader": "0.3.7",
    "karma-spec-reporter": "0.0.32",
    "nock": "10.0.6",
    "rimraf": "2.6.3",
    "terser-webpack-plugin": "1.3.0",
    "typescript": "3.4.5",
    "webpack": "4.32.2",
    "webpack-cli": "3.3.2"
  },
  "description": "Wire for Web's communication core.",
  "files": [
    "dist"
  ],
  "license": "GPL-3.0",
  "main": "dist/Account.js",
  "name": "@wireapp/core",
  "repository": "https://github.com/wireapp/wire-web-packages/tree/master/packages/core",
  "scripts": {
    "build": "yarn build:node && yarn build:browser",
    "build:browser": "webpack --progress",
    "build:node": "tsc",
    "clean": "rimraf dist .tmp",
    "coverage": "cross-env JASMINE_CONFIG_PATH=src/test/node/support/jasmine.json istanbul cover --report html ../../node_modules/jasmine/bin/jasmine.js",
    "dist": "yarn clean && yarn build",
    "start": "yarn dist && node index.js",
    "start:echo": "cross-env NODE_DEBUG=@wireapp/core* node src/demo/echo.js",
    "start:sender": "cross-env NODE_DEBUG=@wireapp/core* node src/demo/sender.js",
    "test": "yarn test:node && yarn test:browser",
    "test:browser": "webpack && karma start",
    "test:project": "yarn dist && yarn test",
    "test:node": "jasmine --config=jasmine.json"
  },
  "types": "./dist/Account.d.ts",
  "version": "11.0.1"
}<|MERGE_RESOLUTION|>--- conflicted
+++ resolved
@@ -4,17 +4,10 @@
   },
   "dependencies": {
     "@types/node": "~10",
-<<<<<<< HEAD
-    "@wireapp/api-client": "4.6.0",
-    "@wireapp/cryptobox": "10.1.4",
-    "@wireapp/protocol-messaging": "1.24.0",
-    "@wireapp/store-engine": "2.1.4",
-=======
     "@wireapp/api-client": "5.0.1",
     "@wireapp/cryptobox": "11.0.0",
-    "@wireapp/protocol-messaging": "1.23.0",
+    "@wireapp/protocol-messaging": "1.24.0",
     "@wireapp/store-engine": "3.0.0",
->>>>>>> 95ed1912
     "bazinga64": "5.4.3",
     "hash.js": "1.1.7",
     "logdown": "3.2.8",
