{
  "browser": {
    "./dist/cryptography/AssetCryptography.node": "./dist/cryptography/AssetCryptography.browser.js"
  },
  "dependencies": {
    "@types/node": "10.5.5",
<<<<<<< HEAD
    "@wireapp/api-client": "1.10.5",
    "@wireapp/cryptobox": "8.6.11",
=======
    "@wireapp/api-client": "1.10.10",
    "@wireapp/cryptobox": "8.6.12",
>>>>>>> ae24aea3
    "@wireapp/protocol-messaging": "1.20.1",
    "@wireapp/store-engine": "0.11.52",
    "bazinga64": "5.2.18",
    "logdown": "3.2.7",
    "protobufjs": "6.8.8",
    "pure-uuid": "1.5.3"
  },
  "devDependencies": {
    "@wireapp/commons": "0.3.8",
    "cross-env": "5.2.0",
    "dotenv": "6.0.0",
    "istanbul": "1.1.0-alpha.1",
    "jasmine": "3.1.0",
    "karma": "2.0.5",
    "karma-chrome-launcher": "2.2.0",
    "karma-jasmine": "1.1.2",
    "karma-jasmine-diff-reporter": "1.2.0",
    "karma-sourcemap-loader": "0.3.7",
    "nock": "9.4.4",
    "rimraf": "2.6.2",
    "typescript": "3.0.1",
    "uglifyjs-webpack-plugin": "1.2.7",
    "webpack": "4.16.3",
    "webpack-cli": "3.1.0"
  },
  "description": "Wire for Web's communication core.",
  "files": [
    "dist"
  ],
  "license": "GPL-3.0",
  "main": "dist/Account.js",
  "name": "@wireapp/core",
  "repository": "https://github.com/wireapp/wire-web-packages/tree/master/packages/core",
  "scripts": {
    "build": "yarn build:node && yarn build:browser",
    "build:browser": "webpack --progress",
    "build:node": "tsc",
    "clean": "rimraf dist && rimraf .tmp",
    "coverage": "cross-env JASMINE_CONFIG_PATH=src/test/node/support/jasmine.json istanbul cover --report html ../../node_modules/jasmine/bin/jasmine.js",
    "dist": "yarn clean && yarn build",
    "start": "rimraf .tmp && yarn dist && node index.js",
    "start:echo": "cross-env NODE_DEBUG=@wireapp/core* node src/demo/echo.js",
    "start:sender": "cross-env NODE_DEBUG=@wireapp/core* node src/demo/sender.js",
    "test": "yarn test:node && yarn test:browser",
    "test:browser": "webpack && karma start",
    "test:project": "yarn dist && yarn test",
    "test:node": "jasmine --config=jasmine.json"
  },
  "types": "./dist/Account.d.ts",
<<<<<<< HEAD
  "version": "3.16.4"
=======
  "version": "4.0.1"
>>>>>>> ae24aea3
}<|MERGE_RESOLUTION|>--- conflicted
+++ resolved
@@ -4,13 +4,8 @@
   },
   "dependencies": {
     "@types/node": "10.5.5",
-<<<<<<< HEAD
-    "@wireapp/api-client": "1.10.5",
-    "@wireapp/cryptobox": "8.6.11",
-=======
     "@wireapp/api-client": "1.10.10",
     "@wireapp/cryptobox": "8.6.12",
->>>>>>> ae24aea3
     "@wireapp/protocol-messaging": "1.20.1",
     "@wireapp/store-engine": "0.11.52",
     "bazinga64": "5.2.18",
@@ -60,9 +55,5 @@
     "test:node": "jasmine --config=jasmine.json"
   },
   "types": "./dist/Account.d.ts",
-<<<<<<< HEAD
-  "version": "3.16.4"
-=======
   "version": "4.0.1"
->>>>>>> ae24aea3
 }