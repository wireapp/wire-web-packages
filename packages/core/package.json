{
  "browser": {
    "./dist/cryptography/AssetCryptography.node": "./dist/cryptography/AssetCryptography.browser.js"
  },
  "dependencies": {
    "@types/long": "4.0.0",
    "@types/node": "~10",
    "@wireapp/api-client": "6.1.11",
    "@wireapp/cryptobox": "11.4.13",
    "@wireapp/protocol-messaging": "1.24.2",
    "@wireapp/store-engine": "3.6.2",
    "bazinga64": "5.5.8",
    "hash.js": "1.1.7",
    "logdown": "3.2.8",
    "protobufjs": "6.8.8",
    "pure-uuid": "1.5.7"
  },
  "devDependencies": {
    "@wireapp/commons": "2.2.8",
    "commander": "2.20.0",
    "cross-env": "5.2.0",
    "dotenv": "8.0.0",
    "faker": "4.1.0",
    "istanbul": "1.1.0-alpha.1",
    "jasmine": "3.4.0",
    "karma": "4.2.0",
    "karma-chrome-launcher": "3.0.0",
    "karma-jasmine": "2.0.1",
    "karma-jasmine-diff-reporter": "2.0.0",
    "karma-sourcemap-loader": "0.3.7",
    "karma-spec-reporter": "0.0.32",
    "mock-socket": "9.0.0",
    "nock": "10.0.6",
    "nyc": "14.1.1",
    "rimraf": "2.6.3",
    "terser-webpack-plugin": "1.3.0",
    "ts-node": "8.3.0",
    "typescript": "3.5.3",
    "webpack": "4.38.0",
    "webpack-cli": "3.3.6"
  },
  "description": "Wire for Web's communication core.",
  "files": [
    "dist"
  ],
  "license": "GPL-3.0",
  "main": "dist/Account.js",
  "name": "@wireapp/core",
  "repository": "https://github.com/wireapp/wire-web-packages/tree/master/packages/core",
  "scripts": {
    "build": "yarn build:node && yarn build:browser",
    "build:browser": "webpack --progress",
    "build:node": "tsc",
    "clean": "rimraf dist .tmp",
    "coverage": "cross-env JASMINE_CONFIG_PATH=src/test/node/support/jasmine.json istanbul cover --report html ../../node_modules/jasmine/bin/jasmine.js",
    "dist": "yarn clean && yarn build",
    "start": "yarn dist && node index.js",
    "start:echo": "cross-env NODE_DEBUG=@wireapp/core* node demo/echo.js",
    "start:sender": "cross-env NODE_DEBUG=@wireapp/core* node demo/sender.js",
    "test": "yarn test:node && yarn test:browser",
    "test:browser": "webpack && karma start",
    "test:project": "yarn dist && yarn test",
    "test:node": "nyc jasmine --config=jasmine.json"
  },
<<<<<<< HEAD
  "version": "12.17.23"
=======
  "types": "./dist/Account.d.ts",
  "version": "12.17.26"
>>>>>>> 83cbf86d
}<|MERGE_RESOLUTION|>--- conflicted
+++ resolved
@@ -62,10 +62,5 @@
     "test:project": "yarn dist && yarn test",
     "test:node": "nyc jasmine --config=jasmine.json"
   },
-<<<<<<< HEAD
-  "version": "12.17.23"
-=======
-  "types": "./dist/Account.d.ts",
   "version": "12.17.26"
->>>>>>> 83cbf86d
 }