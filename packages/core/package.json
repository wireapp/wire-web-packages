--- conflicted
+++ resolved
@@ -19,14 +19,9 @@
     "@wireapp/protocol-messaging": "1.44.0",
     "@wireapp/store-engine": "workspace:*",
     "@wireapp/store-engine-dexie": "workspace:^",
-<<<<<<< HEAD
     "auth0-spa-js": "^1.6.5",
-    "axios": "1.4.0",
-    "bazinga64": "6.1.2",
-=======
     "axios": "1.5.0",
     "bazinga64": "6.1.5",
->>>>>>> fb09100c
     "deepmerge-ts": "5.1.0",
     "hash.js": "1.1.7",
     "http-status-codes": "2.2.0",
