--- conflicted
+++ resolved
@@ -13,16 +13,12 @@
   "dependencies": {
     "@wireapp/api-client": "workspace:^",
     "@wireapp/commons": "workspace:^",
-<<<<<<< HEAD
-    "@wireapp/core-crypto": "5.1.0",
-=======
-    "@wireapp/core-crypto": "3.1.1",
->>>>>>> ed0741cb
+    "@wireapp/core-crypto": "5.2.0",
     "@wireapp/cryptobox": "12.8.0",
     "@wireapp/priority-queue": "workspace:^",
     "@wireapp/promise-queue": "workspace:^",
     "@wireapp/protocol-messaging": "1.52.0",
-    "@wireapp/store-engine": "workspace:*",
+    "@wireapp/store-engine": "workspace:^",
     "axios": "1.7.9",
     "bazinga64": "workspace:^",
     "deepmerge-ts": "6.0.0",
